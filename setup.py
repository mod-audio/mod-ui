--- conflicted
+++ resolved
@@ -11,11 +11,7 @@
       packages = find_packages(),
       entry_points = {
           'console_scripts': [
-<<<<<<< HEAD
-              'mod-webserver = mod.webserver:run',
-=======
               'mod-ui = mod.webserver:run',
->>>>>>> 24838eed
               ]
           },
       scripts = [
