--- conflicted
+++ resolved
@@ -247,7 +247,6 @@
         data.cpuLoad = jack_cpu_load(gClient);
         data.xruns   = gXrunCount;
 
-<<<<<<< HEAD
         if (withTransport)
         {
             jack_position_t pos;
@@ -263,7 +262,7 @@
                 data.bpb = 4.0;
                 data.bpm = 120.0;
             }
-=======
+
         if (jack_port_deleted_cb != nullptr)
         {
             // See if any new ports have been unregistered
@@ -278,7 +277,6 @@
                 jack_port_deleted_cb(portName.c_str());
 
             localPorts.clear();
->>>>>>> 6ed6bad4
         }
 
         if (jack_port_appeared_cb != nullptr)
