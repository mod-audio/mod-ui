--- conflicted
+++ resolved
@@ -50,17 +50,10 @@
             result = self.__midi_prgch_channel[what]
         return result
 
-<<<<<<< HEAD
-
-    __footswitch_navigation = dict()
-    __footswitch_navigation["bank"] = False
-    __footswitch_navigation["snapshot"] = False
-=======
     __footswitch_navigation = {
         "bank": False,
         "snapshot": False,
     }
->>>>>>> 3eaad383
 
     def set_footswitch_navigation(self, what, value):
         result = False
@@ -76,16 +69,10 @@
             result = self.__footswitch_navigation[what]
         return result
 
-<<<<<<< HEAD
-    __stereo_link = dict()
-    __stereo_link["input"] = False
-    __stereo_link["output"] = False
-=======
     __stereo_link = {
         "input": False,
         "output": False,
     }
->>>>>>> 3eaad383
 
     def set_stereo_link(self, port_type, value):
         result = False
@@ -185,16 +172,9 @@
     def get_configurable_output_mode(self):
         return self.__configurable_output_mode
 
-<<<<<<< HEAD
-    __master_volume_channel_mode = 0 # 0 for master linked to out 1; 1
-                                     # for master linked to out 2; 2 for
-                                     # master linked to both out 1 and
-                                     # out 2.
-=======
     __master_volume_channel_mode = 2 # 0 for master linked to out 1
                                      # 1 for master linked to out 2
                                      # 2 for master linked to both out 1 and out 2.
->>>>>>> 3eaad383
 
     def set_master_volume_channel_mode(self, value):
         result = False
@@ -207,14 +187,9 @@
     def get_master_volume_channel_mode(self):
         return self.__master_volume_channel_mode
 
-<<<<<<< HEAD
-    __quick_bypass_mode = 0 # 0 for "change both 1&2", 1 for "change
-                            # channel 1" and 2 for "change channel 2".
-=======
     __quick_bypass_mode = 0 # 0 for "change both 1&2"
                             # 1 for "change channel 1"
                             # 2 for "change channel 2"
->>>>>>> 3eaad383
 
     def set_quick_bypass_mode(self, value):
         result = False
@@ -290,14 +265,8 @@
         }
 
         try:
-<<<<<<< HEAD
-            with open(index_to_filepath(index), 'w+') as outfile:
-                json.dump(data, outfile)
-            result = True
-=======
             with TextFileFlusher(index_to_filepath(index)) as fh:
                 json.dump(data, fh)
->>>>>>> 3eaad383
         except FileNotFoundError as e:
             return False
 
@@ -305,42 +274,6 @@
 
     def retrieve(self, index):
         """Deserialize the profile from JSON stored on harddisk."""
-<<<<<<< HEAD
-        data = None
-        result = False
-        try:
-            with open(index_to_filepath(index), 'r') as infile:
-                data = json.load(infile)
-
-            self.__index = data["index"]
-            self.__headphone_volume = data["headphone_volume"]
-            self.__midi_prgch_channel["pedalboard"] = data["midi_prgch_pedalboard_channel"]
-            self.__midi_prgch_channel["snapshot"] = data["midi_prgch_snapshot_channel"]
-            self.__footswitch_navigation["bank"] = data["bank_footswitch_navigation"]
-            self.__footswitch_navigation["snapshot"] = data["snapshot_footswitch_navigation"]
-            self.__stereo_link["input"] = data["input_stereo_link"]
-            self.__stereo_link["output"] = data["output_stereo_link"]
-            self.__send_midi_beat_clock = data["send_midi_beat_clock"]
-            self.__sync_mode = data["sync_mode"]
-            self.__gain["input"][0] = data["gain_in_1"]
-            self.__gain["input"][1] = data["gain_in_2"]
-            self.__gain["output"][0] = data["gain_out_1"]
-            self.__gain["output"][1] = data["gain_out_2"]
-            self.__headphone_volume = data["headphone_volume"]
-            self.__configurable_input_mode = data["configurable_input_mode"]
-            self.__configurable_output_mode = data["configurable_output_mode"]
-            self.__quick_bypass_mode = data["quick_bypass_mode"]
-            self.__control_voltage_bias = data["control_voltage_bias"]
-            self.__exp_mode = data["expression_pedal_mode"]
-
-            self.__state_changed == False
-            result = True
-
-        except FileNotFoundError as e:
-            pass
-
-        return result
-=======
         data = safe_json_load(index_to_filepath(index), dict)
 
         # FIXME put default values in a static dict, and call update() on the data or something
@@ -365,5 +298,4 @@
         self.__exp_mode = data.get("expression_pedal_mode", 0)
         self.__state_changed = False
 
-        return True
->>>>>>> 3eaad383
+        return True