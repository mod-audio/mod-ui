#!/usr/bin/env python3
# -*- coding: utf-8 -*-

import json, logging
import os

from tornado import gen
from mod import get_hardware_actuators, safe_json_load, TextFileFlusher
from mod.control_chain import ControlChainDeviceListener
from mod.settings import PEDALBOARD_INSTANCE_ID
from modtools.utils import get_plugin_control_inputs_and_monitored_outputs

HMI_ADDRESSING_TYPE_LINEAR       = 0
HMI_ADDRESSING_TYPE_BYPASS       = 1
HMI_ADDRESSING_TYPE_TAP_TEMPO    = 2
HMI_ADDRESSING_TYPE_ENUMERATION  = 4 | 8  # implies scalepoints
HMI_ADDRESSING_TYPE_SCALE_POINTS = 8
HMI_ADDRESSING_TYPE_TRIGGER      = 16
HMI_ADDRESSING_TYPE_TOGGLED      = 32
HMI_ADDRESSING_TYPE_LOGARITHMIC  = 64
HMI_ADDRESSING_TYPE_INTEGER      = 128

HMI_ACTUATOR_TYPE_FOOTSWITCH = 1
HMI_ACTUATOR_TYPE_KNOB       = 2
HMI_ACTUATOR_TYPE_POTENTIOMETER = 3

# use pitchbend as midi cc, with an invalid MIDI controller number
MIDI_PITCHBEND_AS_CC = 131

# Special URI for non-addressed controls
kNullAddressURI = "null"

# Special URIs for midi-learn
kMidiLearnURI = "/midi-learn"
kMidiUnmapURI = "/midi-unmap"
kMidiCustomPrefixURI = "/midi-custom_" # to show current one

# URI for BPM sync (for non-addressed control ports)
kBpmURI ="/bpm"

# Limits
kMaxAddressableScalepoints = 100

class Addressings(object):
    ADDRESSING_TYPE_NONE = 0
    ADDRESSING_TYPE_HMI  = 1
    ADDRESSING_TYPE_CC   = 2
    ADDRESSING_TYPE_MIDI = 3
    ADDRESSING_TYPE_BPM = 4

    def __init__(self):
        self.init()
        self._task_addressing = None
        self._task_unaddressing = None
        self._task_get_plugin_data = None
        self._task_get_plugin_presets = None
        self._task_get_port_value = None
        self._task_store_address_data = None
        self._task_hw_added    = None
        self._task_hw_removed  = None
        self._task_act_added   = None
        self._task_act_removed = None

        # First addressings/pedalboard load flag
        self.first_load = True

        # Flag and callbacks for Control Chain waiting
        self.waiting_for_cc = True
        self.waiting_for_cc_cbs = []

        self.cchain = ControlChainDeviceListener(self.cc_hardware_added,
                                                 self.cc_hardware_removed,
                                                 self.cc_actuator_added)

    # -----------------------------------------------------------------------------------------------------------------

    # initialize (clear) all addressings
    def init(self):
        self.hw_actuators = get_hardware_actuators()

        # 'hmi_addressings' uses a structure like this:
        # "/hmi/knob1": {'addrs': [...], 'idx': 0}
        # so per actuator we get:
        #  - 'addrs': list of addressings
        #  - 'idx'  : currently selected addressing (index)
        self.hmi_addressings = dict((act['uri'], {'addrs': [], 'idx': -1}) for act in self.hw_actuators)

        self.cc_addressings = {}
        self.cc_metadata = {}
        self.midi_addressings = {}
        self.virtual_addressings = {kBpmURI: []}

        # Store all possible HMI hardcoded values
        self.hmi_hw2uri_map = {}
        self.hmi_uri2hw_map = {}

        i = 0
        for actuator in self.hw_actuators:
            uri = actuator['uri']
            # hw_id = i # XXX temporary work around, we should get id from /etc/mod-hardware-descriptor.json
            hw_id = actuator['id']
            # actuator['id'] = hw_id # XXX remove

            self.hmi_hw2uri_map[hw_id] = uri
            self.hmi_uri2hw_map[uri] = hw_id

            i = i+1

    # clear all addressings, leaving metadata intact
    def clear(self):
        self.hmi_addressings  = dict((key, {'addrs': [], 'idx': -1}) for key in self.hmi_addressings.keys())
        self.cc_addressings   = dict((key, []) for key in self.cc_addressings.keys())
        self.virtual_addressings   = dict((key, []) for key in self.virtual_addressings.keys())
        self.midi_addressings = {}

    # -----------------------------------------------------------------------------------------------------------------

    def get_actuators(self):
        actuators = self.hw_actuators.copy()

        for uri in sorted(self.cc_metadata.keys()):
            data = self.cc_metadata[uri]
            actuators.append({
                'uri': uri,
                'name' : data['name'],
                'modes': data['modes'],
                'steps': data['steps'],
                'max_assigns': data['max_assigns'],
            })

        return actuators

    # Not used (?)
    def get_addressings(self):
        addressings = {}

        # HMI
        for uri, addrs in self.hmi_addressings.items():
            addrs2 = []
            for addr in addrs['addrs']:
                addrs2.append({
                    'instance_id': addr['instance_id'],
                    'port'       : addr['port'],
                    'label'      : addr['label'],
                    'minimum'    : addr['minimum'],
                    'maximum'    : addr['maximum'],
                    'steps'      : addr['steps']
                })
            addressings[uri] = addrs2

        # Control Chain
        for uri, addrs in self.cc_addressings.items():
            addrs2 = []
            for addr in addrs:
                addrs2.append({
                    'instance_id': addr['instance_id'],
                    'port'       : addr['port'],
                    'label'      : addr['label'],
                    'minimum'    : addr['minimum'],
                    'maximum'    : addr['maximum'],
                    'steps'      : addr['steps'],
                })
            addressings[uri] = addrs2

        return addressings

    # -----------------------------------------------------------------------------------------------------------------

    @gen.coroutine
    def load(self, bundlepath, instances, skippedPorts):
        # Check if this is the first time we load addressings (ie, first time mod-ui starts)
        first_load = self.first_load
        self.first_load = False

        # Check if pedalboard contains addressings first
        datafile = os.path.join(bundlepath, "addressings.json")
        if not os.path.exists(datafile):
            self.waiting_for_cc = False
            return

        # Load addressings
        data = safe_json_load(datafile, dict)

        # Basic setup
        cc_initialized = self.cchain.initialized
        has_cc_addrs   = False
        retry_cc_addrs = False
        used_actuators = []

        # NOTE: We need to wait for Control Chain to finish initializing.
        #       Can take some time due to waiting for several device descriptors.
        #       We load everything that is possible first, then wait for Control Chain at the end if not ready yet.

        # Load all addressings possible
        for actuator_uri, addrs in data.items():
            is_cc = self.get_actuator_type(actuator_uri) == self.ADDRESSING_TYPE_CC
            if is_cc:
                has_cc_addrs = True
                if not cc_initialized:
                    continue
            for addr in addrs:
                instance   = addr['instance'].replace("/graph/","",1)
                portsymbol = addr['port']

                try:
                    instance_id, plugin_uri = instances[instance]
                except KeyError:
                    print("ERROR: An instance specified in addressings file is invalid")
                    continue

                if len(skippedPorts) > 0 and instance+"/"+portsymbol in skippedPorts:
                    print("NOTE: An incompatible addressing has been skipped, port:", instance, portsymbol)
                    continue

                curvalue = self._task_get_port_value(instance_id, portsymbol)
                addrdata = self.add(instance_id, plugin_uri, portsymbol, actuator_uri,
                                    addr['label'], addr['minimum'], addr['maximum'], addr['steps'], curvalue, addr.get('tempo'), addr.get('dividers'))

                if addrdata is not None:
                    self._task_store_address_data(instance_id, portsymbol, addrdata)

                    if actuator_uri not in used_actuators:
                        used_actuators.append(actuator_uri)

                elif is_cc:
                    # Control Chain is initialized but addressing failed to load (likely due to missing hardware)
                    # Set this flag so we wait for devices later
                    retry_cc_addrs = True

        # Load HMI and Control Chain addressings
        for actuator_uri in used_actuators:
            if self.get_actuator_type(actuator_uri) == self.ADDRESSING_TYPE_HMI:
                yield gen.Task(self.hmi_load_first, actuator_uri)
            elif self.get_actuator_type(actuator_uri) == self.ADDRESSING_TYPE_CC and cc_initialized:
                self.cc_load_all(actuator_uri)

        # Load MIDI addressings
        # NOTE: MIDI addressings are not stored in addressings.json.
        #       They must be loaded by calling 'add_midi' before calling this function.
        self.midi_load_everything()

        # Unset retry flag if at least 1 Control Chain device is connected
        if retry_cc_addrs and len(self.cc_metadata) > 0:
            retry_cc_addrs = False

        # Check if we need to wait for Control Chain
        if not first_load or (cc_initialized and not retry_cc_addrs):
            self.waiting_for_cc = False
            return

        if retry_cc_addrs:
            # Wait for any Control Chain devices to appear, with 10s maximum time-out
            print("NOTE: Waiting for Control Chain devices to appear")
            for i in range(10):
                yield gen.sleep(1)
                if len(self.cc_metadata) > 0 and self.cchain.initialized:
                    break

        elif not self.cchain.initialized:
            # Control Chain was not initialized yet by this point, wait for it
            # 'wait_initialized' will time-out in 10s if nothing happens
            print("NOTE: Waiting for Control Chain to initialize")
            yield gen.Task(self.cchain.wait_initialized)

        self.waiting_for_cc = False

        for cb in self.waiting_for_cc_cbs:
            cb()
        self.waiting_for_cc_cbs = []

        # Don't bother continuing if there are no Control Chain addressesings
        if not has_cc_addrs:
            return

        # Don't bother continuing if there are no Control Chain devices available
        if len(self.cc_metadata) == 0:
            print("WARNING: Pedalboard has Control Chain addressings but no devices are available")
            return

        # reset used actuators, only load for those that succeed
        used_actuators = []

        # Re-do the same as we did above
        for actuator_uri, addrs in data.items():
            if self.get_actuator_type(actuator_uri) != self.ADDRESSING_TYPE_CC:
                continue
            for addr in addrs:
                instance   = addr['instance'].replace("/graph/","",1)
                portsymbol = addr['port']

                try:
                    instance_id, plugin_uri = instances[instance]
                except KeyError:
                    print("ERROR: An instance specified in addressings file is invalid")
                    continue

                if len(skippedPorts) > 0 and instance+"/"+portsymbol in skippedPorts:
                    print("NOTE: An incompatible addressing has been skipped, port:", instance, portsymbol)
                    continue

                curvalue = self._task_get_port_value(instance_id, portsymbol)
                addrdata = self.add(instance_id, plugin_uri, portsymbol, actuator_uri,
                                    addr['label'], addr['minimum'], addr['maximum'], addr['steps'], curvalue)

                if addrdata is not None:
                    self._task_store_address_data(instance_id, portsymbol, addrdata)

                    if actuator_uri not in used_actuators:
                        used_actuators.append(actuator_uri)

        for actuator_uri in used_actuators:
            self.cc_load_all(actuator_uri)

    def save(self, bundlepath, instances):
        addressings = {}

        # HMI
        for uri, addrs in self.hmi_addressings.items():
            addrs2 = []
            for addr in addrs['addrs']:
                addrs2.append({
                    'instance': instances[addr['instance_id']],
                    'port'    : addr['port'],
                    'label'   : addr['label'],
                    'minimum' : addr['minimum'],
                    'maximum' : addr['maximum'],
                    'steps'   : addr['steps'],
                    'tempo'   : addr.get('tempo'),
                    'dividers': addr.get('dividers')
                })
            addressings[uri] = addrs2

        # Control Chain
        for uri, addrs in self.cc_addressings.items():
            addrs2 = []
            for addr in addrs:
                addrs2.append({
                    'instance': instances[addr['instance_id']],
                    'port'    : addr['port'],
                    'label'   : addr['label'],
                    'minimum' : addr['minimum'],
                    'maximum' : addr['maximum'],
                    'steps'   : addr['steps'],
                })
            addressings[uri] = addrs2

        # Virtual actuator (only /bpm for now)
        for uri, addrs in self.virtual_addressings.items():
            addrs2 = []
            for addr in addrs:
                addrs2.append({
                    'instance': instances[addr['instance_id']],
                    'port'    : addr['port'],
                    'label'   : addr['label'],
                    'minimum' : addr['minimum'],
                    'maximum' : addr['maximum'],
                    'steps'   : addr['steps'],
                    'tempo'   : addr.get('tempo'),
                    'dividers': addr.get('dividers')
                })
            addressings[uri] = addrs2

        # Write addressings to disk
        with TextFileFlusher(os.path.join(bundlepath, "addressings.json")) as fh:
            json.dump(addressings, fh)

    def registerMappings(self, msg_callback, instances):
        # HMI
        for uri, addrs in self.hmi_addressings.items():
            for addr in addrs['addrs']:
                dividers = "%s" % addr.get('dividers', "{}")
                msg_callback("hw_map %s %s %s %f %f %d %s %s %s" % (instances[addr['instance_id']],
                                                              addr['port'],
                                                              uri,
                                                              addr['minimum'],
                                                              addr['maximum'],
                                                              addr['steps'],
                                                              addr['label'].replace(" ","_"),
                                                              addr.get('tempo'),
                                                              dividers.replace(" ", "").replace("None", "null")))
        # Virtual addressings (/bpm)
        for uri, addrs in self.virtual_addressings.items():
            for addr in addrs:
                dividers = "%s" % addr.get('dividers', "{}")
                msg_callback("hw_map %s %s %s %f %f %d %s %s %s" % (instances[addr['instance_id']],
                                                              addr['port'],
                                                              uri,
                                                              addr['minimum'],
                                                              addr['maximum'],
                                                              addr['steps'],
                                                              addr['label'].replace(" ","_"),
                                                              addr.get('tempo'),
                                                              dividers.replace(" ", "").replace("None", "null")))
        # Control Chain
        for uri, addrs in self.cc_addressings.items():
            for addr in addrs:
                msg_callback("hw_map %s %s %s %f %f %d %s" % (instances[addr['instance_id']],
                                                              addr['port'],
                                                              uri,
                                                              addr['minimum'],
                                                              addr['maximum'],
                                                              addr['steps'],
                                                              addr['label'].replace(" ","_")))

        # MIDI
        for uri, addrs in self.midi_addressings.items():
            for addr in addrs:
                msg_callback("midi_map %s %s %i %i %f %f" % (instances[addr['instance_id']],
                                                             addr['port'],
                                                             addr['midichannel'],
                                                             addr['midicontrol'],
                                                             addr['minimum'],
                                                             addr['maximum']))

    # -----------------------------------------------------------------------------------------------------------------

    def add(self, instance_id, plugin_uri, portsymbol, actuator_uri, label, minimum, maximum, steps, value, tempo, dividers):
        actuator_type = self.get_actuator_type(actuator_uri)

        if actuator_type not in (self.ADDRESSING_TYPE_HMI, self.ADDRESSING_TYPE_CC, self.ADDRESSING_TYPE_BPM):
            print("ERROR: Trying to address the wrong way, stop!")
            return None

        unit = "none"
        options = []

        if portsymbol == ":presets":
            data = self.get_presets_as_options(instance_id)

            if data is None:
                return None

            value, maximum, options, spreset = data

        elif instance_id == PEDALBOARD_INSTANCE_ID:
            if portsymbol == ":bpb":
                pprops = ["integer"]
                unit = "/4"

            elif portsymbol == ":bpm":
                pprops = ["tapTempo"]
                unit = "BPM"

            elif portsymbol == ":rolling":
                pprops = ["toggled"]

            else:
                print("ERROR: Trying to address wrong pedalboard port:", portsymbol)
                return None

        elif portsymbol != ":bypass":
            for port_info in get_plugin_control_inputs_and_monitored_outputs(plugin_uri)['inputs']:
                if port_info["symbol"] == portsymbol:
                    break
            else:
                print("ERROR: Trying to address non-existing control port '%s'" % (portsymbol))
                return None

            # useful info about this port
            pprops = port_info["properties"]

            if "symbol" in port_info["units"].keys():
                unit = port_info["units"]["symbol"]

            if "enumeration" in pprops and len(port_info["scalePoints"]) > 0:
                options = [(sp["value"], sp["label"]) for sp in port_info["scalePoints"]]

            if tempo:
                options = [(o["value"], o["label"]) for o in dividers["options"]]

        # TODO do something with spreset

        addressing_data = {
            'actuator_uri': actuator_uri,
            'instance_id' : instance_id,
            'port'        : portsymbol,
            'label'       : label,
            'value'       : value,
            'minimum'     : minimum,
            'maximum'     : maximum,
            'steps'       : steps,
            'unit'        : unit,
            'options'     : options,
            'tempo'       : tempo,
            'dividers'     : dividers
        }

        # -------------------------------------------------------------------------------------------------------------
        if actuator_type == self.ADDRESSING_TYPE_HMI:
            if portsymbol == ":bypass":
                hmitype = HMI_ADDRESSING_TYPE_BYPASS

            elif portsymbol == ":presets":
                hmitype = HMI_ADDRESSING_TYPE_ENUMERATION|HMI_ADDRESSING_TYPE_INTEGER

            else:
                if "toggled" in pprops:
                    hmitype = HMI_ADDRESSING_TYPE_TOGGLED
                elif "integer" in pprops:
                    hmitype = HMI_ADDRESSING_TYPE_INTEGER
                else:
                    hmitype = HMI_ADDRESSING_TYPE_LINEAR

                if "logarithmic" in pprops:
                    hmitype |= HMI_ADDRESSING_TYPE_LOGARITHMIC
                if "trigger" in pprops:
                    hmitype |= HMI_ADDRESSING_TYPE_TRIGGER

                if "tapTempo" in pprops and actuator_uri.startswith("/hmi/footswitch"):
                    hmitype |= HMI_ADDRESSING_TYPE_TAP_TEMPO

                if tempo or "enumeration" in pprops and len(port_info["scalePoints"]) > 0:
                    hmitype |= HMI_ADDRESSING_TYPE_ENUMERATION

            if hmitype & HMI_ADDRESSING_TYPE_SCALE_POINTS:
                if value not in [o[0] for o in options]:
                    print("ERROR: current value '%f' for '%s' is not a valid scalepoint" % (value, portsymbol))
                    addressing_data['value'] = float(options[0][0])

            # hmi specific
            addressing_data['hmitype'] = hmitype

            addressings = self.hmi_addressings[actuator_uri]
            # if old_hmi_index is False:
            addressings['idx'] = len(addressings['addrs'])
            addressings['addrs'].append(addressing_data)
            # else:
            #     addressings['addrs'].insert(old_hmi_index, addressing_data)

        elif actuator_type == self.ADDRESSING_TYPE_BPM:
            addressings = self.virtual_addressings[actuator_uri]
            addressings.append(addressing_data)

        elif actuator_type == self.ADDRESSING_TYPE_CC:
            if actuator_uri not in self.cc_addressings.keys():
                print("ERROR: Can't load addressing for unavailable hardware '%s'" % actuator_uri)
                return None

            addressings = self.cc_addressings[actuator_uri]
            addressings.append(addressing_data)

        return addressing_data

    def add_midi(self, instance_id, portsymbol, midichannel, midicontrol, minimum, maximum):
        actuator_uri = self.create_midi_cc_uri(midichannel, midicontrol)

        # NOTE: label, value, steps and options missing, not needed or used for MIDI
        addressing_data = {
            'actuator_uri': actuator_uri,
            'instance_id' : instance_id,
            'port'        : portsymbol,
            'minimum'     : minimum,
            'maximum'     : maximum,
            # MIDI specific
            'midichannel' : midichannel,
            'midicontrol' : midicontrol,
        }

        if actuator_uri not in self.midi_addressings.keys():
            self.midi_addressings[actuator_uri] = []

        addressings = self.midi_addressings[actuator_uri]
        addressings.append(addressing_data)

        return addressing_data

    def load_addr(self, actuator_uri, addressing_data, callback, not_param_set=False):
        addressing_data = addressing_data.copy()

        actuator_hw   = actuator_uri
        actuator_type = self.get_actuator_type(actuator_uri)

        if actuator_type == self.ADDRESSING_TYPE_HMI:
            try:
                actuator_hw = self.hmi_uri2hw_map[actuator_uri]
            except KeyError:
                print("ERROR: Why fails the hardware/URI mapping? Hardcoded number of actuators?")

            # HMI specific
            addressings = self.hmi_addressings[actuator_uri]
            addressing_data['addrs_idx'] = addressings['idx']+1
            addressing_data['addrs_max'] = len(addressings['addrs'])

        elif actuator_type == self.ADDRESSING_TYPE_CC:
            actuator_hw = self.cc_metadata[actuator_uri]['hw_id']

        self._task_addressing(actuator_type, actuator_hw, addressing_data, callback, not_param_set)

    @gen.coroutine
    def load_current(self, actuator_uris, skippedPort):
        for actuator_uri in actuator_uris:
            actuator_type = self.get_actuator_type(actuator_uri)

            if actuator_type == Addressings.ADDRESSING_TYPE_HMI:
                yield gen.Task(self.hmi_load_current, actuator_uri, skippedPort=skippedPort)

            elif actuator_type == Addressings.ADDRESSING_TYPE_CC:
                # FIXME: we need a way to change CC value, without re-addressing
                actuator_cc = self.cc_metadata[actuator_uri]['hw_id']
                addressings = self.cc_addressings[actuator_uri]

                for addressing in addressings:
                    if (addressing['instance_id'], addressing['port']) == skippedPort:
                        continue
                    data = {
                        'instance_id': addressing['instance_id'],
                        'port'       : addressing['port'],
                        'label'      : addressing['label'],
                        'value'      : addressing['value'],
                        'minimum'    : addressing['minimum'],
                        'maximum'    : addressing['maximum'],
                        'steps'      : addressing['steps'],
                        'unit'       : addressing['unit'],
                        'options'    : addressing['options'],
                    }
                    yield gen.Task(self._task_unaddressing, self.ADDRESSING_TYPE_CC, data['instance_id'], data['port'])
                    yield gen.Task(self._task_addressing, self.ADDRESSING_TYPE_CC, actuator_cc, data)

    # NOTE: make sure to call hmi_load_current() afterwards if removing HMI addressings
    def remove(self, addressing_data):
        actuator_uri  = addressing_data['actuator_uri']
        actuator_type = self.get_actuator_type(actuator_uri)

        if actuator_type == self.ADDRESSING_TYPE_HMI:
            addressings       = self.hmi_addressings[actuator_uri]
            addressings_addrs = addressings['addrs']
            index = addressings_addrs.index(addressing_data)
            addressings_addrs.pop(index)
<<<<<<< HEAD

            old_idx = addressings['idx']
            # if addressings['idx'] == index:
            if old_idx != 0 or (old_idx == 0 and not len(addressings_addrs)):
=======
            if addressings['idx'] == index:
>>>>>>> 8ef1503b
                addressings['idx'] -= 1
            return old_idx == index

        elif actuator_type == self.ADDRESSING_TYPE_CC:
            addressings = self.cc_addressings[actuator_uri]
            addressings.remove(addressing_data)

        elif actuator_type == self.ADDRESSING_TYPE_MIDI:
            addressings = self.midi_addressings[actuator_uri]
            addressings.remove(addressing_data)

        elif actuator_type == self.ADDRESSING_TYPE_BPM:
            addressings = self.virtual_addressings[actuator_uri]
            addressings.remove(addressing_data)

    # -----------------------------------------------------------------------------------------------------------------
    # HMI specific functions

    def hmi_load_current(self, actuator_uri, callback, skippedPort = (None, None)):
        actuator_hmi      = self.hmi_uri2hw_map[actuator_uri]
        addressings       = self.hmi_addressings[actuator_uri]
        addressings_addrs = addressings['addrs']
        addressings_idx   = addressings['idx']
        addressings_len   = len(addressings['addrs'])

        if addressings_len == 0:
            callback(False)
            return

        if addressings_len == addressings_idx:
            canSkipAddressing = False
            addressings['idx'] = addressings_idx = addressings_len - 1
        else:
            canSkipAddressing = True

        # current addressing data
        addressing_data = addressings_addrs[addressings_idx].copy()

        if canSkipAddressing and (addressing_data['instance_id'], addressing_data['port']) == skippedPort:
            print("skippedPort", skippedPort)
            callback(True)
            return

        # needed fields for addressing task
        addressing_data['addrs_idx'] = addressings_idx+1
        addressing_data['addrs_max'] = addressings_len

        # reload value
        addressing = addressings_addrs[addressings_idx]
        addressing['value'] = addressing_data['value'] = self._task_get_port_value(addressing['instance_id'],
                                                                                   addressing['port'])

        self._task_addressing(self.ADDRESSING_TYPE_HMI, actuator_hmi, addressing_data, callback)

    def hmi_load_footswitches(self, callback):
        def footswitch1_callback(ok):
            self.hmi_load_current("/hmi/footswitch2", callback)

        self.hmi_load_current("/hmi/footswitch1", footswitch1_callback)

    def hmi_load_first(self, actuator_uri, callback):
        addressings     = self.hmi_addressings[actuator_uri]
        addressings_len = len(addressings['addrs'])

        if addressings_len == 0:
            callback(False)
            return

        # jump to first addressing
        addressings['idx'] = 0

        # ready to load
        self.hmi_load_current(actuator_uri, callback)

    def hmi_load_next_hw(self, hw_id, callback):
        actuator_uri    = self.hmi_hw2uri_map[hw_id]
        addressings     = self.hmi_addressings[actuator_uri]
        addressings_len = len(addressings['addrs'])

        if addressings_len == 0:
            print("ERROR: hmi_load_next_hw failed, empty list")
            return

        # jump to next available addressing
        addressings['idx'] = (addressings['idx'] + 1) % addressings_len

        # ready to load
        self.hmi_load_current(actuator_uri, callback)

    # -----------------------------------------------------------------------------------------------------------------
    # Control Chain specific functions

    def cc_hardware_added(self, dev_id, dev_uri, label, labelsuffix, version):
        print("cc_hardware_added", dev_id, dev_uri, label, labelsuffix, version)
        self._task_hw_added(dev_uri, label, labelsuffix, version)

    def cc_hardware_removed(self, dev_id, dev_uri, label, version):
        removed_actuators = []

        for actuator in self.cc_metadata.values():
            if actuator['hw_id'][0] == dev_id:
                removed_actuators.append(actuator['uri'])

        for actuator_uri in removed_actuators:
            print("cc_actuator_removed", actuator_uri)
            self.cc_metadata.pop(actuator_uri)
            self.cc_addressings.pop(actuator_uri)
            self._task_act_removed(actuator_uri)

        print("cc_hardware_removed", dev_id, dev_uri, label, version)
        self._task_hw_removed(dev_uri, label, version)

    def cc_actuator_added(self, dev_id, actuator_id, metadata):
        print("cc_actuator_added", metadata['uri'])
        actuator_uri = metadata['uri']
        self.cc_metadata[actuator_uri] = metadata.copy()
        self.cc_metadata[actuator_uri]['hw_id'] = (dev_id, actuator_id)
        self.cc_addressings[actuator_uri] = []
        self._task_act_added(metadata)

    @gen.coroutine
    def cc_load_all(self, actuator_uri):
        actuator_cc = self.cc_metadata[actuator_uri]['hw_id']
        addressings = self.cc_addressings[actuator_uri]

        for addressing in addressings:
            data = {
                'instance_id': addressing['instance_id'],
                'port'       : addressing['port'],
                'label'      : addressing['label'],
                'value'      : addressing['value'],
                'minimum'    : addressing['minimum'],
                'maximum'    : addressing['maximum'],
                'steps'      : addressing['steps'],
                'unit'       : addressing['unit'],
                'options'    : addressing['options'],
            }
            yield gen.Task(self._task_addressing, self.ADDRESSING_TYPE_CC, actuator_cc, data)

    def wait_for_cc_if_needed(self, callback):
        if not self.waiting_for_cc:
            callback()
            return

        self.waiting_for_cc_cbs.append(callback)

    # -----------------------------------------------------------------------------------------------------------------
    # MIDI specific functions

    @gen.coroutine
    def midi_load_everything(self):
        for actuator_uri, addressings in self.midi_addressings.items():
            for addressing in addressings:
                # NOTE: label, value, steps and options missing, not needed or used for MIDI
                data = {
                    'instance_id': addressing['instance_id'],
                    'port'       : addressing['port'],
                    'minimum'    : addressing['minimum'],
                    'maximum'    : addressing['maximum'],
                    # MIDI specific
                    'midichannel': addressing['midichannel'],
                    'midicontrol': addressing['midicontrol'],
                }
                yield gen.Task(self._task_addressing, self.ADDRESSING_TYPE_MIDI, actuator_uri, data)

    # -----------------------------------------------------------------------------------------------------------------
    # Utilities

    def create_midi_cc_uri(self, channel, controller):
        if controller == MIDI_PITCHBEND_AS_CC:
            return "%sCh.%d_Pbend" % (kMidiCustomPrefixURI, channel+1)
        return "%sCh.%i_CC#%i" % (kMidiCustomPrefixURI, channel+1, controller)

    def get_midi_cc_from_uri(self, uri):
        data = uri.replace(kMidiCustomPrefixURI+"Ch.","",1).split("_CC#",1)
        if len(data) == 2:
            channel = int(data[0])-1
            if data[1].endswith("_Pbend"):
                controller = MIDI_PITCHBEND_AS_CC
            else:
                controller = int(data[1])
            return (channel, controller)

        print("ERROR: get_midi_cc_from_uri() called with invalid uri:", uri)
        return (-1,-1)

    def is_hmi_actuator(self, actuator_uri):
        return actuator_uri.startswith("/hmi/")

    def get_actuator_type(self, actuator_uri):
        if actuator_uri.startswith("/hmi/"):
            return self.ADDRESSING_TYPE_HMI
        if actuator_uri.startswith(kMidiCustomPrefixURI):
            return self.ADDRESSING_TYPE_MIDI
        if actuator_uri == kBpmURI:
            return self.ADDRESSING_TYPE_BPM
        return self.ADDRESSING_TYPE_CC

    def get_presets_as_options(self, instance_id):
        pluginData = self._task_get_plugin_data(instance_id)
        presets    = self._task_get_plugin_presets(pluginData["uri"])

        value   = 0
        maximum = min(len(presets), kMaxAddressableScalepoints)
        options = []
        handled = False

        # save preset mapping
        pluginData['mapPresets'] = []

        # safety check
        if len(presets) == 0:
            pluginData['preset'] = ""
            print("ERROR: get_presets_as_options() called with 0 presets available for '%s'" % pluginData["uri"])
            return None

        # if no preset selected yet, we need to force one
        if not pluginData['preset']:
            pluginData['preset'] = presets[0]['uri']
            handled = True

        # save preset list, within a limit
        for i in range(maximum):
            uri = presets[i]['uri']
            pluginData['mapPresets'].append(uri)
            options.append((i, presets[i]['label']))
            if handled:
                continue
            if pluginData['preset'] == uri:
                value = i
                handled = True

        # check if selected preset is non-existent
        if not handled and len(presets) == maximum:
            pluginData['mapPresets'] = []
            pluginData['preset'] = ""
            print("ERROR: get_presets_as_options() called with an invalid preset uri '%s'" % pluginData['preset'])
            return None

        # handle case of current preset out of limits (>100)
        if pluginData['preset'] not in pluginData['mapPresets']:
            i = value = maximum
            maximum += 1
            pluginData['mapPresets'].append(presets[i]['uri'])
            options.append((i, presets[i]['label']))

        return (value, maximum, options, pluginData['preset'])

    # -----------------------------------------------------------------------------------------------------------------<|MERGE_RESOLUTION|>--- conflicted
+++ resolved
@@ -626,14 +626,10 @@
             addressings_addrs = addressings['addrs']
             index = addressings_addrs.index(addressing_data)
             addressings_addrs.pop(index)
-<<<<<<< HEAD
 
             old_idx = addressings['idx']
             # if addressings['idx'] == index:
             if old_idx != 0 or (old_idx == 0 and not len(addressings_addrs)):
-=======
-            if addressings['idx'] == index:
->>>>>>> 8ef1503b
                 addressings['idx'] -= 1
             return old_idx == index
 
