#!/usr/bin/env python3
# -*- coding: utf-8 -*-

import json
import os

from tornado import gen
from mod import get_hardware_actuators, safe_json_load
from mod.control_chain import ControlChainDeviceListener
from mod.settings import PEDALBOARD_INSTANCE_ID
from mod.utils import get_plugin_info, get_plugin_control_inputs_and_monitored_outputs

HMI_ADDRESSING_TYPE_LINEAR       = 0
HMI_ADDRESSING_TYPE_BYPASS       = 1
HMI_ADDRESSING_TYPE_TAP_TEMPO    = 2
HMI_ADDRESSING_TYPE_ENUMERATION  = 4|8 # implies scalepoints
HMI_ADDRESSING_TYPE_SCALE_POINTS = 8
HMI_ADDRESSING_TYPE_TRIGGER      = 16
HMI_ADDRESSING_TYPE_TOGGLED      = 32
HMI_ADDRESSING_TYPE_LOGARITHMIC  = 64
HMI_ADDRESSING_TYPE_INTEGER      = 128

HMI_ACTUATOR_TYPE_FOOTSWITCH = 1
HMI_ACTUATOR_TYPE_KNOB       = 2

# use pitchbend as midi cc, with an invalid MIDI controller number
MIDI_PITCHBEND_AS_CC = 131

# Special URI for non-addressed controls
kNullAddressURI = "null"

# Special URIs for midi-learn
kMidiLearnURI = "/midi-learn"
kMidiUnmapURI = "/midi-unmap"
kMidiCustomPrefixURI = "/midi-custom_" # to show current one

# Limits
kMaxAddressableScalepoints = 100

class Addressings(object):
    ADDRESSING_TYPE_NONE = 0
    ADDRESSING_TYPE_HMI  = 1
    ADDRESSING_TYPE_CC   = 2
    ADDRESSING_TYPE_MIDI = 3

    def __init__(self):
        self.init()
        self._task_addressing = None
        self._task_unaddressing = None
        self._task_get_plugin_data = None
        self._task_get_plugin_presets = None
        self._task_get_port_value = None
        self._task_store_address_data = None
        self._task_hw_added    = None
        self._task_hw_removed  = None
        self._task_act_added   = None
        self._task_act_removed = None
        self.first_load = True

        self.cchain = ControlChainDeviceListener(self.cc_hardware_added,
                                                 self.cc_hardware_removed,
                                                 self.cc_actuator_added)

    # -----------------------------------------------------------------------------------------------------------------

    # initialize (clear) all addressings
    def init(self):
        self.hw_actuators = get_hardware_actuators()

        # 'hmi_addressings' uses a structure like this:
        # "/hmi/knob1": {'addrs': [...], 'idx': 0}
        # so per actuator we get:
        #  - 'addrs': list of addressings
        #  - 'idx'  : currently selected addressing (index)
        self.hmi_addressings = dict((act['uri'], {'addrs': [], 'idx': -1}) for act in self.hw_actuators)

        self.cc_addressings = {}
        self.cc_metadata = {}
        self.midi_addressings = {}

        # Store all possible HMI hardcoded values
        self.hmi_hw2uri_map = {}
        self.hmi_uri2hw_map = {}

        for i in range(0, 4):
            knob_hw  = (0, 0, HMI_ACTUATOR_TYPE_KNOB,       i)
            foot_hw  = (0, 0, HMI_ACTUATOR_TYPE_FOOTSWITCH, i)
            knob_uri = "/hmi/knob%i"       % (i+1)
            foot_uri = "/hmi/footswitch%i" % (i+1)

            self.hmi_hw2uri_map[knob_hw]  = knob_uri
            self.hmi_hw2uri_map[foot_hw]  = foot_uri
            self.hmi_uri2hw_map[knob_uri] = knob_hw
            self.hmi_uri2hw_map[foot_uri] = foot_hw

    # clear all addressings, leaving metadata intact
    def clear(self):
        self.hmi_addressings  = dict((key, {'addrs': [], 'idx': -1}) for key in self.hmi_addressings.keys())
        self.cc_addressings   = dict((key, []) for key in self.cc_addressings.keys())
        self.midi_addressings = {}

    # -----------------------------------------------------------------------------------------------------------------

    def get_actuators(self):
        actuators = self.hw_actuators.copy()

        for uri in sorted(self.cc_metadata.keys()):
            data = self.cc_metadata[uri]
            actuators.append({
                'uri': uri,
                'name' : data['name'],
                'modes': data['modes'],
                'steps': data['steps'],
                'max_assigns': data['max_assigns'],
            })

        return actuators

    def get_addressings(self):
        addressings = {}

        # HMI
        for uri, addrs in self.hmi_addressings.items():
            addrs2 = []
            for addr in addrs['addrs']:
                addrs2.append({
                    'instance_id': addr['instance_id'],
                    'port'       : addr['port'],
                    'label'      : addr['label'],
                    'minimum'    : addr['minimum'],
                    'maximum'    : addr['maximum'],
                    'steps'      : addr['steps'],
                })
            addressings[uri] = addrs2

        # Control Chain
        for uri, addrs in self.cc_addressings.items():
            addrs2 = []
            for addr in addrs:
                addrs2.append({
                    'instance_id': addr['instance_id'],
                    'port'       : addr['port'],
                    'label'      : addr['label'],
                    'minimum'    : addr['minimum'],
                    'maximum'    : addr['maximum'],
                    'steps'      : addr['steps'],
                })
            addressings[uri] = addrs2

        return addressings

    # -----------------------------------------------------------------------------------------------------------------

    @gen.coroutine
<<<<<<< HEAD
    def load(self, bundlepath, instances, skippedPorts):
=======
    def load(self, bundlepath, instances):
        # Check if this is the first time we load addressings (ie, first time mod-ui starts)
        first_load = self.first_load
        self.first_load = False

        # Check if pedalboard contains addressings first
>>>>>>> 76b7f5c7
        datafile = os.path.join(bundlepath, "addressings.json")
        if not os.path.exists(datafile):
            return

        # Load addressings
        data = safe_json_load(datafile, dict)

        # Basic setup
        cc_initialized = self.cchain.initialized
        has_cc_addrs   = False
        retry_cc_addrs = False
        used_actuators = []

        # NOTE: We need to wait for Control Chain to finish initializing.
        #       Can take some time due to waiting for several device descriptors.
        #       We load everything that is possible first, then wait for Control Chain at the end if not ready yet.

        # Load all addressings possible
        for actuator_uri, addrs in data.items():
            is_cc = self.get_actuator_type(actuator_uri) == self.ADDRESSING_TYPE_CC
            if is_cc:
                has_cc_addrs = True
                if not cc_initialized:
                    continue

            for addr in addrs:
                instance   = addr['instance'].replace("/graph/","",1)
                portsymbol = addr['port']

                try:
                    instance_id, plugin_uri = instances[instance]
                except KeyError:
                    print("ERROR: An instance specified in addressings file is invalid")
                    continue

                if len(skippedPorts) > 0 and instance+"/"+portsymbol in skippedPorts:
                    print("NOTE: An incompatible addressing has been skipped, port:", instance, portsymbol)
                    continue

                curvalue = self._task_get_port_value(instance_id, portsymbol)
                addrdata = self.add(instance_id, plugin_uri, portsymbol, actuator_uri,
                                    addr['label'], addr['minimum'], addr['maximum'], addr['steps'], curvalue)

                if addrdata is not None:
                    self._task_store_address_data(instance_id, portsymbol, addrdata)

                    if actuator_uri not in used_actuators:
                        used_actuators.append(actuator_uri)

                elif is_cc:
                    # Control Chain is initialized but addressing failed to load (likely due to missing hardware)
                    # Set this flag so we wait for devices later
                    retry_cc_addrs = True

        # Load HMI and Control Chain addressings
        for actuator_uri in used_actuators:
            if self.get_actuator_type(actuator_uri) == self.ADDRESSING_TYPE_HMI:
                yield gen.Task(self.hmi_load_first, actuator_uri)
            elif self.get_actuator_type(actuator_uri) == self.ADDRESSING_TYPE_CC and cc_initialized:
                self.cc_load_all(actuator_uri)

        # Load MIDI addressings
        # NOTE: MIDI addressings are not stored in addressings.json.
        #       They must be loaded by calling 'add_midi' before calling this function.
        self.midi_load_everything()

        # Unset retry flag if at least 1 Control Chain device is connected
        if retry_cc_addrs and len(self.cc_metadata) > 0:
            retry_cc_addrs = False

        # Check if we need to wait for Control Chain
        if first_load and cc_initialized and not retry_cc_addrs:
            return

        if retry_cc_addrs:
            # Wait for any Control Chain devices to appear, with 10s maximum time-out
            for i in range(10):
                yield gen.sleep(1)
                if len(self.cc_metadata) > 0:
                    break

        else:
            # Control Chain was not initialized yet by this point, wait for it
            # 'wait_initialized' will time-out in 10s if nothing happens
            yield gen.Task(self.cchain.wait_initialized)

        # Don't bother continuing if there are no Control Chain addressesings
        if not has_cc_addrs:
            return

        # Don't bother continuing if there are no Control Chain devices available
        if len(self.cc_metadata) == 0:
            print("WARNING: Pedalboard has Control Chain addressings but no devices are available")
            return

        # reset used actuators, only load for those that succeed
        used_actuators = []

        # Re-do the same as we did above
        for actuator_uri, addrs in data.items():
            if self.get_actuator_type(actuator_uri) != self.ADDRESSING_TYPE_CC:
                continue
            for addr in addrs:
                instance   = addr['instance'].replace("/graph/","",1)
                portsymbol = addr['port']

                try:
                    instance_id, plugin_uri = instances[instance]
                except KeyError:
                    print("ERROR: An instance specified in addressings file is invalid")
                    continue

                curvalue = self._task_get_port_value(instance_id, portsymbol)
                addrdata = self.add(instance_id, plugin_uri, portsymbol, actuator_uri,
                                    addr['label'], addr['minimum'], addr['maximum'], addr['steps'], curvalue)

                if addrdata is not None:
                    self._task_store_address_data(instance_id, portsymbol, addrdata)

                    if actuator_uri not in used_actuators:
                        used_actuators.append(actuator_uri)

        for actuator_uri in used_actuators:
            self.cc_load_all(actuator_uri)

    def save(self, bundlepath, instances):
        addressings = {}

        # HMI
        for uri, addrs in self.hmi_addressings.items():
            addrs2 = []
            for addr in addrs['addrs']:
                addrs2.append({
                    'instance': instances[addr['instance_id']],
                    'port'    : addr['port'],
                    'label'   : addr['label'],
                    'minimum' : addr['minimum'],
                    'maximum' : addr['maximum'],
                    'steps'   : addr['steps'],
                })
            addressings[uri] = addrs2

        # Control Chain
        for uri, addrs in self.cc_addressings.items():
            addrs2 = []
            for addr in addrs:
                addrs2.append({
                    'instance': instances[addr['instance_id']],
                    'port'    : addr['port'],
                    'label'   : addr['label'],
                    'minimum' : addr['minimum'],
                    'maximum' : addr['maximum'],
                    'steps'   : addr['steps'],
                })
            addressings[uri] = addrs2

        # Write addressings to disk
        with open(os.path.join(bundlepath, "addressings.json"), 'w') as fh:
            json.dump(addressings, fh)

    def registerMappings(self, msg_callback, instances):
        # HMI
        for uri, addrs in self.hmi_addressings.items():
            for addr in addrs['addrs']:
                msg_callback("hw_map %s %s %s %f %f %d %s" % (instances[addr['instance_id']],
                                                              addr['port'],
                                                              uri,
                                                              addr['minimum'],
                                                              addr['maximum'],
                                                              addr['steps'],
                                                              addr['label'].replace(" ","_")))

        # Control Chain
        for uri, addrs in self.cc_addressings.items():
            for addr in addrs:
                msg_callback("hw_map %s %s %s %f %f %d %s" % (instances[addr['instance_id']],
                                                              addr['port'],
                                                              uri,
                                                              addr['minimum'],
                                                              addr['maximum'],
                                                              addr['steps'],
                                                              addr['label'].replace(" ","_")))

        # MIDI
        for uri, addrs in self.midi_addressings.items():
            for addr in addrs:
                msg_callback("midi_map %s %s %i %i %f %f" % (instances[addr['instance_id']],
                                                             addr['port'],
                                                             addr['midichannel'],
                                                             addr['midicontrol'],
                                                             addr['minimum'],
                                                             addr['maximum']))

    # -----------------------------------------------------------------------------------------------------------------

    def add(self, instance_id, plugin_uri, portsymbol, actuator_uri, label, minimum, maximum, steps, value):
        actuator_type = self.get_actuator_type(actuator_uri)

        if actuator_type not in (self.ADDRESSING_TYPE_HMI, self.ADDRESSING_TYPE_CC):
            print("ERROR: Trying to address the wrong way, stop!")
            return None

        unit = "none"
        options = []

        if portsymbol == ":presets":
            data = self.get_presets_as_options(instance_id)

            if data is None:
                return None

            value, maximum, options, spreset = data

        elif instance_id == PEDALBOARD_INSTANCE_ID:
            if portsymbol == ":bpb":
                pprops = ["integer"]
                unit = "/4"

            elif portsymbol == ":bpm":
                pprops = ["tapTempo"]
                unit = "BPM"

            elif portsymbol == ":rolling":
                pprops = ["toggled"]

            else:
                print("ERROR: Trying to address wrong pedalboard port:", portsymbol)
                return None

        elif portsymbol != ":bypass":
            for port_info in get_plugin_control_inputs_and_monitored_outputs(plugin_uri)['inputs']:
                if port_info["symbol"] == portsymbol:
                    break
            else:
                print("ERROR: Trying to address non-existing control port '%s'" % (portsymbol))
                return None

            # useful info about this port
            pprops = port_info["properties"]

            if "symbol" in port_info["units"].keys():
                unit = port_info["units"]["symbol"]

            if "enumeration" in pprops and len(port_info["scalePoints"]) > 0:
                options = [(sp["value"], sp["label"]) for sp in port_info["scalePoints"]]

        # TODO do something with spreset

        addressing_data = {
            'actuator_uri': actuator_uri,
            'instance_id' : instance_id,
            'port'        : portsymbol,
            'label'       : label,
            'value'       : value,
            'minimum'     : minimum,
            'maximum'     : maximum,
            'steps'       : steps,
            'unit'        : unit,
            'options'     : options,
        }

        # -------------------------------------------------------------------------------------------------------------

        if actuator_type == self.ADDRESSING_TYPE_HMI:
            if portsymbol == ":bypass":
                hmitype = HMI_ADDRESSING_TYPE_BYPASS

            elif portsymbol == ":presets":
                hmitype = HMI_ADDRESSING_TYPE_ENUMERATION|HMI_ADDRESSING_TYPE_INTEGER

            else:
                if "toggled" in pprops:
                    hmitype = HMI_ADDRESSING_TYPE_TOGGLED
                elif "integer" in pprops:
                    hmitype = HMI_ADDRESSING_TYPE_INTEGER
                else:
                    hmitype = HMI_ADDRESSING_TYPE_LINEAR

                if "logarithmic" in pprops:
                    hmitype |= HMI_ADDRESSING_TYPE_LOGARITHMIC
                if "trigger" in pprops:
                    hmitype |= HMI_ADDRESSING_TYPE_TRIGGER

                if "tapTempo" in pprops and actuator_uri.startswith("/hmi/footswitch"):
                    hmitype |= HMI_ADDRESSING_TYPE_TAP_TEMPO

                if "enumeration" in pprops and len(port_info["scalePoints"]) > 0:
                    hmitype |= HMI_ADDRESSING_TYPE_ENUMERATION

            if hmitype & HMI_ADDRESSING_TYPE_SCALE_POINTS:
                if value not in [o[0] for o in options]:
                    print("ERROR: current value '%f' for '%s' is not a valid scalepoint" % (value, portsymbol))
                    addressing_data['value'] = float(options[0][0])

            # hmi specific
            addressing_data['hmitype'] = hmitype

            addressings = self.hmi_addressings[actuator_uri]
            addressings['idx'] = len(addressings['addrs'])
            addressings['addrs'].append(addressing_data)

        elif actuator_type == self.ADDRESSING_TYPE_CC:
            if actuator_uri not in self.cc_addressings.keys():
                print("ERROR: Can't load addressing for unavailable hardware '%s'" % actuator_uri)
                return None

            addressings = self.cc_addressings[actuator_uri]
            addressings.append(addressing_data)

        return addressing_data

    def add_midi(self, instance_id, portsymbol, midichannel, midicontrol, minimum, maximum):
        actuator_uri = self.create_midi_cc_uri(midichannel, midicontrol)

        # NOTE: label, value, steps and options missing, not needed or used for MIDI
        addressing_data = {
            'actuator_uri': actuator_uri,
            'instance_id' : instance_id,
            'port'        : portsymbol,
            'minimum'     : minimum,
            'maximum'     : maximum,
            # MIDI specific
            'midichannel' : midichannel,
            'midicontrol' : midicontrol,
        }

        if actuator_uri not in self.midi_addressings.keys():
            self.midi_addressings[actuator_uri] = []

        addressings = self.midi_addressings[actuator_uri]
        addressings.append(addressing_data)

        return addressing_data

    def load_addr(self, actuator_uri, addressing_data, callback):
        addressing_data = addressing_data.copy()

        actuator_hw   = actuator_uri
        actuator_type = self.get_actuator_type(actuator_uri)

        if actuator_type == self.ADDRESSING_TYPE_HMI:
            actuator_hw = self.hmi_uri2hw_map[actuator_uri]
            # HMI specific
            addressings = self.hmi_addressings[actuator_uri]
            addressing_data['addrs_idx'] = addressings['idx']+1
            addressing_data['addrs_max'] = len(addressings['addrs'])

        elif actuator_type == self.ADDRESSING_TYPE_CC:
            actuator_hw = self.cc_metadata[actuator_uri]['hw_id']

        self._task_addressing(actuator_type, actuator_hw, addressing_data, callback)

    @gen.coroutine
    def load_current(self, actuator_uris):
        for actuator_uri in actuator_uris:
            actuator_type = self.get_actuator_type(actuator_uri)

            if actuator_type == Addressings.ADDRESSING_TYPE_HMI:
                yield gen.Task(self.hmi_load_current, actuator_uri)

            elif actuator_type == Addressings.ADDRESSING_TYPE_CC:
                # FIXME: we need a way to change CC value, without re-addressing
                actuator_cc = self.cc_metadata[actuator_uri]['hw_id']
                addressings = self.cc_addressings[actuator_uri]

                for addressing in addressings:
                    data = {
                        'instance_id': addressing['instance_id'],
                        'port'       : addressing['port'],
                        'label'      : addressing['label'],
                        'value'      : addressing['value'],
                        'minimum'    : addressing['minimum'],
                        'maximum'    : addressing['maximum'],
                        'steps'      : addressing['steps'],
                        'unit'       : addressing['unit'],
                        'options'    : addressing['options'],
                    }
                    yield gen.Task(self._task_unaddressing, self.ADDRESSING_TYPE_CC, data['instance_id'], data['port'])
                    yield gen.Task(self._task_addressing, self.ADDRESSING_TYPE_CC, actuator_cc, data)

    # NOTE: make sure to call hmi_load_current() afterwards if removing HMI addressings
    def remove(self, addressing_data):
        actuator_uri  = addressing_data['actuator_uri']
        actuator_type = self.get_actuator_type(actuator_uri)

        if actuator_type == self.ADDRESSING_TYPE_HMI:
            addressings       = self.hmi_addressings[actuator_uri]
            addressings_addrs = addressings['addrs']

            index = addressings_addrs.index(addressing_data)
            addressings_addrs.pop(index)

            if addressings['idx'] == index:
                addressings['idx'] -= 1

        elif actuator_type == self.ADDRESSING_TYPE_CC:
            addressings = self.cc_addressings[actuator_uri]
            addressings.remove(addressing_data)

        elif actuator_type == self.ADDRESSING_TYPE_MIDI:
            addressings = self.midi_addressings[actuator_uri]
            addressings.remove(addressing_data)

    # -----------------------------------------------------------------------------------------------------------------
    # HMI specific functions

    def hmi_load_current(self, actuator_uri, callback):
        actuator_hmi      = self.hmi_uri2hw_map[actuator_uri]
        addressings       = self.hmi_addressings[actuator_uri]
        addressings_addrs = addressings['addrs']
        addressings_idx   = addressings['idx']
        addressings_len   = len(addressings['addrs'])

        if addressings_len == 0:
            callback(False)
            return

        if addressings_len == addressings_idx:
            addressings['idx'] = addressings_idx = addressings_len - 1

        # current addressing data
        addressing_data = addressings_addrs[addressings_idx].copy()

        # needed fields for addressing task
        addressing_data['addrs_idx'] = addressings_idx+1
        addressing_data['addrs_max'] = addressings_len

        # reload value
        addressing = addressings_addrs[addressings_idx]
        addressing['value'] = addressing_data['value'] = self._task_get_port_value(addressing['instance_id'],
                                                                                   addressing['port'])

        self._task_addressing(self.ADDRESSING_TYPE_HMI, actuator_hmi, addressing_data, callback)

    def hmi_load_footswitches(self, callback):
        def footswitch1_callback(ok):
            self.hmi_load_current("/hmi/footswitch2", callback)

        self.hmi_load_current("/hmi/footswitch1", footswitch1_callback)

    def hmi_load_first(self, actuator_uri, callback):
        addressings     = self.hmi_addressings[actuator_uri]
        addressings_len = len(addressings['addrs'])

        if addressings_len == 0:
            callback(False)
            return

        # jump to first addressing
        addressings['idx'] = 0

        # ready to load
        self.hmi_load_current(actuator_uri, callback)

    def hmi_load_next_hw(self, actuator_hmi, callback):
        actuator_uri    = self.hmi_hw2uri_map[actuator_hmi]
        addressings     = self.hmi_addressings[actuator_uri]
        addressings_len = len(addressings['addrs'])

        if addressings_len == 0:
            print("ERROR: hmi_load_next_hw failed, empty list")
            return

        # jump to next available addressing
        addressings['idx'] = (addressings['idx'] + 1) % addressings_len

        # ready to load
        self.hmi_load_current(actuator_uri, callback)

    # -----------------------------------------------------------------------------------------------------------------
    # Control Chain specific functions

    def cc_hardware_added(self, dev_id, dev_uri, label, version):
        print("cc_hardware_added", dev_id, dev_uri, label, version)
        self._task_hw_added(dev_uri, label, version)

    def cc_hardware_removed(self, dev_id, dev_uri, label, version):
        removed_actuators = []

        for actuator in self.cc_metadata.values():
            if actuator['hw_id'][0] == dev_id:
                removed_actuators.append(actuator['uri'])

        for actuator_uri in removed_actuators:
            print("cc_actuator_removed", actuator_uri)
            self.cc_metadata.pop(actuator_uri)
            self.cc_addressings.pop(actuator_uri)
            self._task_act_removed(actuator_uri)

        print("cc_hardware_removed", dev_id, dev_uri, label, version)
        self._task_hw_removed(dev_uri, label, version)

    def cc_actuator_added(self, dev_id, actuator_id, metadata):
        print("cc_actuator_added", metadata['uri'])
        actuator_uri = metadata['uri']
        self.cc_metadata[actuator_uri] = metadata.copy()
        self.cc_metadata[actuator_uri]['hw_id'] = (dev_id, actuator_id)
        self.cc_addressings[actuator_uri] = []
        self._task_act_added(metadata)

    @gen.coroutine
    def cc_load_all(self, actuator_uri):
        actuator_cc = self.cc_metadata[actuator_uri]['hw_id']
        addressings = self.cc_addressings[actuator_uri]

        for addressing in addressings:
            data = {
                'instance_id': addressing['instance_id'],
                'port'       : addressing['port'],
                'label'      : addressing['label'],
                'value'      : addressing['value'],
                'minimum'    : addressing['minimum'],
                'maximum'    : addressing['maximum'],
                'steps'      : addressing['steps'],
                'unit'       : addressing['unit'],
                'options'    : addressing['options'],
            }
            yield gen.Task(self._task_addressing, self.ADDRESSING_TYPE_CC, actuator_cc, data)

    # -----------------------------------------------------------------------------------------------------------------
    # MIDI specific functions

    @gen.coroutine
    def midi_load_everything(self):
        for actuator_uri, addressings in self.midi_addressings.items():
            for addressing in addressings:
                # NOTE: label, value, steps and options missing, not needed or used for MIDI
                data = {
                    'instance_id': addressing['instance_id'],
                    'port'       : addressing['port'],
                    'minimum'    : addressing['minimum'],
                    'maximum'    : addressing['maximum'],
                    # MIDI specific
                    'midichannel': addressing['midichannel'],
                    'midicontrol': addressing['midicontrol'],
                }
                yield gen.Task(self._task_addressing, self.ADDRESSING_TYPE_MIDI, actuator_uri, data)

    # -----------------------------------------------------------------------------------------------------------------
    # Utilities

    def create_midi_cc_uri(self, channel, controller):
        if controller == MIDI_PITCHBEND_AS_CC:
            return "%sCh.%d_Pbend" % (kMidiCustomPrefixURI, channel+1)
        return "%sCh.%i_CC#%i" % (kMidiCustomPrefixURI, channel+1, controller)

    def get_midi_cc_from_uri(self, uri):
        data = uri.replace(kMidiCustomPrefixURI+"Ch.","",1).split("_CC#",1)
        if len(data) == 2:
            channel = int(data[0])-1
            if data[1].endswith("_Pbend"):
                controller = MIDI_PITCHBEND_AS_CC
            else:
                controller = int(data[1])
            return (channel, controller)

        print("ERROR: get_midi_cc_from_uri() called with invalid uri:", uri)
        return (-1,-1)

    def is_hmi_actuator(self, actuator_uri):
        return actuator_uri.startswith("/hmi/")

    def get_actuator_type(self, actuator_uri):
        if actuator_uri.startswith("/hmi/"):
            return self.ADDRESSING_TYPE_HMI
        if actuator_uri.startswith(kMidiCustomPrefixURI):
            return self.ADDRESSING_TYPE_MIDI
        return self.ADDRESSING_TYPE_CC

    def get_presets_as_options(self, instance_id):
        pluginData = self._task_get_plugin_data(instance_id)
        presets    = self._task_get_plugin_presets(pluginData["uri"])

        value   = 0
        maximum = min(len(presets), kMaxAddressableScalepoints)
        options = []
        handled = False

        # save preset mapping
        pluginData['mapPresets'] = []

        # safety check
        if len(presets) == 0:
            pluginData['preset'] = ""
            print("ERROR: get_presets_as_options() called with 0 presets available for '%s'" % pluginData["uri"])
            return None

        # if no preset selected yet, we need to force one
        if not pluginData['preset']:
            pluginData['preset'] = presets[0]['uri']
            handled = True

        # save preset list, within a limit
        for i in range(maximum):
            uri = presets[i]['uri']
            pluginData['mapPresets'].append(uri)
            options.append((i, presets[i]['label']))
            if handled:
                continue
            if pluginData['preset'] == uri:
                value = i
                handled = True

        # check if selected preset is non-existent
        if not handled and len(presets) == maximum:
            pluginData['mapPresets'] = []
            pluginData['preset'] = ""
            print("ERROR: get_presets_as_options() called with an invalid preset uri '%s'" % pluginData['preset'])
            return None

        # handle case of current preset out of limits (>100)
        if pluginData['preset'] not in pluginData['mapPresets']:
            i = value = maximum
            maximum += 1
            pluginData['mapPresets'].append(presets[i]['uri'])
            options.append((i, presets[i]['label']))

        return (value, maximum, options, pluginData['preset'])

    # -----------------------------------------------------------------------------------------------------------------<|MERGE_RESOLUTION|>--- conflicted
+++ resolved
@@ -152,16 +152,12 @@
     # -----------------------------------------------------------------------------------------------------------------
 
     @gen.coroutine
-<<<<<<< HEAD
     def load(self, bundlepath, instances, skippedPorts):
-=======
-    def load(self, bundlepath, instances):
         # Check if this is the first time we load addressings (ie, first time mod-ui starts)
         first_load = self.first_load
         self.first_load = False
 
         # Check if pedalboard contains addressings first
->>>>>>> 76b7f5c7
         datafile = os.path.join(bundlepath, "addressings.json")
         if not os.path.exists(datafile):
             return
@@ -272,6 +268,10 @@
                     instance_id, plugin_uri = instances[instance]
                 except KeyError:
                     print("ERROR: An instance specified in addressings file is invalid")
+                    continue
+
+                if len(skippedPorts) > 0 and instance+"/"+portsymbol in skippedPorts:
+                    print("NOTE: An incompatible addressing has been skipped, port:", instance, portsymbol)
                     continue
 
                 curvalue = self._task_get_port_value(instance_id, portsymbol)
