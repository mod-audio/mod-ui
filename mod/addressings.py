--- conflicted
+++ resolved
@@ -54,12 +54,9 @@
         self._task_act_added = None
         self._task_act_removed = None
 
-<<<<<<< HEAD
         self.cchain = ControlChainDeviceListener(self.cc_hardware_added,
                                                  self.cc_actuator_added, self.cc_actuator_removed)
 
-=======
->>>>>>> 96f1f374
     # -----------------------------------------------------------------------------------------------------------------
 
     # initialize (clear) all addressings
@@ -506,16 +503,9 @@
         self.hmi_load_current(actuator_uri, callback)
 
     def hmi_load_next_hw(self, actuator_hmi, callback):
-<<<<<<< HEAD
         actuator_uri    = self.hmi_hw2uri_map[actuator_hmi]
         addressings     = self.hmi_addressings[actuator_uri]
         addressings_len = len(addressings['addrs'])
-=======
-        actuator_uri      = self.hmi_hw2uri_map[actuator_hmi]
-        addressings       = self.hmi_addressings[actuator_uri]
-        addressings_addrs = addressings['addrs']
-        addressings_len   = len(addressings['addrs'])
->>>>>>> 96f1f374
 
         if addressings_len == 0:
             print("ERROR: hmi_load_next_hw failed, empty list")
