# coding: utf-8

# Copyright 2012-2013 AGR Audio, Industria e Comercio LTDA. <contato@portalmod.com>
#
# This program is free software: you can redistribute it and/or modify
# it under the terms of the GNU General Public License as published by
# the Free Software Foundation, either version 3 of the License, or
# (at your option) any later version.
#
# This program is distributed in the hope that it will be useful,
# but WITHOUT ANY WARRANTY; without even the implied warranty of
# MERCHANTABILITY or FITNESS FOR A PARTICULAR PURPOSE.  See the
# GNU General Public License for more details.
#
# You should have received a copy of the GNU General Public License
# along with this program.  If not, see <http://www.gnu.org/licenses/>.


from tornado.iostream import BaseIOStream
from tornado import ioloop

from mod.protocol import Protocol, ProtocolError

import serial, logging
import time

class SerialIOStream(BaseIOStream):
    def __init__(self, sp):
        self.sp = sp
        super(SerialIOStream, self).__init__()

    def fileno(self):
        return self.sp.fileno()

    def close_fd(self):
        return self.sp.close()

    def write_to_fd(self, data):
        try:
            return self.sp.write(data)
        except serial.SerialTimeoutException:
            return 0

    def read_from_fd(self):
        r = self.sp.read(self.read_chunk_size)
        if r == '':
            return None
        return r

class HMI(object):
    def __init__(self, port, baud_rate, callback):
        self.port = port
        self.baud_rate = baud_rate
        self.queue = []
        self.queue_idle = True
        self.ioloop = ioloop.IOLoop.instance()

        self.sp = self.open_connection(callback)


    def open_connection(self, callback):
        sp = serial.Serial(self.port, self.baud_rate, timeout=0, writeTimeout=0)
        sp.flushInput()
        sp.flushOutput()

        self.ioloop.add_callback(self.checker)
        self.ioloop.add_callback(callback)

        return SerialIOStream(sp)

    def checker(self, data=None):
        if data is not None:
            logging.info('[hmi] received <- %s' % repr(data))
            try:
                msg = Protocol(data)
            except ProtocolError, e:
                logging.error('[hmi] error parsing msg %s' % repr(data))
                self.reply_protocol_error(e.error_code())
            else:
                if msg.is_resp():
                    try:
                        original_msg, callback, datatype = self.queue.pop(0)
                    except IndexError:
                        # something is wrong / not synced!!
                        logging.error("[hmi] NOT SYNCED")
                    else:
                        if callback is not None:
                            logging.info("[hmi] calling callback for %s" % original_msg)
                            callback(msg.process_resp(datatype))
                        self.process_queue()
                else:
                    def _callback(resp, resp_args=None):
                        if resp_args is None:
                            self.send("resp", [(0 if resp else -1)])
                        else:
                            self.send("resp", (0 if resp else -1, resp_args))

                    msg.run_cmd(_callback)
        try:
            self.sp.read_until('\0', self.checker)
        except serial.SerialException, e:
            logging.error("[hmi] error while reading %s" % e)

    def process_queue(self):
        try:
            msg = self.queue[0][0] # fist msg on the queue
            logging.info("[hmi] popped from queue: %s" % msg)
            self.sp.write("%s\0" % str(msg))
            logging.info("[hmi] sending -> %s" % msg)
            self.queue_idle = False
        except IndexError:
            logging.info("[hmi] queue is empty, nothing to do")
            self.queue_idle = True

    def reply_protocol_error(self, error):
        #self.send(error) # TODO: proper error handling, needs to be implemented by HMI
        self.send("resp", [-1])

    def build_msg(self, cmd, args):
        myargs = []
        for arg in args:
            if isinstance(arg, str) or isinstance(arg, unicode):
                arg = '"%s"' % arg.replace("\x5c", "\x5c\x5c").replace("\x00", "\x5c\xff").replace('"', "\x5c\xdd")
            myargs.append(arg)

        if not myargs:
            msg = cmd
        else:
            msg = "%s %s" % (cmd, " ".join([ str(arg) for arg in myargs]))
        return msg

    def send(self, cmd, args=[], callback=None, datatype='int'):
        # ASCII Protocol replaces
        msg = self.build_msg(cmd, args)
        if not any([ msg.startswith(resp) for resp in Protocol.RESPONSES ]):
            self.queue.append((msg, callback, datatype))
            logging.info("[hmi] scheduling -> %s" % str(msg))
            if self.queue_idle:
                self.process_queue()
            return
        # is resp, just send
        self.sp.write("%s\0" % str(msg))

    def initial_state(self, bank_id, pedalboard_id, pedalboards, callback):
<<<<<<< HEAD
        pedalboards = [ '"%s"' % p['title'] for p in pedalboards ]
        self.send("initial_state", (bank_id, pedalboard_id, " ".join(pedalboards)), callback)
=======
        pedalboards = " ".join('"%s" %d' % (pedalboard['title'], i) for i, pedalboard in enumerate(pedalboards))
        self.send("initial_state %d %d %s" % (bank_id,
                                              pedalboard_id,
                                              pedalboards),
                  callback)
>>>>>>> 072b90ce

    def ui_con(self, callback=lambda result: None):
        self.send("ui_con", [], callback, datatype='boolean')

    def ui_dis(self, callback=lambda result: None):
        self.send("ui_dis", [], callback, datatype='boolean')

    def control_clean(self, hw_type, hw_id, actuator_type, actuator_id, callback=lambda result:None):
        self.send("control_clean", (hw_type, hw_id, actuator_type, actuator_id), callback, datatype='boolean')

    def chain(self, msg, callback=lambda result: None):
        self.send('chain', [msg], callback)

    def control_add(self, instance_id, symbol, label, var_type, unit, value, max,
                    min, steps, hw_type, hw_id, actuator_type, actuator_id, n_controllers, index,
                    options=[], callback=lambda result: None):
        """
        addresses a new control
        var_type is one of the following:
            0 linear
            1 log
            2 enumeration
            3 toggled
            4 trigger
            5 tap tempo
            6 bypass
        """
        label = '"%s"' % label.upper().replace('"', "\\\xdd")
        unit = '"%s"' % unit.replace('"', '\\\xdd')
        length = len(options)
        if options:
            options = [ '"%s" %f' % (o[1].replace('"', '\\\xdd').upper(), float(o[0]))
                        for o in options ]
        options = "%d %s" % (length, " ".join(options))
        options = options.strip()

        self.send('control_add',
                   (instance_id,
                    symbol,
                    label,
                    var_type,
                    unit,
                    value,
                    max,
                    min,
                    steps,
                    hw_type,
                    hw_id,
                    actuator_type,
                    actuator_id,
                    n_controllers,
                    index,
                    options,
                  ),
                  callback, datatype='boolean')

    def control_rm(self, instance_id, symbol, callback=lambda result: None):
        """
        removes an addressing

        if instance_id is -1 will remove all addressings
        if symbol == ":all" will remove every addressing for the instance_id
        """
        self.send('control_rm', (instance_id, symbol), callback, datatype='boolean')

    def ping(self, callback=lambda result: None):
        self.send('ping', [], callback, datatype='boolean')

    def clipmeter(self, position, callback=lambda result: None):
        self.send('clipmeter', [position], callback)

    def peakmeter(self, position, value, peak, callback=lambda result: None):
        self.send('peakmeter', (position, value, peak), callback)

    def tuner(self, freq, note, cents, callback=lambda result: None):
        self.send('tuner', (freq, note, cents), callback)

    def xrun(self, callback=lambda result: None):
        self.send('xrun', [], callback)

    def bank_config(self, hw_type, hw_id, actuator_type, actuator_id, action, callback=lambda result: None):
        """
        configures bank addressings

        action is one of the following:
            0: None (usado para des-endereçar)
            1: True Bypass
            2: Pedalboard UP
            3: Pedalboard DOWN
        """
        self.send('bank_config', (hw_type, hw_id, actuator_type, actuator_id, action), callback, datatype='boolean')
<|MERGE_RESOLUTION|>--- conflicted
+++ resolved
@@ -142,16 +142,8 @@
         self.sp.write("%s\0" % str(msg))
 
     def initial_state(self, bank_id, pedalboard_id, pedalboards, callback):
-<<<<<<< HEAD
-        pedalboards = [ '"%s"' % p['title'] for p in pedalboards ]
+        pedalboards = " ".join('"%s" %d' % (pedalboard['title'], i) for i, pedalboard in enumerate(pedalboards))
         self.send("initial_state", (bank_id, pedalboard_id, " ".join(pedalboards)), callback)
-=======
-        pedalboards = " ".join('"%s" %d' % (pedalboard['title'], i) for i, pedalboard in enumerate(pedalboards))
-        self.send("initial_state %d %d %s" % (bank_id,
-                                              pedalboard_id,
-                                              pedalboards),
-                  callback)
->>>>>>> 072b90ce
 
     def ui_con(self, callback=lambda result: None):
         self.send("ui_con", [], callback, datatype='boolean')
