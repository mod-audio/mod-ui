# coding: utf-8

# Copyright 2012-2013 AGR Audio, Industria e Comercio LTDA. <contato@moddevices.com>
#
# This program is free software: you can redistribute it and/or modify
# it under the terms of the GNU General Public License as published by
# the Free Software Foundation, either version 3 of the License, or
# (at your option) any later version.
#
# This program is distributed in the hope that it will be useful,
# but WITHOUT ANY WARRANTY; without even the implied warranty of
# MERCHANTABILITY or FITNESS FOR A PARTICULAR PURPOSE.  See the
# GNU General Public License for more details.
#
# You should have received a copy of the GNU General Public License
# along with this program.  If not, see <http://www.gnu.org/licenses/>.


from datetime import timedelta
from tornado.iostream import BaseIOStream, StreamClosedError
from tornado import ioloop

from mod import get_hardware_actuators, get_hardware_descriptor
from mod.protocol import Protocol, ProtocolError, process_resp
from mod.settings import LOG

import serial
import logging
import os

class Menu(object):
    # implemented
    STEREOLINK_INP_ID     = 13
    STEREOLINK_OUTP_ID    = 23
    MASTER_VOL_PORT_ID    = 24
    PLAY_STATUS_ID        = 180
    TEMPO_BPM_ID          = 181
    TEMPO_BPB_ID          = 182
    SYS_CLK_SOURCE_ID     = 202
    MIDI_CLK_SEND_ID      = 203
    SNAPSHOT_PRGCHGE_ID   = 204
    PB_PRGCHNGE_ID        = 205

class SerialIOStream(BaseIOStream):
    def __init__(self, sp):
        self.sp = sp
        super(SerialIOStream, self).__init__()

    def fileno(self):
        return self.sp.fileno()

    def close_fd(self):
        return self.sp.close()

    def write_to_fd(self, data):
        try:
            return self.sp.write(data)
        except serial.SerialTimeoutException:
            return 0

    def read_from_fd(self):
        try:
            r = self.sp.read(self.read_chunk_size)
        except:
            print("SerialIOStream: failed to read from HMI serial")
            return None
        if r == '':
            return None
        return r

class HMI(object):
    def __init__(self, port, baud_rate, init_cb, reinit_cb):
        hw_actuators = get_hardware_actuators()
        self.sp = None
        self.port = port
        self.baud_rate = baud_rate
        self.queue = []
        self.queue_idle = True
        self.initialized = False
        self.need_flush = False
        self.flush_io = None
        self.ioloop = ioloop.IOLoop.instance()
        self.reinit_cb = reinit_cb
        self.hw_ids = [actuator['id'] for actuator in hw_actuators]
        self.init(init_cb)

    # this can be overriden by subclasses to avoid any connection in DEV mode
    def init(self, callback):
        try:
            sp = None
            try:
                sp = serial.Serial(self.port, self.baud_rate, timeout=0, write_timeout=0)
            except:
                sp = serial.Serial(self.port, self.baud_rate, timeout=0, writeTimeout=0)
            sp.flushInput()
            sp.flushOutput()
        except Exception as e:
            print("ERROR: Failed to open HMI serial port, error was:\n%s" % e)
            return

        self.sp = SerialIOStream(sp)

        def clear_callback(ok):
            callback()

        # calls ping until ok is received
        def ping_callback(ok):
            if ok:
                self.clear(clear_callback)
            else:
                self.ioloop.add_timeout(1, lambda:self.ping(ping_callback))

        self.ping(ping_callback)
        self.checker()

    def checker(self, data=None):
        if data is not None:
            logging.debug('[hmi] received <- %s', data)
            try:
                msg = Protocol(data.decode("utf-8", errors="ignore"))
            except ProtocolError as e:
                logging.error('[hmi] error parsing msg %s', data)
                logging.error('[hmi]   error code %s', e.error_code())
                self.reply_protocol_error(e.error_code())
            else:
                if msg.is_resp():
                    try:
                        original_msg, callback, datatype = self.queue.pop(0)
                        logging.debug("[hmi] popped from queue: %s", original_msg)
                    except IndexError:
                        # something is wrong / not synced!!
                        logging.error("[hmi] NOT SYNCED")
                    else:
                        if callback is not None:
                            logging.debug("[hmi] calling callback for %s", original_msg)
                            callback(msg.process_resp(datatype))
                        self.process_queue()
                else:
                    def _callback(resp, resp_args=None):
                        resp = 0 if resp else -1
                        if resp_args is None:
                            self.send("resp %d" % resp)
                            logging.debug('[hmi]     sent "resp %s"', resp)

                        else:
                            self.send("resp %d %s" % (resp, resp_args))
                            logging.debug('[hmi]     sent "resp %s %s"', resp, resp_args)

                    msg.run_cmd(_callback)

        if self.need_flush:
            if self.flush_io is not None:
                self.ioloop.remove_timeout(self.flush_io)
            self.flush_io = self.ioloop.call_later(2, self.flush)

        try:
            self.sp.read_until(b'\0', self.checker)
        except serial.SerialException as e:
            logging.error("[hmi] error while reading %s", e)

    def flush(self):
        self.need_flush = False
        self.flush_io = None

        if len(self.queue) <= 5:
            logging.debug("[hmi] flushing ignored")
            return

        # FUCK!
        logging.warn("[hmi] flushing queue as workaround now: %d in queue", len(self.queue))
        self.sp.sp.flush()
        self.sp.sp.flushInput()
        self.sp.sp.flushOutput()
        self.sp.close()
        self.sp = None

        while len(self.queue) > 1:
            msg, callback, datatype = self.queue.pop(0)

            if any(msg.startswith(resp) for resp in Protocol.RESPONSES):
                if callback is not None:
                    callback(process_resp(None, datatype))
            else:
                if callback is not None:
                    callback("-1003")

        self.reinit_cb()

        #os.system("touch /tmp/reset-hmi; kill -9 {}".format(os.getpid()))

    def process_queue(self):
        if self.sp is None:
            return

        try:
            msg, callback, datatype = self.queue[0] # fist msg on the queue
        except IndexError:
            logging.debug("[hmi] queue is empty, nothing to do")
            self.queue_idle = True
        else:
            logging.debug("[hmi] sending -> %s", msg)
            try:
                self.sp.write(msg.encode('utf-8') + b'\0')
<<<<<<< HEAD
            except StreamClosedError:
=======
            except StreamClosedError as e:
                logging.exception(e)
>>>>>>> 2661f718
                self.sp = None

            self.queue_idle = False

    def reply_protocol_error(self, error):
        #self.send(error) # TODO: proper error handling, needs to be implemented by HMI
        self.send("resp -1")

    def send(self, msg, callback=None, datatype='int'):
        if self.sp is None:
            return

        if len(self.queue) > 30:
            self.need_flush = True

        if not any([ msg.startswith(resp) for resp in Protocol.RESPONSES ]):
            # make an exception for control_set, calling callback right away without waiting
            #if msg.startswith("s "):
                #self.queue.append((msg, None, datatype))
                #if callback is not None:
                    #callback(True)
            #else:
            self.queue.append((msg, callback, datatype))
            logging.debug("[hmi] scheduling -> %s", msg)
            if self.queue_idle:
                self.process_queue()
            return

        # is resp, just send
        self.sp.write(msg.encode('utf-8') + b'\0')

    def initial_state(self, bank_id, pedalboard_id, pedalboards, callback):
        numBytesFree = 1024-64
        pedalboardsData = None

        num = 0
        for pb in pedalboards:
            if num > 50:
                break

            title   = pb['title'].replace('"', '').upper()[:31]
            data    = '"%s" %i' % (title, num)
            dataLen = len(data)

            if numBytesFree-dataLen-2 < 0:
                print("ERROR: Controller out of memory when sending initial state (stopped at %i)" % num)
                if pedalboard_id >= num:
                    pedalboard_id = 0
                break

            num += 1

            if pedalboardsData is None:
                pedalboardsData = ""
            else:
                pedalboardsData += " "

            numBytesFree -= dataLen+1
            pedalboardsData += data

        if pedalboardsData is None:
            pedalboardsData = ""

        self.send("is %d %d %s" % (bank_id, pedalboard_id, pedalboardsData), callback)

    def ui_con(self, callback):
        self.send("ui_con", callback, datatype='boolean')

    def ui_dis(self, callback):
        self.send("ui_dis", callback, datatype='boolean')

    def control_add(self, data, hw_id, actuator_uri, callback):
        # instance_id = data['instance_id']
        # port = data['port']
        label = data['label']
        var_type = data['hmitype']
        unit = data['unit']
        value = data['value']
        min = data['minimum']
        max = data['maximum']
        steps = data['steps']
        options = data['options']

        # hw_type = actuator[0]
        # hw_id = actuator[1]
        # actuator_type = actuator[2]
        # actuator_id = actuator[3]

        label = '"%s"' % label.upper().replace('"', "")
        unit = '"%s"' % unit.replace('"', '')
        optionsData = []

        rmax = max
        if options:
            currentNum = 0
            numBytesFree = 1024-128

            for o in options:
                if currentNum > 50:
                    if value >= currentNum:
                        value = 0
                    rmax = currentNum
                    break

                data    = '"%s" %f' % (o[1].replace('"', '').upper(), float(o[0]))
                dataLen = len(data)

                if numBytesFree-dataLen-2 < 0:
                    print("ERROR: Controller out of memory when sending options (stopped at %i)" % currentNum)
                    if value >= currentNum:
                        value = 0.0
                    rmax = currentNum
                    break

                currentNum += 1
                numBytesFree -= dataLen+1
                optionsData.append(data)

        options = "%d %s" % (len(optionsData), " ".join(optionsData))
        options = options.strip()

        def control_add_callback(ok):
            if not ok:
                callback(False)
                return
            n_controllers = data['addrs_max']
            index = data['addrs_idx']
            self.control_set_index(hw_id, index, n_controllers, callback)

        cb = callback
        platform = get_hardware_descriptor().get('platform', 'Unknown')

        if not actuator_uri.startswith("/hmi/footswitch") and platform == 'duo':
            cb = control_add_callback

        self.send('a %d %s %d %s %f %f %f %d %s' %
                  ( hw_id,
                    label,
                    var_type,
                    unit,
                    value,
                    rmax,
                    min,
                    steps,
                    options,
                  ),
                  cb, datatype='boolean')

    def control_set_index(self, hw_id, index, n_controllers, callback):
        self.send('si %d %d %d' % (hw_id, index, n_controllers), callback, datatype='boolean')

    def control_set(self, hw_id, value, callback):
        """Set a plug-in's control port value on the HMI."""
        # control_set <hw_id> <value>"""
        self.send('s %d %f' % (hw_id, value), callback, datatype='boolean')

    def control_rm(self, hw_ids, callback):
        """
        removes an addressing
        """

        idsData = []
        currentNum = 0
        numBytesFree = 1024-128

        for id in hw_ids:
            data    = '%d' % (id)
            dataLen = len(data)

            if numBytesFree-dataLen-2 < 0:
                print("ERROR: Controller out of memory when sending hw_ids (stopped at %i)" % currentNum)
                break

            currentNum += 1
            numBytesFree -= dataLen+1
            idsData.append(data)

        ids = "%s" % (" ".join(idsData))
        ids = ids.strip()
        self.send('rm %s' % (ids), callback, datatype='boolean')

    def ping(self, callback):
        self.send('ping', callback, datatype='boolean')

    def tuner(self, freq, note, cents, callback):
        self.send('tu_v %f %s %f' % (freq, note, cents), callback)

    def xrun(self, callback):
        self.send('xrun', callback)

    def bank_config(self, hw_id, action, callback):
        """
        configures bank addressings

        action is one of the following:
            0: None (usado para des-endereçar)
            1: True Bypass
            2: Pedalboard UP
            3: Pedalboard DOWN
        """
        self.send('bank_config %d %d' % (hw_id, action), callback, datatype='boolean')

    # new messages

    def clear(self, callback):
        self.send("pb_cl", callback)

    def set_profile_value(self, key, value, callback=None):
        self.send("mc %i %i" % (key, int(value)), callback)

    def set_profile_values(self, playback_rolling, values, callback):
        msg  = "mc"
        msg += " %i %i" % (Menu.PLAY_STATUS_ID, int(playback_rolling))
        msg += " %i %i" % (Menu.STEREOLINK_INP_ID, int(values['inputStereoLink']))
        msg += " %i %i" % (Menu.STEREOLINK_OUTP_ID, int(values['outputStereoLink']))
        msg += " %i %i" % (Menu.MASTER_VOL_PORT_ID, int(values['masterVolumeChannelMode']))
        msg += " %i %i" % (Menu.SYS_CLK_SOURCE_ID, values['transportSource'])
        msg += " %i %i" % (Menu.MIDI_CLK_SEND_ID, int(values['midiClockSend']))
        msg += " %i %i" % (Menu.SNAPSHOT_PRGCHGE_ID, values['midiChannelForSnapshotsNavigation'])
        msg += " %i %i" % (Menu.PB_PRGCHNGE_ID, values['midiChannelForPedalboardsNavigation'])
        self.send(msg, callback)<|MERGE_RESOLUTION|>--- conflicted
+++ resolved
@@ -201,12 +201,8 @@
             logging.debug("[hmi] sending -> %s", msg)
             try:
                 self.sp.write(msg.encode('utf-8') + b'\0')
-<<<<<<< HEAD
-            except StreamClosedError:
-=======
             except StreamClosedError as e:
                 logging.exception(e)
->>>>>>> 2661f718
                 self.sp = None
 
             self.queue_idle = False
