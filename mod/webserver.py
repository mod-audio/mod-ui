--- conflicted
+++ resolved
@@ -36,14 +36,8 @@
                           LV2_PLUGIN_DIR, DEFAULT_ICON_TEMPLATE, DEFAULT_SETTINGS_TEMPLATE, DEFAULT_ICON_IMAGE,
                           MAX_SCREENSHOT_WIDTH, MAX_SCREENSHOT_HEIGHT,
                           PACKAGE_SERVER_ADDRESS, DEFAULT_PACKAGE_SERVER_PORT,
-<<<<<<< HEAD
                           PACKAGE_REPOSITORY, DATA_DIR, AVATAR_URL,
                           JS_CUSTOM_CHANNEL, AUTO_CLOUD_BACKUP, BLUETOOTH_PIN)
-=======
-                          PACKAGE_REPOSITORY, DATA_DIR,
-                          AVATAR_URL, DEV_ENVIRONMENT, BLUETOOTH_PIN,
-                          JS_CUSTOM_CHANNEL, AUTO_CLOUD_BACKUP)
->>>>>>> 1ea39659
 
 from mod import check_environment, jsoncall, json_handler
 from mod.communication import token
