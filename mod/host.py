# -*- coding: utf-8 -*-

# Copyright 2012-2013 AGR Audio, Industria e Comercio LTDA. <contato@portalmod.com>
#
# This program is free software: you can redistribute it and/or modify
# it under the terms of the GNU General Public License as published by
# the Free Software Foundation, either version 3 of the License, or
# (at your option) any later version.
#
# This program is distributed in the hope that it will be useful,
# but WITHOUT ANY WARRANTY; without even the implied warranty of
# MERCHANTABILITY or FITNESS FOR A PARTICULAR PURPOSE.  See the
# GNU General Public License for more details.
#
# You should have received a copy of the GNU General Public License
# along with this program.  If not, see <http://www.gnu.org/licenses/>.

"""
This module works as an interface for mod-host, it uses a socket to communicate
with mod-host, the protocol is described in <http://github.com/portalmod/mod-host>

The module relies on tornado.ioloop stuff, but you need to start the ioloop
by yourself:

>>> from tornado import ioloop
>>> ioloop.IOLoop.instance().start()

This will start the mainloop and will handle the callbacks and the async functions
"""

from collections import OrderedDict
from random import randint
from shutil import rmtree
from tornado import gen, iostream, ioloop
import os, json, socket, logging

from mod import get_hardware, symbolify
from mod.bank import list_banks, get_last_bank_and_pedalboard, save_last_bank_and_pedalboard
from mod.protocol import Protocol, ProtocolError, process_resp
from mod.utils import (charPtrToString,
                       is_bundle_loaded, add_bundle_to_lilv_world, remove_bundle_from_lilv_world, rescan_plugin_presets,
                       get_plugin_info, get_plugin_control_input_ports, get_pedalboard_info, get_state_port_values, list_plugins_in_bundle,
                       get_all_pedalboards,
                       init_jack, close_jack, get_jack_data, get_jack_sample_rate,
                       get_jack_port_alias, get_jack_hardware_ports, has_serial_midi_input_port, has_serial_midi_output_port,
                       connect_jack_ports, disconnect_jack_ports, get_truebypass_value, set_util_callbacks)
from mod.settings import DEFAULT_PEDALBOARD

ADDRESSING_CTYPE_LINEAR       = 0
ADDRESSING_CTYPE_BYPASS       = 1
ADDRESSING_CTYPE_TAP_TEMPO    = 2
ADDRESSING_CTYPE_ENUMERATION  = 4 # implies scalepoints
ADDRESSING_CTYPE_SCALE_POINTS = 8
ADDRESSING_CTYPE_TRIGGER      = 16
ADDRESSING_CTYPE_TOGGLED      = 32
ADDRESSING_CTYPE_LOGARITHMIC  = 64
ADDRESSING_CTYPE_INTEGER      = 128

ACTUATOR_TYPE_FOOTSWITCH = 1
ACTUATOR_TYPE_KNOB       = 2
ACTUATOR_TYPE_POT        = 3

BANK_CONFIG_NOTHING         = 0
BANK_CONFIG_TRUE_BYPASS     = 1
BANK_CONFIG_PEDALBOARD_UP   = 2
BANK_CONFIG_PEDALBOARD_DOWN = 3

HARDWARE_TYPE_MOD    = 0
HARDWARE_TYPE_PEDAL  = 1
HARDWARE_TYPE_TOUCH  = 2
HARDWARE_TYPE_ACCEL  = 3
HARDWARE_TYPE_CUSTOM = 4

# Special URI for non-addressed controls
kNullAddressURI = "null"

# Special URIs for midi-learn
kMidiLearnURI = "/midi-learn"
kMidiUnmapURI = "/midi-unmap"
kMidiCustomPrefixURI = "/midi-custom_" # to show current one

# Limits
kMaxAddressableScalepoints = 100

def get_all_good_pedalboards():
    allpedals  = get_all_pedalboards()
    goodpedals = []

    for pb in allpedals:
        if not pb['broken']:
            goodpedals.append(pb)

    return goodpedals

# class to map between numeric ids and string instances
class InstanceIdMapper(object):
    def __init__(self):
        self.clear()

    def clear(self):
        # last used id, always incrementing
        self.last_id = 0
        # map id <-> instances
        self.id_map = {}
        # map instances <-> ids
        self.instance_map = {}

    # get a numeric id from a string instance
    def get_id(self, instance):
        # check if it already exists
        if instance in self.instance_map.keys():
            return self.instance_map[instance]

        # increment last id
        idx = self.last_id
        self.last_id += 1

        # create mapping
        self.instance_map[instance] = idx
        self.id_map[idx] = instance

        # ready
        return self.instance_map[instance]

    def get_id_without_creating(self, instance):
        return self.instance_map[instance]

    # get a string instance from a numeric id
    def get_instance(self, id):
        return self.id_map[id]

class Host(object):
    def __init__(self, hmi, msg_callback):
        if False:
            from mod.hmi import HMI
            self.hmi = HMI()

        self.hmi = hmi
        self.addr = ("localhost", 5555)
        self.readsock = None
        self.writesock = None
        self.crashed = False
        self.connected = False
        self._queue = []
        self._idle = True
        self.mapper = InstanceIdMapper()
        self.banks = list_banks()
        self.allpedalboards = None
        self.bank_id = 0
        self.plugins = {}
        self.connections = []
        self.audioportsIn = []
        self.audioportsOut = []
        self.midiports = []
        self.hasSerialMidiIn = False
        self.hasSerialMidiOut = False
        self.pedalboard_empty    = True
        self.pedalboard_modified = False
        self.pedalboard_name     = ""
        self.pedalboard_path     = ""
        self.pedalboard_size     = [0,0]

        self.statstimer = ioloop.PeriodicCallback(self.statstimer_callback, 1000)

        if os.path.exists("/proc/meminfo"):
            self.memfile  = open("/proc/meminfo", 'r')
            self.memtotal = 0.0
            self.memfseek = 0
            self.memfskip = False
            wasFreeBefore = False

            for line in self.memfile.readlines():
                if line.startswith("MemTotal:"):
                    self.memtotal = float(int(line.replace("MemTotal:","",1).replace("kB","",1).strip()))
                elif line.startswith("MemFree:"):
                    wasFreeBefore = True
                    continue
                elif wasFreeBefore:
                    if line.startswith("MemAvailable:"):
                        self.memfskip = True
                        break
                    elif line.startswith("Buffers:"):
                        break
                wasFreeBefore = False
                self.memfseek += len(line)
            else:
                self.memfseek = 0

            if self.memtotal != 0.0 and self.memfseek != 0:
                self.memtimer = ioloop.PeriodicCallback(self.memtimer_callback, 5000)

        else:
            self.memtimer = None

        self.msg_callback = msg_callback

        set_util_callbacks(self.midi_port_deleted, self.true_bypass_changed)

        # Register HMI protocol callbacks
        self._init_addressings()
        Protocol.register_cmd_callback("hw_con", self.hmi_hardware_connected)
        Protocol.register_cmd_callback("hw_dis", self.hmi_hardware_disconnected)
        Protocol.register_cmd_callback("banks", self.hmi_list_banks)
        Protocol.register_cmd_callback("pedalboards", self.hmi_list_bank_pedalboards)
        Protocol.register_cmd_callback("pedalboard", self.hmi_load_bank_pedalboard)
        Protocol.register_cmd_callback("control_get", self.hmi_parameter_get)
        Protocol.register_cmd_callback("control_set", self.hmi_parameter_set)
        Protocol.register_cmd_callback("control_next", self.hmi_parameter_addressing_next)
        #Protocol.register_cmd_callback("tuner", self.tuner_set)
        #Protocol.register_cmd_callback("tuner_input", self.tuner_set_input)
        #Protocol.register_cmd_callback("pedalboard_save", self.save_current_pedalboard)
        #Protocol.register_cmd_callback("pedalboard_reset", self.reset_current_pedalboard)
        #Protocol.register_cmd_callback("jack_cpu_load", self.jack_cpu_load)

        ioloop.IOLoop.instance().add_callback(self.init_host)

    def __del__(self):
        self.msg_callback("stop")
        self.close_jack()

    def midi_port_deleted(self, name):
        name = charPtrToString(name)
        removed_ports = []

        for ports in self.connections:
            jackports = (self._fix_host_connection_port(ports[0]), self._fix_host_connection_port(ports[1]))
            if name not in jackports:
                continue
            self.send("disconnect %s %s" % (jackports[0], jackports[1]), lambda r:None, datatype='boolean')
            removed_ports.append(ports)

        for ports in removed_ports:
            self.connections.remove(ports)
            self.msg_callback("disconnect %s %s" % (ports[0], ports[1]))

        self.msg_callback("remove_hw_port /graph/%s" % (name.split(":",1)[-1]))

        for port in self.midiports:
            if name == port or (";" in port and name in port.split(";",1)):
                self.midiports.remove(port)

    def true_bypass_changed(self, left, right):
        self.msg_callback("truebypass %i %i" % (left, right))

    # -----------------------------------------------------------------------------------------------------------------
    # Initialization

    def init_host(self):
        self.init_jack()
        self.open_connection_if_needed(None)

        if self.allpedalboards is None:
            self.allpedalboards = get_all_good_pedalboards()

        bank_id, pedalboard = get_last_bank_and_pedalboard()

        if pedalboard:
            self.bank_id = bank_id
            self.load(pedalboard)

        else:
            self.bank_id = 0
            self.send("remove -1", lambda r:None, datatype='boolean')

            if os.path.exists(DEFAULT_PEDALBOARD):
                self.load(DEFAULT_PEDALBOARD, True)

        if self.bank_id > 0 and pedalboard and self.bank_id <= len(self.banks):
            bank = self.banks[self.bank_id-1]
            navigateFootswitches = bank['navigateFootswitches']
            navigateChannel      = int(bank['navigateChannel'])-1 if "navigateChannel" in bank.keys() and not navigateFootswitches else 15
        else:
            navigateFootswitches = False
            navigateChannel      = 15

        self.send("midi_program_listen %d %d" % (int(not navigateFootswitches), navigateChannel), lambda r:None, datatype='boolean')

    def init_jack(self):
        self.audioportsIn  = []
        self.audioportsOut = []

        if not init_jack():
            return

        for port in get_jack_hardware_ports(True, False):
            self.audioportsIn.append(port.split(":",1)[-1])

        for port in get_jack_hardware_ports(True, True):
            self.audioportsOut.append(port.split(":",1)[-1])

    def close_jack(self):
        close_jack()

    def open_connection_if_needed(self, websocket):
        if self.readsock is not None and self.writesock is not None:
            self.report_current_state(websocket)
            return

        def reader_check_response():
            self.process_read_queue()

        def writer_check_response():
            self.connected = True
            self.report_current_state(websocket)
            self.statstimer.start()

            if self.memtimer is not None:
                self.memtimer_callback()
                self.memtimer.start()

            if len(self._queue):
                self.process_write_queue()
            else:
                self._idle = True

        self._idle = False

        # Main socket, used for sending messages
        self.writesock = iostream.IOStream(socket.socket(socket.AF_INET, socket.SOCK_STREAM))
        self.writesock.set_close_callback(self.writer_connection_closed)
        self.writesock.connect(self.addr, writer_check_response)

        # Extra socket, used for receiving messages
        self.readsock = iostream.IOStream(socket.socket(socket.AF_INET, socket.SOCK_STREAM))
        self.readsock.set_close_callback(self.reader_connection_closed)
        self.readsock.connect((self.addr[0], self.addr[1]+1), reader_check_response)

    def reader_connection_closed(self):
        self.readsock = None

    def writer_connection_closed(self):
        self.writesock = None
        self.crashed = True
        self.statstimer.stop()

        if self.memtimer is not None:
            self.memtimer.stop()

        self.msg_callback("stop")

    # -----------------------------------------------------------------------------------------------------------------

    def setNavigateWithFootswitches(self, enabled, callback):
        def foot2_callback(ok):
            acthw  = self._uri2hw_map["/hmi/footswitch2"]
            cfgact = BANK_CONFIG_PEDALBOARD_UP if enabled else BANK_CONFIG_NOTHING
            self.hmi.bank_config(acthw[0], acthw[1], acthw[2], acthw[3], cfgact, callback)

        acthw  = self._uri2hw_map["/hmi/footswitch1"]
        cfgact = BANK_CONFIG_PEDALBOARD_DOWN if enabled else BANK_CONFIG_NOTHING
        self.hmi.bank_config(acthw[0], acthw[1], acthw[2], acthw[3], cfgact, foot2_callback)

    def initialize_hmi(self, uiConnected, loadAddressings, callback):
        # If UI is already connected, do nothing
        if uiConnected:
            callback(True)
            return

        bank_id, pedalboard = get_last_bank_and_pedalboard()

        # load addressings if requested, regardless of bank
        if pedalboard and loadAddressings:
            self._load_addressings(pedalboard)

        # report pedalboard and banks
        if bank_id > 0 and pedalboard and bank_id <= len(self.banks):
            bank = self.banks[bank_id-1]
            pedalboards = bank['pedalboards']
            navigateFootswitches = bank['navigateFootswitches']
        else:
            if self.allpedalboards is None:
                self.allpedalboards = get_all_good_pedalboards()
            bank_id = 0
            pedalboard = DEFAULT_PEDALBOARD
            pedalboards = self.allpedalboards
            navigateFootswitches = False

        def footswitch_callback(ok):
            self.setNavigateWithFootswitches(True, callback)

        def initial_state_callback(ok):
            cb = footswitch_callback if navigateFootswitches else callback
            self.hmi.initial_state(bank_id, pedalboard, pedalboards, cb)

        self.setNavigateWithFootswitches(False, initial_state_callback)

    def start_session(self, callback):
        if not self.hmi.initialized:
            callback(True)
            return

        def footswitch_addr2_callback(ok):
            acthw = self._uri2hw_map["/hmi/footswitch2"]
            self._address_next(acthw, callback)

        def footswitch_addr1_callback(ok):
            acthw = self._uri2hw_map["/hmi/footswitch1"]
            self._address_next(acthw, footswitch_addr2_callback)

        def footswitch_bank_callback(ok):
            self.setNavigateWithFootswitches(False, footswitch_addr1_callback)

        def ui_con_callback(ok):
            self.hmi.ui_con(footswitch_bank_callback)

        self.banks = []
        self.allpedalboards = []
        self.send("midi_program_listen 0 -1", ui_con_callback, datatype='boolean')

    def end_session(self, callback):
        if not self.hmi.initialized:
            callback(True)
            return

        def initialize_callback(ok):
            self.initialize_hmi(False, False, callback)

        self.banks = list_banks()
        self.allpedalboards = get_all_good_pedalboards()
        self.hmi.ui_dis(initialize_callback)

    # -----------------------------------------------------------------------------------------------------------------
    # Message handling

    def process_read_queue(self):
        def check_message(msg):
            msg = msg[:-1].decode("utf-8", errors="ignore")
            logging.info("[host] received <- %s" % repr(msg))

            msg = msg.split()
            cmd = msg[0]

            if cmd == "param_set":
                instance_id = int(msg[1])
                portsymbol  = msg[2]
                value       = float(msg[3])

                instance = self.mapper.get_instance(instance_id)

                if portsymbol == ":bypass":
                    self.plugins[instance_id]['bypassed'] = bool(value)
                else:
                    self.plugins[instance_id]['ports'][portsymbol] = value

                self.msg_callback("param_set %s %s %f" % (instance, portsymbol, value))

            elif cmd == "midi_mapped":
                instance_id = int(msg[1])
                portsymbol  = msg[2]
                channel     = int(msg[3])
                controller  = int(msg[4])
                value       = float(msg[5])

                instance = self.mapper.get_instance(instance_id)

                if portsymbol == ":bypass":
                    self.plugins[instance_id]['bypassCC'] = (channel, controller)
                    self.plugins[instance_id]['bypassed'] = bool(value)
                else:
                    self.plugins[instance_id]['midiCCs'][portsymbol] = (channel, controller)
                    self.plugins[instance_id]['ports'][portsymbol] = value

                self.msg_callback("midi_map %s %s %i %i" % (instance, portsymbol, channel, controller))
                self.msg_callback("param_set %s %s %f" % (instance, portsymbol, value))

            elif cmd == "midi_program":
                program = int(msg[1])

                if self.bank_id > 0 and self.bank_id <= len(self.banks):
                    pedalboards = self.banks[self.bank_id-1]
                else:
                    pedalboards = self.allpedalboards

                if program >= 0 and program < len(pedalboards):
                    bundlepath = pedalboards[program]['bundle']

                    def load_callback(ok):
                        self.load(bundlepath)

                    def hmi_clear_callback(ok):
                        self.hmi.clear(load_callback)

                    self.reset(hmi_clear_callback)

            else:
                logging.error("[host] unrecognized command: %s" % cmd)

            self.process_read_queue()

        if self.readsock is None:
            return

        self.readsock.read_until(b"\0", check_message)

    def process_write_queue(self):
        try:
            msg, callback, datatype = self._queue.pop(0)
            logging.info("[host] popped from queue: %s" % msg)
        except IndexError:
            self._idle = True
            return

        def check_response(resp):
            resp = resp.decode("utf-8", errors="ignore")
            logging.info("[host] received <- %s" % repr(resp))

            if datatype == 'string':
                r = resp
            elif not resp.startswith("resp"):
                logging.error("[host] protocol error: %s" % ProtocolError(resp))
                r = None
            else:
                r = resp.replace("resp ", "").replace("\0", "").strip()

            callback(process_resp(r, datatype))
            self.process_write_queue()

        self._idle = False
        logging.info("[host] sending -> %s" % msg)

        if self.writesock is None:
            return

        encmsg = "%s\0" % str(msg)
        self.writesock.write(encmsg.encode("utf-8"))
        self.writesock.read_until(b"\0", check_response)

    def send(self, msg, callback, datatype='int'):
        if msg.split(" ",1)[0] not in ("bundle_add", "bundle_remove"):
            self.pedalboard_modified = True
        self._queue.append((msg, callback, datatype))
        if self._idle:
            self.process_write_queue()

    # -----------------------------------------------------------------------------------------------------------------
    # Host stuff

    def mute(self):
        disconnect_jack_ports("mod-host:monitor-out_1", "system:playback_1")
        disconnect_jack_ports("mod-host:monitor-out_2", "system:playback_2")

    def unmute(self):
        connect_jack_ports("mod-host:monitor-out_1", "system:playback_1")
        connect_jack_ports("mod-host:monitor-out_2", "system:playback_2")

    def report_current_state(self, websocket):
        if websocket is None:
            return

        data = get_jack_data()
        websocket.write_message("mem_load " + self.get_free_memory_value())
        websocket.write_message("stats %0.1f %i" % (data['cpuLoad'], data['xruns']))
        websocket.write_message("truebypass %i %i" % (get_truebypass_value(False), get_truebypass_value(True)))
        websocket.write_message("loading_start %d %d" % (self.pedalboard_empty, self.pedalboard_modified))
        websocket.write_message("size %d %d" % (self.pedalboard_size[0], self.pedalboard_size[1]))

        crashed = self.crashed
        self.crashed = False

        if crashed:
            self.init_jack()

        midiports = []
        for port in self.midiports:
            if ";" in port:
                inp, outp = port.split(";",1)
                midiports.append(inp)
                midiports.append(outp)
            else:
                midiports.append(port)

        self.hasSerialMidiIn  = has_serial_midi_input_port()
        self.hasSerialMidiOut = has_serial_midi_output_port()

        # Audio In
        for i in range(len(self.audioportsIn)):
            name  = self.audioportsIn[i]
            title = name.title().replace(" ","_")
            websocket.write_message("add_hw_port /graph/%s audio 0 %s %i" % (name, title, i+1))

        # Audio Out
        for i in range(len(self.audioportsOut)):
            name  = self.audioportsOut[i]
            title = name.title().replace(" ","_")
            websocket.write_message("add_hw_port /graph/%s audio 1 %s %i" % (name, title, i+1))

        # MIDI In
        if self.hasSerialMidiIn:
            websocket.write_message("add_hw_port /graph/serial_midi_in midi 0 Serial_MIDI_In 0")

        ports = get_jack_hardware_ports(False, False)
        for i in range(len(ports)):
            name = ports[i]
            if name not in midiports:
                continue
            alias = get_jack_port_alias(name)
            if alias:
                title = alias.split("-",5)[-1].replace("-","_")
            else:
                title = name.split(":",1)[-1].title().replace(" ","_")
            websocket.write_message("add_hw_port /graph/%s midi 0 %s %i" % (name.split(":",1)[-1], title, i+1))

            if crashed:
                connect_jack_ports(name, "mod-host:midi_in")

        # MIDI Out
        if self.hasSerialMidiOut:
            websocket.write_message("add_hw_port /graph/serial_midi_out midi 1 Serial_MIDI_Out 0")

        ports = get_jack_hardware_ports(False, True)
        for i in range(len(ports)):
            name = ports[i]
            if name not in midiports:
                continue
            alias = get_jack_port_alias(name)
            if alias:
                title = alias.split("-",5)[-1].replace("-","_")
            else:
                title = name.split(":",1)[-1].title().replace(" ","_")
            websocket.write_message("add_hw_port /graph/%s midi 1 %s %i" % (name.split(":",1)[-1], title, i+1))

        for instance_id, plugin in self.plugins.items():
            websocket.write_message("add %s %s %.1f %.1f %d" % (plugin['instance'], plugin['uri'], plugin['x'], plugin['y'], int(plugin['bypassed'])))

            if -1 not in plugin['bypassCC']:
                mchnnl, mctrl = plugin['bypassCC']
                websocket.write_message("midi_map %s :bypass %i %i" % (plugin['instance'], mchnnl, mctrl))

            if plugin['preset']:
                websocket.write_message("preset %s %s" % (plugin['instance'], plugin['preset']))

            if crashed:
                self.send("add %s %d" % (plugin['uri'], instance_id), lambda r:None, datatype='int')
                if plugin['bypassed']:
                    self.send("bypass %d 1" % (instance_id,), lambda r:None, datatype='boolean')
                if -1 not in plugin['bypassCC']:
                    mchnnl, mctrl = plugin['bypassCC']
                    self.send("midi_map %d :bypass %i %i" % (instance_id, mchnnl, mctrl), lambda r:None)
                if plugin['preset']:
                    self.send("preset_load %d %s" % (instance_id, plugin['preset']), lambda r:None, datatype='boolean')

            badports = plugin['badports']

            for symbol, value in plugin['ports'].items():
                if symbol not in badports:
                    websocket.write_message("param_set %s %s %f" % (plugin['instance'], symbol, value))

                if crashed:
                    self.send("param_set %d %s %f" % (instance_id, symbol, value), lambda r:None, datatype='boolean')

            for symbol, data in plugin['midiCCs'].items():
                if -1 not in data and symbol not in badports:
                    mchnnl, mctrl = data
                    websocket.write_message("midi_map %s %s %i %i" % (plugin['instance'], symbol, mchnnl, mctrl))

                    if crashed:
                        self.send("midi_map %d %s %i %i" % (instance_id, symbol, mchnnl, mctrl), lambda r:None)

        for port_from, port_to in self.connections:
            websocket.write_message("connect %s %s" % (port_from, port_to))

            if crashed:
                self.send("connect %s %s" % (self._fix_host_connection_port(port_from),
                                             self._fix_host_connection_port(port_to)), lambda r:None, datatype='boolean')

        websocket.write_message("loading_end")

    # -----------------------------------------------------------------------------------------------------------------
    # Host stuff - add & remove bundles

    def add_bundle(self, bundlepath, callback):
        if is_bundle_loaded(bundlepath):
            print("SKIPPED add_bundle, already in world")
            callback((False, "Bundle already loaded"))
            return

        def host_callback(ok):
            plugins = add_bundle_to_lilv_world(bundlepath)
            callback((True, plugins))

        self.send("bundle_add \"%s\"" % bundlepath.replace('"','\\"'), host_callback, datatype='boolean')

    def remove_bundle(self, bundlepath, isPluginBundle, callback):
        if not is_bundle_loaded(bundlepath):
            print("SKIPPED remove_bundle, not in world")
            callback((False, "Bundle not loaded"))
            return

        if isPluginBundle and len(self.plugins) > 0:
            plugins = list_plugins_in_bundle(bundlepath)

            for plugin in self.plugins.values():
                if plugin['uri'] in plugins:
                    callback((False, "Plugin is currently in use, cannot remove"))
                    return

        def host_callback(ok):
            plugins = remove_bundle_from_lilv_world(bundlepath)
            callback((True, plugins))

        self.send("bundle_remove \"%s\"" % bundlepath.replace('"','\\"'), host_callback, datatype='boolean')

    # -----------------------------------------------------------------------------------------------------------------
    # Host stuff - reset, add, remove

    def reset(self, callback):
        def host_callback(ok):
            self.msg_callback("remove :all")
            callback(ok)

        self.bank_id = 0
        self.plugins = {}
        self.connections = []
        self.mapper.clear()
        self._init_addressings()

        self.pedalboard_empty    = True
        self.pedalboard_modified = False
        self.pedalboard_name     = ""
        self.pedalboard_path     = ""
        self.pedalboard_size     = [0,0]

        save_last_bank_and_pedalboard(0, "")
        self.send("remove -1", host_callback, datatype='boolean')

    def add_plugin(self, instance, uri, x, y, callback):
        instance_id = self.mapper.get_id(instance)

        def host_callback(resp):
            if resp < 0:
                callback(False)
                return
            bypassed = False

            allports = get_plugin_control_input_ports(uri)
            badports = []
            valports = {}

            for port in allports:
                valports[port['symbol']] = port['ranges']['default']

                # skip notOnGUI controls
                if "notOnGUI" in port['properties']:
                    badports.append(port['symbol'])

                # skip special designated controls
                elif port['designation'] in ("http://lv2plug.in/ns/lv2core#freeWheeling",
                                             "http://lv2plug.in/ns/lv2core#latency",
                                             "http://lv2plug.in/ns/ext/parameters#sampleRate"):
                    badports.append(port['symbol'])

            self.plugins[instance_id] = {
                "instance"  : instance,
                "uri"       : uri,
                "bypassed"  : bypassed,
                "bypassCC"  : (-1,-1),
                "x"         : x,
                "y"         : y,
                "addressing": {}, # symbol: addressing
                "midiCCs"   : dict((p['symbol'], (-1,-1)) for p in allports),
                "ports"     : valports,
                "badports"  : badports,
                "preset"    : "",
                "mapPresets": []
            }

            callback(True)
            self.msg_callback("add %s %s %.1f %.1f %d" % (instance, uri, x, y, int(bypassed)))

        self.send("add %s %d" % (uri, instance_id), host_callback, datatype='int')

    @gen.coroutine
    def remove_plugin(self, instance, callback):
        instance_id = self.mapper.get_id_without_creating(instance)

        try:
            data = self.plugins.pop(instance_id)
        except KeyError:
            callback(False)
            return

        used_actuators = []
        for symbol in [symbol for symbol in data['addressing'].keys()]:
            actuator_uri = self._unaddress(data, symbol)

            if actuator_uri is not None and actuator_uri not in used_actuators:
                used_actuators.append(actuator_uri)

        for actuator_uri in used_actuators:
            actuator_hw = self._uri2hw_map[actuator_uri]
            yield gen.Task(self._address_next, actuator_hw)

        def host_callback(ok):
            callback(ok)
            removed_connections = []
            for ports in self.connections:
                if ports[0].rsplit("/",1)[0] == instance or ports[1].rsplit("/",1)[0] == instance:
                    removed_connections.append(ports)
            for ports in removed_connections:
                self.connections.remove(ports)
                self.msg_callback("disconnect %s %s" % (ports[0], ports[1]))

            self.msg_callback("remove %s" % (instance))

        def hmi_callback(ok):
            self.send("remove %d" % instance_id, host_callback, datatype='boolean')

        if self.hmi.initialized:
            self.hmi.control_rm(instance_id, ":all", hmi_callback)
        else:
            hmi_callback(True)

    # -----------------------------------------------------------------------------------------------------------------
    # Host stuff - plugin values

    def bypass(self, instance, bypassed, callback):
        instance_id = self.mapper.get_id_without_creating(instance)

        self.plugins[instance_id]['bypassed'] = bypassed
        self.send("bypass %d %d" % (instance_id, int(bypassed)), callback, datatype='boolean')

    def param_set(self, port, value, callback):
        instance, symbol = port.rsplit("/", 1)
        instance_id = self.mapper.get_id_without_creating(instance)

        if symbol not in self.plugins[instance_id]['badports']:
            self.plugins[instance_id]['ports'][symbol] = value

        self.send("param_set %d %s %f" % (instance_id, symbol, value), callback, datatype='boolean')

    def preset_load(self, instance, uri, callback):
        instance_id = self.mapper.get_id_without_creating(instance)

        @gen.coroutine
        def preset_callback(state):
            if not state:
                callback(False)
                return

            self.plugins[instance_id]['preset'] = uri
            self.msg_callback("preset %s %s" % (instance, uri))

            portValues = get_state_port_values(state)
            self.plugins[instance_id]['ports'].update(portValues)

            badports = self.plugins[instance_id]['badports']
            used_actuators = []

            for symbol, value in self.plugins[instance_id]['ports'].items():
                if symbol not in badports:
                    self.msg_callback("param_set %s %s %f" % (instance, symbol, value))

                addressing = self.plugins[instance_id]['addressing'].get(symbol, None)
                if addressing is not None and addressing['actuator_uri'] not in used_actuators:
                    used_actuators.append(addressing['actuator_uri'])

            for actuator_uri in used_actuators:
                yield gen.Task(self._addressing_load, actuator_uri, skipPresets=True)

            callback(True)

        def host_callback(ok):
            if not ok:
                callback(False)
                return
            self.send("preset_show %s" % uri, preset_callback, datatype='string')

        self.send("preset_load %d %s" % (instance_id, uri), host_callback, datatype='boolean')

    def preset_save_new(self, instance, name, callback):
        instance_id  = self.mapper.get_id_without_creating(instance)
        plugin_uri   = self.plugins[instance_id]['uri']
        symbolname   = symbolify(name)
        presetbundle = os.path.expanduser("~/.lv2/%s-%s.lv2") % (instance.replace("/graph/","",1), symbolname)

        if os.path.exists(presetbundle):
            # if presetbundle already exists, generate a new random bundle path
            while True:
                presetbundle = os.path.expanduser("~/.lv2/%s-%s-%i.lv2" % (instance.replace("/graph/","",1), symbolname, randint(1,99999)))
                if os.path.exists(presetbundle):
                    continue
                break

        def add_bundle_callback(ok):
            # done
            preseturi = "file://%s.ttl" % os.path.join(presetbundle, symbolname)
            self.plugins[instance_id]['preset'] = preseturi

            callback({
                'ok'    : True,
                'bundle': presetbundle,
                'uri'   : preseturi
            })
            print("uri saved as '%s'" % preseturi)

        def host_callback(ok):
            if not ok:
                callback({
                    'ok': False,
                })
                return
            rescan_plugin_presets(plugin_uri)
            self.add_bundle(presetbundle, add_bundle_callback)

        self.send("preset_save %d \"%s\" %s %s.ttl" % (instance_id, name.replace('"','\\"'), presetbundle, symbolname), host_callback, datatype='boolean')

    def preset_save_replace(self, instance, uri, bundlepath, name, callback):
        instance_id = self.mapper.get_id_without_creating(instance)
        plugin_uri  = self.plugins[instance_id]['uri']
        symbolname  = symbolify(name)

        if self.plugins[instance_id]['preset'] != uri or not os.path.exists(bundlepath):
            callback({
                'ok': False,
            })
            return

        def add_bundle_callback(ok):
            preseturi = "file://%s.ttl" % os.path.join(bundlepath, symbolname)
            self.plugins[instance_id]['preset'] = preseturi
            callback({
                'ok'    : True,
                'bundle': bundlepath,
                'uri'   : preseturi
            })
            print("uri saved as '%s'" % preseturi)

        def host_callback(ok):
            if not ok:
                callback({
                    'ok': False,
                })
                return
            self.add_bundle(bundlepath, add_bundle_callback)

        def start(ok):
            rmtree(bundlepath)
            rescan_plugin_presets(plugin_uri)
            self.plugins[instance_id]['preset'] = ""
            self.send("preset_save %d \"%s\" %s %s.ttl" % (instance_id, name.replace('"','\\"'), bundlepath, symbolname), host_callback, datatype='boolean')

        self.remove_bundle(bundlepath, False, start)

    def preset_delete(self, instance, uri, bundlepath, callback):
        instance_id = self.mapper.get_id_without_creating(instance)
        plugin_uri  = self.plugins[instance_id]['uri']

        if self.plugins[instance_id]['preset'] != uri or not os.path.exists(bundlepath):
            callback(False)
            return

        def start(ok):
            rmtree(bundlepath)
            rescan_plugin_presets(plugin_uri)
            self.plugins[instance_id]['preset'] = ""
            self.msg_callback("preset %s null" % instance)
            callback(True)

        self.remove_bundle(bundlepath, False, start)

    def set_position(self, instance, x, y):
        instance_id = self.mapper.get_id_without_creating(instance)

        self.plugins[instance_id]['x'] = x
        self.plugins[instance_id]['y'] = y

    # -----------------------------------------------------------------------------------------------------------------
    # Host stuff - connections

    def _fix_host_connection_port(self, port):
        data = port.split("/")

        if len(data) == 3:
            if data[2] == "serial_midi_in":
                return "ttymidi:MIDI_in"
            if data[2] == "serial_midi_out":
                return "ttymidi:MIDI_out"
            if data[2].startswith("playback_"):
                num = data[2].replace("playback_","",1)
                if num in ("1", "2"):
                    return "mod-host:monitor-in_" + num
            if data[2].startswith("nooice_capture_"):
                num = data[2].replace("nooice_capture_","",1)
                return "nooice%s:nooice_capture_%s" % (num, num)
            return "system:%s" % data[2]

        instance    = "/graph/%s" % data[2]
        portsymbol  = data[3]
        instance_id = self.mapper.get_id_without_creating(instance)
        return "effect_%d:%s" % (instance_id, portsymbol)

    def connect(self, port_from, port_to, callback):
        if (port_from, port_to) in self.connections:
            print("NOTE: Requested connection already exists")
            callback(True)
            return

        def host_callback(ok):
            callback(ok)
            if ok:
                self.connections.append((port_from, port_to))
                self.msg_callback("connect %s %s" % (port_from, port_to))
            else:
                print("ERROR: backend failed to connect ports: '%s' => '%s'" % (port_from, port_to))

        self.send("connect %s %s" % (self._fix_host_connection_port(port_from),
                                     self._fix_host_connection_port(port_to)), host_callback, datatype='boolean')

    def disconnect(self, port_from, port_to, callback):
        def host_callback(ok):
            callback(ok)
            if ok:
                try:
                    self.connections.remove((port_from, port_to))
                except:
                    pass
                self.msg_callback("disconnect %s %s" % (port_from, port_to))

        # If the plugin or port don't exist, assume disconnected
        try:
            port_from_2 = self._fix_host_connection_port(port_from)
        except:
            print("Requested '%s' source port doesn't exist, assume disconnected" % port_from)
            return host_callback(True)

        try:
            port_to_2 = self._fix_host_connection_port(port_to)
        except:
            print("Requested '%s' target port doesn't exist, assume disconnected" % port_to)
            return host_callback(True)

        # all ok, let's begin
        self.send("disconnect %s %s" % (port_from_2, port_to_2), host_callback, datatype='boolean')

    # -----------------------------------------------------------------------------------------------------------------
    # Host stuff - load & save

    def load(self, bundlepath, isDefault=False):
        self.msg_callback("loading_start %i 0" % int(isDefault))

        pb = get_pedalboard_info(bundlepath)

        self.msg_callback("size %d %d" % (pb['width'],pb['height']))

        # MIDI Devices might change port names at anytime
        # To properly restore MIDI HW connections we need to map the "old" port names (from project)
        mappedOldMidiIns  = dict((p['symbol'], p['name']) for p in pb['hardware']['midi_ins'])
        mappedOldMidiOuts = dict((p['symbol'], p['name']) for p in pb['hardware']['midi_outs'])
        mappedNewMidiIns  = OrderedDict((get_jack_port_alias(p).split("-",5)[-1].replace("-"," "), p.split(":",1)[-1]) for p in get_jack_hardware_ports(False, False))
        mappedNewMidiOuts = OrderedDict((get_jack_port_alias(p).split("-",5)[-1].replace("-"," "), p.split(":",1)[-1]) for p in get_jack_hardware_ports(False, True))

        curmidisymbols = []
        for port in self.midiports:
            if ";" in port:
                ports = port.split(";", 1)
                curmidisymbols.append(ports[0].split(":",1)[-1])
                curmidisymbols.append(ports[1].split(":",1)[-1])
            else:
                curmidisymbols.append(port.split(":",1)[-1])

        index = 0
        for name, symbol in mappedNewMidiIns.items():
            index += 1
            if name not in mappedOldMidiIns.values():
                continue
            if symbol in curmidisymbols:
                continue
            self.msg_callback("add_hw_port /graph/%s midi 0 %s %i" % (symbol, name.replace(" ","_"), index))
            connect_jack_ports("system:" + symbol, "mod-host:midi_in")

            if name in mappedNewMidiOuts.keys():
                storedname = "system:%s;system:%s" % (symbol, mappedNewMidiOuts[name])
            else:
                storedname = "system:" + symbol
            self.midiports.append(storedname)

        index = 0
        for name, symbol in mappedNewMidiOuts.items():
            index += 1
            if name not in mappedOldMidiOuts.values():
                continue
            if symbol in curmidisymbols:
                continue
            self.msg_callback("add_hw_port /graph/%s midi 1 %s %i" % (symbol, name.replace(" ","_"), index))

        for p in pb['plugins']:
            instance    = "/graph/%s" % p['instance']
            instance_id = self.mapper.get_id(instance)

            allports = get_plugin_control_input_ports(p['uri'])
            badports = []
            valports = {}

            for port in allports:
                valports[port['symbol']] = port['ranges']['default']

                # skip notOnGUI controls
                if "notOnGUI" in port['properties']:
                    badports.append(port['symbol'])

                # skip special designated controls
                elif port['designation'] in ("http://lv2plug.in/ns/lv2core#freeWheeling",
                                             "http://lv2plug.in/ns/lv2core#latency",
                                             "http://lv2plug.in/ns/ext/parameters#sampleRate"):
                    badports.append(port['symbol'])

            self.plugins[instance_id] = {
                "instance"  : instance,
                "uri"       : p['uri'],
                "bypassed"  : p['bypassed'],
                "bypassCC"  : (p['bypassCC']['channel'], p['bypassCC']['control']),
                "x"         : p['x'],
                "y"         : p['y'],
                "addressing": {}, # filled in later in _load_addressings()
                "midiCCs"   : dict((p['symbol'], (-1,-1)) for p in allports),
                "ports"     : valports,
                "badports"  : badports,
                "preset"    : p['preset'],
                "mapPresets": []
            }

            self.send("add %s %d" % (p['uri'], instance_id), lambda r:None)

            if p['bypassed']:
                self.send("bypass %d 1" % (instance_id,), lambda r:None)

            self.msg_callback("add %s %s %.1f %.1f %d" % (instance, p['uri'], p['x'], p['y'], int(p['bypassed'])))

            if p['bypassCC']['channel'] >= 0 and p['bypassCC']['control'] >= 0:
                self.send("midi_map %d :bypass %i %i" % (instance_id, p['bypassCC']['channel'],
                                                                      p['bypassCC']['control']), lambda r:None)
                self.msg_callback("midi_map %s :bypass %i %i" % (instance, p['bypassCC']['channel'],
                                                                           p['bypassCC']['control']))

            if p['preset']:
                self.send("preset_load %d %s" % (instance_id, p['preset']), lambda r:None)
                self.msg_callback("preset %s %s" % (instance, p['preset']))

            for port in p['ports']:
                symbol = port['symbol']
                value  = port['value']
                mchnnl = port['midiCC']['channel']
                mctrl  = port['midiCC']['control']

                self.plugins[instance_id]['ports'][symbol] = value
                self.plugins[instance_id]['midiCCs'][symbol] = (mchnnl, mctrl)

                self.send("param_set %d %s %f" % (instance_id, symbol, value), lambda r:None)

                if symbol not in badports:
                    self.msg_callback("param_set %s %s %f" % (instance, symbol, value))

                    if mchnnl >= 0 and mctrl >= 0:
                        self.send("midi_map %d %s %i %i" % (instance_id, symbol, mchnnl, mctrl), lambda r:None)
                        self.msg_callback("midi_map %s %s %i %i" % (instance, symbol, mchnnl, mctrl))

        for c in pb['connections']:
            if c['source'] in mappedOldMidiIns.keys():
                aliasname = mappedOldMidiIns[c['source']]
                try:
                    portname = mappedNewMidiIns[aliasname]
                except:
                    continue
                c['source'] = portname

            if c['target'] in mappedOldMidiOuts.keys():
                aliasname = mappedOldMidiOuts[c['target']]
                try:
                    portname = mappedNewMidiOuts[aliasname]
                except:
                    continue
                c['target'] = portname

            port_from = "/graph/%s" % c['source']
            port_to   = "/graph/%s" % c['target']
            self.send("connect %s %s" % (self._fix_host_connection_port(port_from), self._fix_host_connection_port(port_to)), lambda r:None)

            self.connections.append((port_from, port_to))
            self.msg_callback("connect %s %s" % (port_from, port_to))

        if self.hmi.initialized:
            self._load_addressings(bundlepath)

        self.msg_callback("loading_end")

        if isDefault:
            self.pedalboard_empty    = True
            self.pedalboard_modified = False
            self.pedalboard_name     = ""
            self.pedalboard_path     = ""
            self.pedalboard_size     = [0,0]
            #save_last_bank_and_pedalboard(0, "")
        else:
            self.pedalboard_empty    = False
            self.pedalboard_modified = False
            self.pedalboard_name     = pb['title']
            self.pedalboard_path     = bundlepath
<<<<<<< HEAD
            save_last_bank_and_pedalboard(self.bank_id, bundlepath)
=======
            self.pedalboard_size     = [pb['width'],pb['height']]
            save_last_bank_and_pedalboard(bankId, bundlepath)
>>>>>>> 0a6a9e80

        return self.pedalboard_name

    def save(self, title, asNew):
        titlesym = symbolify(title)

        # Save over existing bundlepath
        if self.pedalboard_path and os.path.exists(self.pedalboard_path) and os.path.isdir(self.pedalboard_path) and not asNew:
            bundlepath = self.pedalboard_path

        # Save new
        else:
            lv2path = os.path.expanduser("~/.pedalboards/")
            trypath = os.path.join(lv2path, "%s.pedalboard" % titlesym)

            # if trypath already exists, generate a random bundlepath based on title
            if os.path.exists(trypath):
                while True:
                    trypath = os.path.join(lv2path, "%s-%i.pedalboard" % (titlesym, randint(1,99999)))
                    if os.path.exists(trypath):
                        continue
                    bundlepath = trypath
                    break

            # trypath doesn't exist yet, use it
            else:
                bundlepath = trypath

                # just in case..
                if not os.path.exists(lv2path):
                    os.mkdir(lv2path)

            os.mkdir(bundlepath)
            self.pedalboard_path = bundlepath

        # save
        self.pedalboard_name     = title
        self.pedalboard_empty    = False
        self.pedalboard_modified = False
        self.save_state_to_ttl(bundlepath, title, titlesym)

        save_last_bank_and_pedalboard(0, bundlepath)

        return bundlepath

    def save_state_to_ttl(self, bundlepath, title, titlesym):
        # Write manifest.ttl
        with open(os.path.join(bundlepath, "manifest.ttl"), 'w') as fh:
            fh.write("""\
@prefix ingen: <http://drobilla.net/ns/ingen#> .
@prefix lv2:   <http://lv2plug.in/ns/lv2core#> .
@prefix pedal: <http://moddevices.com/ns/modpedal#> .
@prefix rdfs:  <http://www.w3.org/2000/01/rdf-schema#> .

<%s.ttl>
    lv2:prototype ingen:GraphPrototype ;
    a lv2:Plugin ,
        ingen:Graph ,
        pedal:Pedalboard ;
    rdfs:seeAlso <%s.ttl> .
""" % (titlesym, titlesym))

        # Write addressings.json
        addressings = self.get_addressings()

        with open(os.path.join(bundlepath, "addressings.json"), 'w') as fh:
            json.dump(addressings, fh)

        # Create list of midi in/out ports
        midiportsIn  = []
        midiportsOut = []

        for port in self.midiports:
            if ";" in port:
                inp, outp = port.split(";",1)
                midiportsIn.append(inp)
                midiportsOut.append(outp)
            else:
                midiportsIn.append(port)

        # Arcs (connections)
        arcs = ""
        index = 0
        for port_from, port_to in self.connections:
            index += 1
            arcs += """
_:b%i
    ingen:tail <%s> ;
    ingen:head <%s> .
""" % (index, port_from.replace("/graph/","",1), port_to.replace("/graph/","",1))

        # Blocks (plugins)
        blocks = ""
        for plugin in self.plugins.values():
            info = get_plugin_info(plugin['uri'])
            instance = plugin['instance'].replace("/graph/","",1)
            blocks += """
<%s>
    ingen:canvasX %.1f ;
    ingen:canvasY %.1f ;
    ingen:enabled %s ;
    ingen:polyphonic false ;
    lv2:microVersion %i ;
    lv2:minorVersion %i ;
    lv2:port <%s> ;
    lv2:prototype <%s> ;
    pedal:preset <%s> ;
    a ingen:Block .
""" % (instance, plugin['x'], plugin['y'], "false" if plugin['bypassed'] else "true",
       info['microVersion'], info['microVersion'],
       "> ,\n             <".join(tuple("%s/%s" % (instance, port['symbol']) for port in (info['ports']['audio']['input']+
                                                                                          info['ports']['audio']['output']+
                                                                                          info['ports']['control']['input']+
                                                                                          info['ports']['control']['output']+
                                                                                          info['ports']['cv']['input']+
                                                                                          info['ports']['cv']['output']+
                                                                                          info['ports']['midi']['input']+
                                                                                          info['ports']['midi']['output']+
                                                                                          [{'symbol': ":bypass"}]))),
       plugin['uri'],
       plugin['preset'])

            # audio input
            for port in info['ports']['audio']['input']:
                blocks += """
<%s/%s>
    a lv2:AudioPort ,
        lv2:InputPort .
""" % (instance, port['symbol'])

            # audio output
            for port in info['ports']['audio']['input']:
                blocks += """
<%s/%s>
    a lv2:AudioPort ,
        lv2:OutputPort .
""" % (instance, port['symbol'])

            # cv input
            for port in info['ports']['cv']['input']:
                blocks += """
<%s/%s>
    a lv2:CVPort ,
        lv2:InputPort .
""" % (instance, port['symbol'])

            # cv output
            for port in info['ports']['cv']['output']:
                blocks += """
<%s/%s>
    a lv2:CVPort ,
        lv2:OutputPort .
""" % (instance, port['symbol'])

            # midi input
            for port in info['ports']['midi']['input']:
                blocks += """
<%s/%s>
    atom:bufferType atom:Sequence ;
    atom:supports midi:MidiEvent ;
    a atom:AtomPort ,
        lv2:InputPort .
""" % (instance, port['symbol'])

            # midi output
            for port in info['ports']['midi']['output']:
                blocks += """
<%s/%s>
    atom:bufferType atom:Sequence ;
    atom:supports midi:MidiEvent ;
    a atom:AtomPort ,
        lv2:OutputPort .
""" % (instance, port['symbol'])

            # control input, save values
            for symbol, value in plugin['ports'].items():
                blocks += """
<%s/%s>
    ingen:value %f ;%s
    a lv2:ControlPort ,
        lv2:InputPort .
""" % (instance, symbol, value,
       ("""
    midi:binding [
        midi:channel %i ;
        midi:controllerNumber %i ;
        a midi:Controller ;
    ] ;""" % plugin['midiCCs'][symbol]) if -1 not in plugin['midiCCs'][symbol] else "")

            # control output
            for port in info['ports']['control']['output']:
                blocks += """
<%s/%s>
    a lv2:ControlPort ,
        lv2:OutputPort .
""" % (instance, port['symbol'])

            blocks += """
<%s/:bypass>
    ingen:value %i ;%s
    a lv2:ControlPort ,
        lv2:InputPort .
""" % (instance, 1 if plugin['bypassed'] else 0,
       ("""
    midi:binding [
        midi:channel %i ;
        midi:controllerNumber %i ;
        a midi:Controller ;
    ] ;""" % plugin['bypassCC']) if -1 not in plugin['bypassCC'] else "")

        # Ports
        ports = """
<control_in>
    atom:bufferType atom:Sequence ;
    lv2:index 0 ;
    lv2:name "Control In" ;
    lv2:portProperty lv2:connectionOptional ;
    lv2:symbol "control_in" ;
    <http://lv2plug.in/ns/ext/resize-port#minimumSize> 4096 ;
    a atom:AtomPort ,
        lv2:InputPort .

<control_out>
    atom:bufferType atom:Sequence ;
    lv2:index 1 ;
    lv2:name "Control Out" ;
    lv2:portProperty lv2:connectionOptional ;
    lv2:symbol "control_out" ;
    <http://lv2plug.in/ns/ext/resize-port#minimumSize> 4096 ;
    a atom:AtomPort ,
        lv2:OutputPort .
"""
        index = 1

        # Ports (Audio In)
        for port in self.audioportsIn:
            index += 1
            ports += """
<%s>
    lv2:index %i ;
    lv2:name "%s" ;
    lv2:portProperty lv2:connectionOptional ;
    lv2:symbol "%s" ;
    a lv2:AudioPort ,
        lv2:InputPort .
""" % (port, index, port.title().replace("_"," "), port)

        # Ports (Audio Out)
        for port in self.audioportsOut:
            index += 1
            ports += """
<%s>
    lv2:index %i ;
    lv2:name "%s" ;
    lv2:portProperty lv2:connectionOptional ;
    lv2:symbol "%s" ;
    a lv2:AudioPort ,
        lv2:OutputPort .
""" % (port, index, port.title().replace("_"," "), port)

        # Ports (MIDI In)
        for port in midiportsIn:
            sname  = port.replace("system:","",1)
            index += 1
            ports += """
<%s>
    atom:bufferType atom:Sequence ;
    atom:supports midi:MidiEvent ;
    lv2:index %i ;
    lv2:name "%s" ;
    lv2:portProperty lv2:connectionOptional ;
    lv2:symbol "%s" ;
    <http://lv2plug.in/ns/ext/resize-port#minimumSize> 4096 ;
    a atom:AtomPort ,
        lv2:InputPort .
""" % (sname, index, self.get_port_name_alias(port), sname)

        # Ports (MIDI Out)
        for port in midiportsOut:
            sname  = port.replace("system:","",1)
            index += 1
            ports += """
<%s>
    atom:bufferType atom:Sequence ;
    atom:supports midi:MidiEvent ;
    lv2:index %i ;
    lv2:name "%s" ;
    lv2:portProperty lv2:connectionOptional ;
    lv2:symbol "%s" ;
    <http://lv2plug.in/ns/ext/resize-port#minimumSize> 4096 ;
    a atom:AtomPort ,
        lv2:OutputPort .
""" % (sname, index, self.get_port_name_alias(port), sname)

        # Serial MIDI In
        if self.hasSerialMidiIn:
            index += 1
            ports += """
<serial_midi_in>
    atom:bufferType atom:Sequence ;
    atom:supports midi:MidiEvent ;
    lv2:index %i ;
    lv2:name "Serial MIDI In" ;
    lv2:portProperty lv2:connectionOptional ;
    lv2:symbol "serial_midi_in" ;
    <http://lv2plug.in/ns/ext/resize-port#minimumSize> 4096 ;
    a atom:AtomPort ,
        lv2:InputPort .
""" % index

        # Serial MIDI Out
        if self.hasSerialMidiOut:
            index += 1
            ports += """
<serial_midi_out>
    atom:bufferType atom:Sequence ;
    atom:supports midi:MidiEvent ;
    lv2:index %i ;
    lv2:name "Serial MIDI In" ;
    lv2:portProperty lv2:connectionOptional ;
    lv2:symbol "serial_midi_out" ;
    <http://lv2plug.in/ns/ext/resize-port#minimumSize> 4096 ;
    a atom:AtomPort ,
        lv2:OutputPort .
""" % index

        # Write the main pedalboard file
        pbdata = """\
@prefix atom:  <http://lv2plug.in/ns/ext/atom#> .
@prefix doap:  <http://usefulinc.com/ns/doap#> .
@prefix ingen: <http://drobilla.net/ns/ingen#> .
@prefix lv2:   <http://lv2plug.in/ns/lv2core#> .
@prefix midi:  <http://lv2plug.in/ns/ext/midi#> .
@prefix pedal: <http://moddevices.com/ns/modpedal#> .
@prefix rdfs:  <http://www.w3.org/2000/01/rdf-schema#> .
%s%s%s
<>
    doap:name "%s" ;
    pedal:width %i ;
    pedal:height %i ;
    pedal:addressings <addressings.json> ;
    pedal:screenshot <screenshot.png> ;
    pedal:thumbnail <thumbnail.png> ;
    ingen:polyphony 1 ;
""" % (arcs, blocks, ports, title, self.pedalboard_size[0], self.pedalboard_size[1])

        # Arcs (connections)
        if len(self.connections) > 0:
            pbdata += "    ingen:arc _:b%s ;\n" % (" ,\n              _:b".join(tuple(str(i+1) for i in range(len(self.connections)))))

        # Blocks (plugins)
        if len(self.plugins) > 0:
            pbdata += "    ingen:block <%s> ;\n" % ("> ,\n                <".join(tuple(p['instance'].replace("/graph/","",1) for p in self.plugins.values())))

        # Ports
        portsyms = ["control_in","control_out"]
        if self.hasSerialMidiIn:
            portsyms.append("serial_midi_in")
        if self.hasSerialMidiOut:
            portsyms.append("serial_midi_out")
        portsyms += [p.replace("system:","",1) for p in midiportsIn ]
        portsyms += [p.replace("system:","",1) for p in midiportsOut]
        pbdata += "    lv2:port <%s> ;\n" % ("> ,\n             <".join(portsyms+self.audioportsIn+self.audioportsOut))

        # End
        pbdata += """\
    lv2:extensionData <http://lv2plug.in/ns/ext/state#interface> ;
    a lv2:Plugin ,
        ingen:Graph ,
        pedal:Pedalboard .
"""

        # Write the main pedalboard file
        with open(os.path.join(bundlepath, "%s.ttl" % titlesym), 'w') as fh:
            fh.write(pbdata)

    # -----------------------------------------------------------------------------------------------------------------
    # Host stuff - misc

    def set_pedalboard_size(self, width, height):
        self.pedalboard_size = [width, height]

    def add_external_port(self, name, mode, typ, callback):
        # ignored
        callback(True)

    def remove_external_port(self, name, callback):
        # ignored
        callback(True)

    # -----------------------------------------------------------------------------------------------------------------
    # Host stuff - timers

    def statstimer_callback(self):
        data = get_jack_data()
        self.msg_callback("stats %0.1f %i" % (data['cpuLoad'], data['xruns']))

    def get_free_memory_value(self):
        if not self.memfile:
            return "??"

        self.memfile.seek(self.memfseek)
        memfree = float(int(self.memfile.readline().replace("MemFree:","",1).replace("kB","",1).strip()))

        # skip 'MemAvailable'
        if self.memfskip: self.memfile.readline()

        memfree += float(int(self.memfile.readline().replace("Buffers:","",1).replace("kB","",1).strip()))
        memfree += float(int(self.memfile.readline().replace("Cached:" ,"",1).replace("kB","",1).strip()))

        return "%0.1f" % ((self.memtotal-memfree)/self.memtotal*100.0)

    def memtimer_callback(self):
        self.msg_callback("mem_load " + self.get_free_memory_value())

    # -----------------------------------------------------------------------------------------------------------------
    # Addressing (public stuff)

    def address(self, instance, port, actuator_uri, label, maximum, minimum, value, steps, callback, skipLoad=False):
        instance_id = self.mapper.get_id(instance)

        pluginData = self.plugins.get(instance_id, None)
        if pluginData is None:
            print("ERROR: Trying to address non-existing plugin instance %i: '%s'" % (instance_id, instance))
            callback(False)
            return

        old_actuator_uri = self._unaddress(pluginData, port)

        # we're addressing to HMI
        if actuator_uri and actuator_uri not in (kNullAddressURI, kMidiLearnURI, kMidiUnmapURI):
            options = []
            spreset = ""

            if port == ":bypass":
                ctype = ADDRESSING_CTYPE_BYPASS
                unit  = "none"

            elif port == ":presets":
                ctype = ADDRESSING_CTYPE_SCALE_POINTS|ADDRESSING_CTYPE_ENUMERATION|ADDRESSING_CTYPE_INTEGER
                unit  = "none"

                presets = get_plugin_info(pluginData["uri"])['presets']
                minimum = 0
                maximum = min(len(presets), kMaxAddressableScalepoints)

                # save preset mapping index
                pluginData['mapPresets'] = []

                # safety check
                if len(presets) == 0:
                    pluginData['preset'] = ""
                    if not skipLoad:
                        callback(False)
                    return

                handled = False

                # if no preset selected yet, we need to force one
                if not pluginData['preset']:
                    pluginData['preset'] = presets[0]["uri"]
                    handled = True
                    value = 0
                    # TODO: load preset?

                # save preset list, within a limit
                for i in range(maximum):
                    uri = presets[i]["uri"]
                    pluginData['mapPresets'].append(uri)
                    options.append((str(i), presets[i]["label"]))
                    if handled:
                        continue
                    if pluginData['preset'] == uri:
                        value = i
                        handled = True

                # check if selected preset is non-existent
                if not handled and len(presets) == maximum:
                    pluginData['mapPresets'] = []
                    pluginData['preset'] = ""
                    if not skipLoad:
                        callback(False)
                    return

                # handle case of current preset out of limits (>100)
                if pluginData['preset'] not in pluginData['mapPresets']:
                    i = value = maximum
                    maximum += 1
                    pluginData['mapPresets'].append(presets[i]["uri"])
                    options.append((str(i), presets[i]["label"]))

                spreset = pluginData['preset']
                del presets

            else:
                for port_info in get_plugin_control_input_ports(pluginData["uri"]):
                    if port_info["symbol"] == port:
                        break
                else:
                    print("ERROR: Trying to address non-existing control port '%s'" % (port))
                    callback(False)
                    return

                pprops = port_info["properties"]
                unit   = port_info["units"]["symbol"] if "symbol" in port_info["units"] else "none"

                if "toggled" in pprops:
                    ctype = ADDRESSING_CTYPE_TOGGLED
                elif "integer" in pprops:
                    ctype = ADDRESSING_CTYPE_INTEGER
                else:
                    ctype = ADDRESSING_CTYPE_LINEAR

                if "logarithmic" in pprops:
                    ctype |= ADDRESSING_CTYPE_LOGARITHMIC
                if "trigger" in pprops:
                    ctype |= ADDRESSING_CTYPE_TRIGGER
                if "tap_tempo" in pprops: # TODO
                    ctype |= ADDRESSING_CTYPE_TAP_TEMPO

                # FIXME: make fw accept scalepoints without enumeration
                if len(port_info["scalePoints"]) > 0 and "enumeration" in pprops:
                    ctype |= ADDRESSING_CTYPE_SCALE_POINTS|ADDRESSING_CTYPE_ENUMERATION

                    #if len(port_info["scalePoints"]) > 1 and "enumeration" in pprops:
                        #ctype |= ADDRESSING_CTYPE_ENUMERATION

                    for scalePoint in port_info["scalePoints"]:
                        options.append((scalePoint["value"], scalePoint["label"]))

                del port_info, pprops

            addressing = {
                'actuator_uri': actuator_uri,
                'instance_id': instance_id,
                'port': port,
                'label': label,
                'type': ctype,
                'unit': unit,
                'minimum': minimum,
                'maximum': maximum,
                'steps': steps,
                'options': options,
            }
            pluginData['addressing'][port] = addressing
            self.addressings[actuator_uri]['addrs'].append(addressing)
            self.addressings[actuator_uri]['idx'] = len(self.addressings[actuator_uri]['addrs']) - 1

            if skipLoad:
                return

            def nextStepAddressing2(ok):
                self._addressing_load(actuator_uri, callback)

            def nextStepAddressing(ok):
                if spreset:
                    self.preset_load(instance, spreset, nextStepAddressing2)
                else:
                    self._addressing_load(actuator_uri, callback)

            def nextStepUnaddressing(ok):
                old_actuator_hw = self._uri2hw_map[old_actuator_uri]
                self._address_next(old_actuator_hw, nextStepAddressing)

            if old_actuator_uri is not None:
                self.hmi.control_rm(instance_id, port, nextStepUnaddressing)
            else:
                nextStepAddressing(True)
            return

        if skipLoad:
            return

        def unaddressingStep2(ok):
            # we're trying to midi-learn
            if actuator_uri == kMidiLearnURI:
                self.send("midi_learn %i %s" % (instance_id, port), callback, datatype='boolean')
                return

            # we're unmapping a midi control
            if actuator_uri == kMidiUnmapURI:
                if port == ":bypass":
                    pluginData['bypassCC'] = (-1, -1)
                else:
                    pluginData['midiCCs'][port] = (-1, -1)
                self.send("midi_unmap %i %s" % (instance_id, port), callback, datatype='boolean')
                return

            # nothing
            callback(True)

        def unaddressingStep1(ok):
            old_actuator_hw = self._uri2hw_map[old_actuator_uri]
            self._address_next(old_actuator_hw, unaddressingStep2)

        if old_actuator_uri is not None:
            self.hmi.control_rm(instance_id, port, unaddressingStep1)
        else:
            unaddressingStep2(True)

    def get_addressings(self):
        if len(self.addressings) == 0:
            return {}
        addressings = {}
        for uri, addressing in self.addressings.items():
            addrs = []
            for addr in addressing['addrs']:
                addrs.append({
                    'instance': self.mapper.get_instance(addr['instance_id']),
                    'port'    : addr['port'],
                    'label'   : addr['label'],
                    'minimum' : addr['minimum'],
                    'maximum' : addr['maximum'],
                    'steps'   : addr['steps'],
                })
            addressings[uri] = addrs
        return addressings

    # -----------------------------------------------------------------------------------------------------------------
    # Addressing (private stuff)

    def _init_addressings(self):
        # 'self.addressings' uses a structure like this:
        # "/hmi/knob1": {'addrs': [], 'idx': 0}
        hw = get_hardware()

        if "actuators" not in hw.keys():
            self.addressings = {}
            self._hw2uri_map = {}
            self._uri2hw_map = {}
            return

        self.addressings = dict((act["uri"], {'idx': 0, 'addrs': []}) for act in hw["actuators"])

        # Store all possible hardcoded values
        self._hw2uri_map = {}
        self._uri2hw_map = {}

        for i in range(0, 4):
            knob_hw  = (HARDWARE_TYPE_MOD, 0, ACTUATOR_TYPE_KNOB,       i)
            foot_hw  = (HARDWARE_TYPE_MOD, 0, ACTUATOR_TYPE_FOOTSWITCH, i)
            knob_uri = "/hmi/knob%i"       % (i+1)
            foot_uri = "/hmi/footswitch%i" % (i+1)

            self._hw2uri_map[knob_hw]  = knob_uri
            self._hw2uri_map[foot_hw]  = foot_uri
            self._uri2hw_map[knob_uri] = knob_hw
            self._uri2hw_map[foot_uri] = foot_hw

    # -----------------------------------------------------------------------------------------------------------------

    def _addressing_load(self, actuator_uri, callback, value=None, skipPresets=False):
        addressings       = self.addressings[actuator_uri]
        addressings_addrs = addressings['addrs']
        addressings_idx   = addressings['idx']

        try:
            addressing = addressings_addrs[addressings_idx]
        except IndexError:
            print("Failed to get addressing for", actuator_uri)
            return

        actuator_hw = self._uri2hw_map[actuator_uri]
        plugin      = self.plugins[addressing['instance_id']]
        portsymbol  = addressing['port']

        if value is not None:
            curvalue = value
        elif portsymbol == ":bypass":
            curvalue = 1.0 if plugin['bypassed'] else 0.0
        elif portsymbol == ":presets":
            if skipPresets:
                print("NOTE: skipping re-address of presets")
                callback(True)
                return
            curvalue = plugin['mapPresets'].index(plugin['preset'])
        else:
            curvalue = plugin['ports'][portsymbol]

        self.hmi.control_add(addressing['instance_id'], portsymbol,
                             addressing['label'], addressing['type'], addressing['unit'],
                             curvalue, addressing['maximum'], addressing['minimum'], addressing['steps'],
                             actuator_hw[0], actuator_hw[1], actuator_hw[2], actuator_hw[3],
                             len(addressings_addrs), # num controllers
                             addressings_idx+1,      # index
                             addressing['options'], callback)

    def _address_next(self, actuator_hw, callback):
        actuator_uri = self._hw2uri_map[actuator_hw]

        addressings       = self.addressings[actuator_uri]
        addressings_addrs = addressings['addrs']
        addressings_idx   = addressings['idx']

        if len(addressings_addrs) > 0:
            addressings['idx'] = (addressings_idx + 1) % len(addressings_addrs)
            self._addressing_load(actuator_uri, callback)
        else:
            self.hmi.control_clean(actuator_hw[0], actuator_hw[1], actuator_hw[2], actuator_hw[3], callback)

    def _unaddress(self, pluginData, port):
        addressing = pluginData['addressing'].pop(port, None)
        if addressing is None:
            return None

        actuator_uri      = addressing['actuator_uri']
        addressings       = self.addressings[actuator_uri]
        addressings_addrs = addressings['addrs']
        addressings_idx   = addressings['idx']

        index = addressings_addrs.index(addressing)
        addressings_addrs.pop(index)

        # FIXME ?
        if addressings_idx >= index:
            addressings['idx'] -= 1
        #if index <= addressings_idx:
            #addressings['idx'] = addressings_idx - 1

        return actuator_uri

    @gen.coroutine
    def _load_addressings(self, bundlepath):
        datafile = os.path.join(bundlepath, "addressings.json")
        if not os.path.exists(datafile):
            return

        with open(datafile, 'r') as fh:
            data = fh.read()
        data = json.loads(data)

        used_actuators = []

        for actuator_uri in data:
            for addr in data[actuator_uri]:
                instance_id = self.mapper.get_id_without_creating(addr['instance'])
                plugin      = self.plugins[instance_id]
                portsymbol  = addr['port']

                if portsymbol == ":bypass":
                    curvalue = 1.0 if plugin['bypassed'] else 0.0
                elif portsymbol == ":presets":
                    # this value is changed during addressing, don't bother setting it now
                    curvalue = 0
                else:
                    curvalue = plugin['ports'][portsymbol]

                self.address(addr["instance"], portsymbol, actuator_uri, addr["label"], addr["maximum"], addr["minimum"], curvalue, addr["steps"], lambda r:None, True)

                if actuator_uri not in used_actuators:
                    used_actuators.append(actuator_uri)

        for actuator_uri in used_actuators:
            actuator_hw = self._uri2hw_map[actuator_uri]
            yield gen.Task(self._address_next, actuator_hw)

    # -----------------------------------------------------------------------------------------------------------------
    # HMI callbacks, called by HMI via serial

    def hmi_hardware_connected(self, hardware_type, hardware_id, callback):
        logging.info("hmi hardware connected")
        callback(True)

    def hmi_hardware_disconnected(self, hardware_type, hardware_id, callback):
        logging.info("hmi hardware disconnected")
        callback(True)

    def hmi_list_banks(self, callback):
        logging.info("hmi list banks")

        if len(self.allpedalboards) == 0:
            callback(True, "")
            return

        banks = "All 0"

        if len(self.banks) > 0:
            banks += " "
            banks += " ".join('"%s" %d' % (bank['title'], i+1) for i, bank in enumerate(self.banks))

        callback(True, banks)

    def hmi_list_bank_pedalboards(self, bank_id, callback):
        logging.info("hmi list bank pedalboards")

        if bank_id < 0 or bank_id > len(self.banks):
            print("ERROR: Trying to list pedalboards using out of bounds bank id %i" % (bank_id))
            callback(False, "")
            return

        if bank_id == 0:
            pedalboards = self.allpedalboards
        else:
            pedalboards = self.banks[bank_id-1]['pedalboards']

        pedalboards = " ".join('"%s" "%s"' % (pb['title'].replace('"', '').upper(), pb['bundle']) for pb in pedalboards)
        callback(True, pedalboards)

    def hmi_load_bank_pedalboard(self, bank_id, bundlepath, callback):
        logging.info("hmi load bank pedalboard")

        if bank_id < 0 or bank_id > len(self.banks):
            print("ERROR: Trying to load pedalboard using out of bounds bank id %i" % (bank_id))
            callback(False)
            return

        if bank_id == 0:
            navigateFootswitches = False
            navigateChannel      = 15
        else:
            bank = self.banks[bank_id-1]
            navigateFootswitches = bank['navigateFootswitches']
            navigateChannel      = int(bank['navigateChannel'])-1 if "navigateChannel" in bank.keys() and not navigateFootswitches else 15

        def load_callback(ok):
            self.bank_id = bank_id
            self.load(bundlepath)
            self.send("midi_program_listen %d %d" % (int(not navigateFootswitches), navigateChannel), callback, datatype='boolean')

        def footswitch_callback(ok):
            self.setNavigateWithFootswitches(navigateFootswitches, load_callback)

        def hmi_clear_callback(ok):
            self.hmi.clear(footswitch_callback)

        self.reset(hmi_clear_callback)

    def hmi_parameter_get(self, instance_id, portsymbol, callback):
        logging.info("hmi parameter get")
        callback(self.plugins[instance_id]['ports'][portsymbol])

    def hmi_parameter_set(self, instance_id, portsymbol, value, callback):
        logging.info("hmi parameter set")
        instance = self.mapper.get_instance(instance_id)
        plugin   = self.plugins[instance_id]

        if portsymbol == ":bypass":
            bypassed = bool(value)
            plugin['bypassed'] = bypassed

            def host_callback(ok):
                callback(ok)
                self.msg_callback("param_set %s :bypass %f" % (instance, 1.0 if bypassed else 0.0))

            self.send("bypass %d %d" % (instance_id, int(bypassed)), host_callback, datatype='boolean')

        elif portsymbol == ":presets":
            value = int(value)
            if value < 0 or value > kMaxAddressableScalepoints+1:
                callback(False)
                return
            self.preset_load(instance, plugin['mapPresets'][value], callback)

        # For "bad" ports only report value to mod-host, don't store it
        elif portsymbol in plugin['badports']:
            self.send("param_set %d %s %f" % (instance_id, portsymbol, value), callback, datatype='boolean')

        else:
            plugin['ports'][portsymbol] = value

            def host_callback2(ok):
                callback(ok)
                self.msg_callback("param_set %s %s %f" % (instance, portsymbol, value))

            self.send("param_set %d %s %f" % (instance_id, portsymbol, value), host_callback2, datatype='boolean')

    def hmi_parameter_addressing_next(self, hardware_type, hardware_id, actuator_type, actuator_id, callback):
        logging.info("hmi parameter addressing next")
        actuator_hw = (hardware_type, hardware_id, actuator_type, actuator_id)
        self._address_next(actuator_hw, callback)

    # -----------------------------------------------------------------------------------------------------------------
    # JACK stuff

    # Get list of Hardware MIDI devices
    # returns (devsInUse, devList, names)
    def get_midi_ports(self):
        out_ports = {}
        full_ports = {}

        # MIDI Out
        ports = get_jack_hardware_ports(False, True)
        for port in ports:
            if not port.startswith(("system:", "nooice")):
                continue
            alias = get_jack_port_alias(port)
            if alias:
                title = alias.split("-",5)[-1].replace("-"," ")
                out_ports[title] = port

        # MIDI In
        ports = get_jack_hardware_ports(False, False)
        for port in ports:
            if not port.startswith(("system:", "nooice")):
                continue
            alias = get_jack_port_alias(port)
            if alias:
                title = alias.split("-",5)[-1].replace("-"," ")
                if title in out_ports.keys():
                    port = "%s;%s" % (port, out_ports[title])
                full_ports[port] = title

        devsInUse = []
        devList = []
        names = {}
        for port, alias in full_ports.items():
            devList.append(port)
            if port in self.midiports:
                devsInUse.append(port)
            names[port] = alias + (" (in+out)" if alias in out_ports else " (in)")

        devList.sort()
        return (devsInUse, devList, names)

    def get_port_name_alias(self, portname):
        alias = get_jack_port_alias(portname)

        if alias:
            return alias.split("-",5)[-1].replace("-"," ")

        return portname.split(":",1)[-1].title()

    # Set the selected MIDI devices
    # Will remove or add new JACK ports (in mod-ui) as needed
    def set_midi_devices(self, newDevs):
        def add_port(name, isOutput):
            index = int(name[-1])
            title = self.get_port_name_alias(name).replace("-","_").replace(" ","_")

            if name.startswith("nooice"):
                index += 100

            self.msg_callback("add_hw_port /graph/%s midi %i %s %i" % (name.split(":",1)[-1], int(isOutput), title, index))

            if not isOutput:
                connect_jack_ports(name, "mod-host:midi_in")

        def remove_port(name):
            removed_ports = []

            for ports in self.connections:
                jackports = (self._fix_host_connection_port(ports[0]), self._fix_host_connection_port(ports[1]))
                if name not in jackports:
                    continue
                self.send("disconnect %s %s" % (jackports[0], jackports[1]), lambda r:None, datatype='boolean')
                removed_ports.append(ports)

            for ports in removed_ports:
                self.connections.remove(ports)
                self.msg_callback("disconnect %s %s" % (ports[0], ports[1]))

            self.msg_callback("remove_hw_port /graph/%s" % (name.split(":",1)[-1]))
            disconnect_jack_ports(name, "mod-host:midi_in")

        # remove
        for port in self.midiports:
            if port in newDevs:
                continue

            if ";" in port:
                inp, outp = port.split(";",1)
                remove_port(inp)
                remove_port(outp)
            else:
                remove_port(port)

            self.midiports.remove(port)

        # add
        for port in newDevs:
            if port in self.midiports:
                continue

            if ";" in port:
                inp, outp = port.split(";",1)
                add_port(inp, False)
                add_port(outp, True)
            else:
                add_port(port, False)

            self.midiports.append(port)

    # -----------------------------------------------------------------------------------------------------------------<|MERGE_RESOLUTION|>--- conflicted
+++ resolved
@@ -1195,12 +1195,8 @@
             self.pedalboard_modified = False
             self.pedalboard_name     = pb['title']
             self.pedalboard_path     = bundlepath
-<<<<<<< HEAD
+            self.pedalboard_size     = [pb['width'],pb['height']]
             save_last_bank_and_pedalboard(self.bank_id, bundlepath)
-=======
-            self.pedalboard_size     = [pb['width'],pb['height']]
-            save_last_bank_and_pedalboard(bankId, bundlepath)
->>>>>>> 0a6a9e80
 
         return self.pedalboard_name
 
