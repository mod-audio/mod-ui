# -*- coding: utf-8 -*-

# Copyright 2012-2013 AGR Audio, Industria e Comercio LTDA. <contato@portalmod.com>
#
# This program is free software: you can redistribute it and/or modify
# it under the terms of the GNU General Public License as published by
# the Free Software Foundation, either version 3 of the License, or
# (at your option) any later version.
#
# This program is distributed in the hope that it will be useful,
# but WITHOUT ANY WARRANTY; without even the implied warranty of
# MERCHANTABILITY or FITNESS FOR A PARTICULAR PURPOSE.  See the
# GNU General Public License for more details.
#
# You should have received a copy of the GNU General Public License
# along with this program.  If not, see <http://www.gnu.org/licenses/>.

"""
This module works as an interface for mod-host, it uses a socket to communicate
with mod-host, the protocol is described in <http://github.com/portalmod/mod-host>

The module relies on tornado.ioloop stuff, but you need to start the ioloop
by yourself:

>>> from tornado import ioloop
>>> ioloop.IOLoop.instance().start()

This will start the mainloop and will handle the callbacks and the async functions
"""

from base64 import b64encode
from collections import OrderedDict
from random import randint
from shutil import rmtree
from tornado import gen, iostream, ioloop
import os, json, socket, time, logging

from mod import safe_json_load, symbolify, TextFileFlusher
from mod.addressings import Addressings
from mod.bank import list_banks, get_last_bank_and_pedalboard, save_last_bank_and_pedalboard
from mod.protocol import Protocol, ProtocolError, process_resp
from modtools.utils import (
    charPtrToString, is_bundle_loaded, add_bundle_to_lilv_world, remove_bundle_from_lilv_world, rescan_plugin_presets,
    get_plugin_info, get_plugin_control_inputs_and_monitored_outputs, get_pedalboard_info, get_state_port_values,
    list_plugins_in_bundle, get_all_pedalboards, get_pedalboard_plugin_values, init_jack, close_jack, get_jack_data,
<<<<<<< HEAD
    init_bypass, get_jack_port_alias, get_jack_hardware_ports, has_serial_midi_input_port, has_serial_midi_output_port,
    connect_jack_ports, disconnect_jack_ports, get_truebypass_value, set_truebypass_value, set_util_callbacks, kPedalboardTimeAvailableBPB,
=======
    init_bypass, get_jack_port_alias, get_jack_hardware_ports, has_serial_midi_input_port, has_serial_midi_output_port, has_midi_merger_output_port, has_midi_broadcaster_input_port,
    connect_jack_ports, disconnect_jack_ports, get_truebypass_value, set_util_callbacks, kPedalboardTimeAvailableBPB,
>>>>>>> 2196a194
    kPedalboardTimeAvailableBPM, kPedalboardTimeAvailableRolling
)
from mod.settings import (
    APP, LOG, DEFAULT_PEDALBOARD, LV2_PEDALBOARDS_DIR, PEDALBOARD_INSTANCE, PEDALBOARD_INSTANCE_ID, PEDALBOARD_URI,
    TUNER_URI, TUNER_INSTANCE_ID, TUNER_INPUT_PORT, TUNER_MONITOR_PORT, MIDI_PORT_MODE
)
from mod.tuner import find_freqnotecents

from mod.profile import Profile

BANK_CONFIG_NOTHING         = 0
BANK_CONFIG_TRUE_BYPASS     = 1
BANK_CONFIG_PEDALBOARD_UP   = 2
BANK_CONFIG_PEDALBOARD_DOWN = 3

# Special URI for non-addressed controls
kNullAddressURI = "null"

# Special URIs for midi-learn
kMidiLearnURI = "/midi-learn"
kMidiUnlearnURI = "/midi-unlearn"
kMidiCustomPrefixURI = "/midi-custom_" # to show current one

# Limits
kMaxAddressableScalepoints = 50

# TODO: check pluginData['designations'] when doing addressing
# TODO: hmi_save_current_pedalboard does not send browser msgs, needed?
# TODO: finish presets, testing

def get_all_good_pedalboards():
    allpedals  = get_all_pedalboards()
    goodpedals = []

    for pb in allpedals:
        if not pb['broken']:
            goodpedals.append(pb)

    return goodpedals

# class to map between numeric ids and string instances
class InstanceIdMapper(object):
    def __init__(self):
        self.clear()

    def clear(self):
        # last used id, always incrementing
        self.last_id = 0
        # map id <-> instances
        self.id_map = {}
        # map instances <-> ids
        self.instance_map = {}

        self.id_map[PEDALBOARD_INSTANCE_ID] = PEDALBOARD_INSTANCE
        self.instance_map[PEDALBOARD_INSTANCE] = PEDALBOARD_INSTANCE_ID

    # get a numeric id from a string instance
    def get_id(self, instance):
        # check if it already exists
        if instance in self.instance_map.keys():
            return self.instance_map[instance]

        # increment last id
        idx = self.last_id
        self.last_id += 1

        # create mapping
        self.instance_map[instance] = idx
        self.id_map[idx] = instance

        # ready
        return self.instance_map[instance]

    def get_id_without_creating(self, instance):
        return self.instance_map[instance]

    # get a string instance from a numeric id
    def get_instance(self, id):
        return self.id_map[id]

class Host(object):
    DESIGNATIONS_INDEX_ENABLED   = 0
    DESIGNATIONS_INDEX_FREEWHEEL = 1
    DESIGNATIONS_INDEX_BPB       = 2
    DESIGNATIONS_INDEX_BPM       = 3
    DESIGNATIONS_INDEX_SPEED     = 4

    def __init__(self, hmi, prefs, msg_callback):
        if False:
            from mod.hmi import HMI
            hmi = HMI()

        self.hmi = hmi
        self.prefs = prefs

        self.addr = ("localhost", 5555)
        self.readsock = None
        self.writesock = None
        self.crashed = False
        self.connected = False
        self.current_tuner_port = 1
        self._queue = []
        self._idle = True
        self.addressings = Addressings()
        self.mapper = InstanceIdMapper()
        self.banks = list_banks()

        self.profile = Profile()
        
        self.allpedalboards = None
        self.bank_id = 0
        self.connections = []
        self.audioportsIn = []
        self.audioportsOut = []
        self.midiports = [] # [symbol, alias, pending-connections]
        self.hasSerialMidiIn = False
        self.hasSerialMidiOut = False
        self.hasMidiMergerOut = False
        self.hasMidiBroadcasterIn = False        
        self.pedalboard_empty    = True
        self.pedalboard_modified = False
        self.pedalboard_name     = ""
        self.pedalboard_path     = ""
        self.pedalboard_size     = [0,0]
        self.current_pedalboard_snapshot_id = -1
        self.pedalboard_snapshots  = []
        self.next_hmi_pedalboard = None
        self.transport_rolling   = False
        self.transport_bpb       = 4.0
        self.transport_bpm       = 120.0
        self.transport_sync      = "none"
        self.last_data_finish_msg = 0.0
        self.first_transport_rolling = False
        self.processing_pending_flag = False
        self.init_plugins_data()

        if APP and os.getenv("MOD_LIVE_ISO") is not None:
            self.jack_hwin_prefix  = "system:playback_"
            self.jack_hwout_prefix = "system:capture_"
        else:
            self.jack_hwin_prefix  = "mod-monitor:in_"
            self.jack_hwout_prefix = "mod-monitor:out_"

        self.jack_slave_prefix = "mod-slave"

        # checked when saving pedal presets
        self.plugins_added = []
        self.plugins_removed = []

        self.statstimer = ioloop.PeriodicCallback(self.statstimer_callback, 1000)

        if os.path.exists("/proc/meminfo"):
            self.memfile  = open("/proc/meminfo", 'r')
            self.memtotal = 0.0

            self.memfseek_free    = 0
            self.memfseek_buffers = 0
            self.memfseek_cached  = 0
            self.memfseek_shmmem  = 0
            self.memfseek_reclaim = 0

            memfseek = 0

            for line in self.memfile.readlines():
                if line.startswith("MemTotal:"):
                    self.memtotal = float(int(line.replace("MemTotal:","",1).replace("kB","",1).strip()))
                elif line.startswith("MemFree:"):
                    self.memfseek_free = memfseek+9
                elif line.startswith("Buffers:"):
                    self.memfseek_buffers = memfseek+9
                elif line.startswith("Cached:"):
                    self.memfseek_cached = memfseek+8
                elif line.startswith("Shmem:"):
                    self.memfseek_shmmem = memfseek+7
                elif line.startswith("SReclaimable:"):
                    self.memfseek_reclaim = memfseek+14
                memfseek += len(line)

            if self.memtotal != 0.0 and 0 not in (self.memfseek_free,
                                                  self.memfseek_buffers,
                                                  self.memfseek_cached,
                                                  self.memfseek_shmmem,
                                                  self.memfseek_reclaim):
                self.memtimer = ioloop.PeriodicCallback(self.memtimer_callback, 5000)

        else:
            self.memtimer = None

        self.msg_callback = msg_callback

        set_util_callbacks(self.jack_bufsize_changed,
                           self.jack_port_appeared,
                           self.jack_port_deleted,
                           self.true_bypass_changed)

        # Setup addressing callbacks
        self.addressings._task_addressing = self.addr_task_addressing
        self.addressings._task_unaddressing = self.addr_task_unaddressing
        self.addressings._task_get_plugin_data = self.addr_task_get_plugin_data
        self.addressings._task_get_plugin_presets = self.addr_task_get_plugin_presets
        self.addressings._task_get_port_value = self.addr_task_get_port_value
        self.addressings._task_store_address_data = self.addr_task_store_address_data
        self.addressings._task_hw_added = self.addr_task_hw_added
        self.addressings._task_hw_removed = self.addr_task_hw_removed
        self.addressings._task_act_added = self.addr_task_act_added
        self.addressings._task_act_removed = self.addr_task_act_removed

        # Register HMI protocol callbacks (they are without arguments here)
        Protocol.register_cmd_callback("hw_con", self.hmi_hardware_connected)
        Protocol.register_cmd_callback("hw_dis", self.hmi_hardware_disconnected)
        Protocol.register_cmd_callback("banks", self.hmi_list_banks)
        Protocol.register_cmd_callback("pedalboards", self.hmi_list_bank_pedalboards)
        Protocol.register_cmd_callback("pedalboard", self.hmi_load_bank_pedalboard)
        Protocol.register_cmd_callback("control_get", self.hmi_parameter_get)
        Protocol.register_cmd_callback("control_set", self.hmi_parameter_set)
        Protocol.register_cmd_callback("control_next", self.hmi_parameter_addressing_next)
        Protocol.register_cmd_callback("pedalboard_save", self.hmi_save_current_pedalboard)
        Protocol.register_cmd_callback("pedalboard_reset", self.hmi_reset_current_pedalboard)
        Protocol.register_cmd_callback("tuner", self.hmi_tuner)
        Protocol.register_cmd_callback("tuner_input", self.hmi_tuner_input)

        Protocol.register_cmd_callback("get_truebypass_value", self.hmi_get_truebypass_value)
        Protocol.register_cmd_callback("set_truebypass_value", self.hmi_set_truebypass_value)

        Protocol.register_cmd_callback("get_tempo_bpm", self.hmi_get_tempo_bpm)
        Protocol.register_cmd_callback("set_tempo_bpm", self.hmi_set_tempo_bpm)
        Protocol.register_cmd_callback("get_tempo_bpb", self.hmi_get_tempo_bpb)
        Protocol.register_cmd_callback("set_tempo_bpb", self.hmi_set_tempo_bpb)

        Protocol.register_cmd_callback("get_snapshot_prgch", self.hmi_get_snapshot_prgch)
        Protocol.register_cmd_callback("set_snapshot_prgch", self.hmi_set_snapshot_prgch)
        Protocol.register_cmd_callback("get_bank_prgch", self.hmi_get_bank_prgch)
        Protocol.register_cmd_callback("set_bank_prgch", self.hmi_set_bank_prgch)

        Protocol.register_cmd_callback("get_clk_src", self.hmi_get_clk_src)
        Protocol.register_cmd_callback("set_clk_src", self.hmi_set_clk_src)

        Protocol.register_cmd_callback("get_send_midi_clk", self.hmi_get_send_midi_clk)
        Protocol.register_cmd_callback("set_send_midi_clk", self.hmi_set_send_midi_clk)

        Protocol.register_cmd_callback("retrieve_profile", self.hmi_retrieve_profile)
        Protocol.register_cmd_callback("store_profile", self.hmi_store_profile)

        Protocol.register_cmd_callback("get_exp_cv", self.hmi_get_exp_cv)
        Protocol.register_cmd_callback("set_exp_cv", self.hmi_set_exp_cv)
        Protocol.register_cmd_callback("get_hp_cv", self.hmi_get_hp_cv)
        Protocol.register_cmd_callback("set_hp_cv", self.hmi_set_hp_cv)

        Protocol.register_cmd_callback("get_in_chan_link", self.hmi_get_in_chan_link)
        Protocol.register_cmd_callback("set_in_chan_link", self.hmi_set_in_chan_link)
        Protocol.register_cmd_callback("get_out_chan_link", self.hmi_get_out_chan_link)
        Protocol.register_cmd_callback("set_out_chan_link", self.hmi_set_out_chan_link)

        ioloop.IOLoop.instance().add_callback(self.init_host)

    def __del__(self):
        self.msg_callback("stop")
        self.close_jack()

    def jack_bufsize_changed(self, bufSize):
        self.msg_callback("bufsize %i" % bufSize)

    def jack_port_appeared(self, name, isOutput):
        name = charPtrToString(name)
        isOutput = bool(isOutput)

        if name.startswith(self.jack_slave_prefix+":"):
            name  = name.replace(self.jack_slave_prefix+":","")
            if name.startswith("midi_"):
                ptype = "midi"
            else:
                if name.startswith("cv_"):
                    ptype = "cv"
                else:
                    ptype = "audio"
            
            index = 100 + int(name.rsplit("_",1)[-1])
            title = name.title().replace(" ","_")
            self.msg_callback("add_hw_port /graph/%s %s %i %s %i" % (name, ptype, int(isOutput), title, index))
            return

        alias = get_jack_port_alias(name)
        if not alias:
            return
        alias = alias.split("-",5)[-1].replace("-"," ").replace(";",".")

        if not isOutput:
            connect_jack_ports(name, "mod-host:midi_in")

        for i in range(len(self.midiports)):
            port_symbol, port_alias, port_conns = self.midiports[i]
            if alias == port_alias or (";" in port_alias and alias in port_alias.split(";",1)):
                split = port_symbol.split(";")

                if len(split) == 1:
                    oldnode = "/graph/" + port_symbol.split(":",1)[-1]
                    port_symbol = name
                else:
                    if isOutput:
                        oldnode = "/graph/" + split[1].split(":",1)[-1]
                        split[1] = name
                    else:
                        oldnode = "/graph/" + split[0].split(":",1)[-1]
                        split[0] = name
                    port_symbol = ";".join(split)

                self.midiports[i][0] = port_symbol
                break
        else:
            return

        index = int(name[-1])
        title = self.get_port_name_alias(name).replace("-","_").replace(" ","_")
        newnode = "/graph/" + name.split(":",1)[-1]

        if name.startswith("nooice"):
            index += 100

        self.msg_callback("add_hw_port /graph/%s midi %i %s %i" % (name.split(":",1)[-1], int(isOutput), title, index))

        for i in reversed(range(len(port_conns))):
            if port_conns[i][0] == oldnode:
                port_conns[i] = (newnode, port_conns[i][1])
            elif port_conns[i][1] == oldnode:
                port_conns[i] = (port_conns[i][0], newnode)
            connection = port_conns[i]

            if newnode not in connection:
                continue
            if not connect_jack_ports(self._fix_host_connection_port(connection[0]),
                                      self._fix_host_connection_port(connection[1])):
                continue

            self.connections.append(connection)
            self.msg_callback("connect %s %s" % (connection[0], connection[1]))
            port_conns.pop(i)

    def jack_port_deleted(self, name):
        name = charPtrToString(name)
        removed_conns = []

        for ports in self.connections:
            jackports = (self._fix_host_connection_port(ports[0]), self._fix_host_connection_port(ports[1]))
            if name not in jackports:
                continue
            disconnect_jack_ports(jackports[0], jackports[1])
            removed_conns.append(ports)

        for ports in removed_conns:
            self.connections.remove(ports)
            disconnect_jack_ports(ports[0], ports[1])

        for port_symbol, port_alias, port_conns in self.midiports:
            if name == port_symbol or (";" in port_symbol and name in port_symbol.split(";",1)):
                port_conns += removed_conns
                break

        self.msg_callback("remove_hw_port /graph/%s" % (name.split(":",1)[-1]))

    def true_bypass_changed(self, left, right):
        self.msg_callback("truebypass %i %i" % (left, right))

    # -----------------------------------------------------------------------------------------------------------------
    # Addressing callbacks

    def addr_task_addressing(self, atype, actuator, data, callback):
        if atype == Addressings.ADDRESSING_TYPE_HMI:
            return self.hmi.control_add(data['instance_id'],
                                        data['port'],
                                        data['label'],
                                        data['hmitype'],
                                        data['unit'],
                                        data['value'],
                                        data['minimum'],
                                        data['maximum'],
                                        data['steps'],
                                        actuator[0], actuator[1], actuator[2], actuator[3],
                                        data['addrs_max'], # num controllers
                                        data['addrs_idx'], # index
                                        data['options'],
                                        callback)

        if atype == Addressings.ADDRESSING_TYPE_CC:
            label = '"%s"' % data['label'].replace('"', '')
            unit  = '"%s"' % data['unit'].replace('"', '')
            optionsData = []

            rmaximum = data['maximum']
            rvalue   = data['value']

            if data['options']:
                currentNum = 0
                numBytesFree = 1024-128

                for o in data['options']:
                    if currentNum > 50:
                        if rvalue >= currentNum:
                            rvalue = 0
                        rmaximum = currentNum
                        break

                    optdata    = '"%s" %f' % (o[1].replace('"', ''), float(o[0]))
                    optdataLen = len(optdata)

                    if numBytesFree-optdataLen-2 < 0:
                        print("WARNING: Preventing sending too many options to addressing (stopped at %i)" % currentNum)
                        if rvalue >= currentNum:
                            rvalue = 0.0
                        rmaximum = currentNum
                        break

                    currentNum += 1
                    numBytesFree -= optdataLen+1
                    optionsData.append(optdata)

            options = "%d %s" % (len(optionsData), " ".join(optionsData))
            options = options.strip()

            return self.send_notmodified("cc_map %d %s %d %d %s %f %f %f %i %s %s" % (data['instance_id'],
                                                                                      data['port'],
                                                                                      actuator[0], actuator[1],
                                                                                      label,
                                                                                      rvalue,
                                                                                      data['minimum'],
                                                                                      rmaximum,
                                                                                      data['steps'],
                                                                                      unit,
                                                                                      options
                                                                                      ), callback, datatype='boolean')

        if atype == Addressings.ADDRESSING_TYPE_MIDI:
            return self.send_notmodified("midi_map %d %s %i %i %f %f" % (data['instance_id'],
                                                                         data['port'],
                                                                         data['midichannel'],
                                                                         data['midicontrol'],
                                                                         data['minimum'],
                                                                         data['maximum'],
                                                                         ), callback, datatype='boolean')

        print("ERROR: Invalid addressing requested for", actuator)
        callback(False)
        return

    def addr_task_unaddressing(self, atype, instance_id, portsymbol, callback):
        if atype == Addressings.ADDRESSING_TYPE_HMI:
            self.pedalboard_modified = True
            return self.hmi.control_rm(instance_id, portsymbol, callback)

        if atype == Addressings.ADDRESSING_TYPE_CC:
            return self.send_modified("cc_unmap %d %s" % (instance_id, portsymbol), callback, datatype='boolean')

        if atype == Addressings.ADDRESSING_TYPE_MIDI:
            return self.send_modified("midi_unmap %d %s" % (instance_id, portsymbol), callback, datatype='boolean')

        print("ERROR: Invalid unaddressing requested")
        callback(False)
        return

    def addr_task_get_plugin_data(self, instance_id):
        return self.plugins[instance_id]

    def addr_task_get_plugin_presets(self, uri):
        if uri == PEDALBOARD_URI:
            if self.current_pedalboard_snapshot_id < 0 or len(self.pedalboard_snapshots) == 0:
                return []
            self.plugins[PEDALBOARD_INSTANCE_ID]['preset'] = "file:///%i" % self.current_pedalboard_snapshot_id
            presets = self.pedalboard_snapshots
            presets = [{'uri': 'file:///%i'%i,
                        'label': presets[i]['name']} for i in range(len(presets)) if presets[i] is not None]
            return presets
        return get_plugin_info(uri)['presets']

    def addr_task_get_port_value(self, instance_id, portsymbol):
        if instance_id == PEDALBOARD_INSTANCE_ID:
            if portsymbol == ":bpb":
                return self.transport_bpb
            if portsymbol == ":bpm":
                return self.transport_bpm
            if portsymbol == ":rolling":
                return 1.0 if self.transport_rolling else 0.0

        pluginData = self.plugins[instance_id]

        if portsymbol == ":bypass":
            return 1.0 if pluginData['bypassed'] else 0.0

        if portsymbol == ":presets":
            if len(pluginData['mapPresets']) == 0 or not pluginData['preset']:
                return 0.0
            return float(pluginData['mapPresets'].index(pluginData['preset']))

        return pluginData['ports'][portsymbol]

    def addr_task_store_address_data(self, instance_id, portsymbol, data):
        pluginData = self.plugins[instance_id]
        pluginData['addressings'][portsymbol] = data

    def addr_task_hw_added(self, dev_uri, label, labelsuffix, version):
        self.msg_callback("hw_add %s %s %s %s" % (dev_uri,
                                                  label.replace(" ","_"),
                                                  labelsuffix.replace(" ","_"),
                                                  version))

    def addr_task_hw_removed(self, dev_uri, label, version):
        self.msg_callback("hw_rem %s %s %s" % (dev_uri, label.replace(" ","_"), version))

    def addr_task_act_added(self, metadata):
        self.msg_callback("act_add " + b64encode(json.dumps(metadata).encode("utf-8")).decode("utf-8"))

    def addr_task_act_removed(self, uri):
        for instance_id, pluginData in self.plugins.items():
            relevant_ports = []
            for portsymbol, addressing in pluginData['addressings'].items():
                if addressing['actuator_uri'] == uri:
                    self.pedalboard_modified = True
                    relevant_ports.append(portsymbol)

            for portsymbol in relevant_ports:
                pluginData['addressings'].pop(portsymbol)

        self.msg_callback("act_del %s" % uri)

    # -----------------------------------------------------------------------------------------------------------------
    # Initialization

    @gen.coroutine
    def init_host(self):
        self.init_jack()
        self.open_connection_if_needed(None)

        # Disable plugin processing while initializing
        yield gen.Task(self.send_notmodified, "feature_enable processing 0", datatype='boolean')

        # Remove all plugins, non-waiting
        self.send_notmodified("remove -1")

        # get current transport data
        data = get_jack_data(True)
        self.transport_rolling = data['rolling']
        self.transport_bpm     = data['bpm']
        self.transport_bpb     = data['bpb']

        # load user prefs
        if self.prefs.get("transport-rolling-at-boot", "false") == "true":
            self.first_transport_rolling = True

        link_enabled = self.prefs.get("link-enabled-at-boot", "false") == "true"
        self.set_link_enabled(link_enabled)

        # load everything
        if self.allpedalboards is None:
            self.allpedalboards = get_all_good_pedalboards()

        bank_id, pedalboard = get_last_bank_and_pedalboard()

        # FIXME: ensure HMI is initialized by now

        if pedalboard and os.path.exists(pedalboard):
            self.bank_id = bank_id
            self.load(pedalboard)

        else:
            self.bank_id = 0

            if os.path.exists(DEFAULT_PEDALBOARD):
                self.load(DEFAULT_PEDALBOARD, True)

        # Setup MIDI program navigation
        self.send_notmodified("set_midi_program_change_pedalboard_bank_channel %d %d" % (1, self.profile.midi_prgch_bank_channel))
        self.send_notmodified("set_midi_program_change_pedalboard_snapshot_channel %d %d" % (1, self.profile.midi_prgch_snapshot_channel))
        
        # Wait for all mod-host messages to be processed
        yield gen.Task(self.send_notmodified, "feature_enable processing 2", datatype='boolean')

        # All set, disable HW bypass now
        init_bypass()

    def init_jack(self):
        self.audioportsIn  = []
        self.audioportsOut = []

        if not init_jack():
            return

        for port in get_jack_hardware_ports(True, False):
            self.audioportsIn.append(port.split(":",1)[-1])

        for port in get_jack_hardware_ports(True, True):
            self.audioportsOut.append(port.split(":",1)[-1])

    def close_jack(self):
        close_jack()

    def init_plugins_data(self):
        self.plugins = {
            PEDALBOARD_INSTANCE_ID: {
                "instance"    : PEDALBOARD_INSTANCE,
                "uri"         : PEDALBOARD_URI,
                "addressings" : {},
                "midiCCs"     : {
                    ":bpb"    : (-1,-1,0.0,1.0),
                    ":bpm"    : (-1,-1,0.0,1.0),
                    ":rolling": (-1,-1,0.0,1.0),
                },
                "ports"       : {},
                "designations": (None,None,None,None,None),
                "preset"      : "",
                "mapPresets"  : []
            }
        }

    def open_connection_if_needed(self, websocket):
        if self.readsock is not None and self.writesock is not None:
            self.report_current_state(websocket)
            return

        def reader_check_response():
            self.process_read_queue()

        def writer_check_response():
            self.connected = True
            self.report_current_state(websocket)
            self.statstimer.start()

            if self.memtimer is not None:
                self.memtimer_callback()
                self.memtimer.start()

            if len(self._queue):
                self.process_write_queue()
            else:
                self._idle = True

        self._idle = False

        # Main socket, used for sending messages
        self.writesock = iostream.IOStream(socket.socket(socket.AF_INET, socket.SOCK_STREAM))
        self.writesock.set_close_callback(self.writer_connection_closed)
        self.writesock.set_nodelay(True)
        self.writesock.connect(self.addr, writer_check_response)

        # Extra socket, used for receiving messages
        self.readsock = iostream.IOStream(socket.socket(socket.AF_INET, socket.SOCK_STREAM))
        self.readsock.set_close_callback(self.reader_connection_closed)
        self.readsock.set_nodelay(True)
        self.readsock.connect((self.addr[0], self.addr[1]+1), reader_check_response)

    def reader_connection_closed(self):
        self.readsock = None

    def writer_connection_closed(self):
        self.writesock = None
        self.crashed = True
        self.statstimer.stop()

        if self.memtimer is not None:
            self.memtimer.stop()

        self.msg_callback("stop")

    # -----------------------------------------------------------------------------------------------------------------

    def setNavigateWithFootswitches(self, enabled, callback):
        def foot2_callback(ok):
            acthw  = self.addressings.hmi_uri2hw_map["/hmi/footswitch2"]
            cfgact = BANK_CONFIG_PEDALBOARD_UP if enabled else BANK_CONFIG_NOTHING
            self.hmi.bank_config(acthw[0], acthw[1], acthw[2], acthw[3], cfgact, callback)

        acthw  = self.addressings.hmi_uri2hw_map["/hmi/footswitch1"]
        cfgact = BANK_CONFIG_PEDALBOARD_DOWN if enabled else BANK_CONFIG_NOTHING
        self.hmi.bank_config(acthw[0], acthw[1], acthw[2], acthw[3], cfgact, foot2_callback)

    def initialize_hmi(self, uiConnected, callback):
        # If UI is already connected, do nothing
        if uiConnected:
            callback(True)
            return

        bank_id, pedalboard = get_last_bank_and_pedalboard()

        # report pedalboard and banks
        if bank_id > 0 and pedalboard and bank_id <= len(self.banks):
            bank = self.banks[bank_id-1]
            pedalboards = bank['pedalboards']
            
            # navigateFootswitches = bank['navigateFootswitches']
            # if "navigateChannel" in bank.keys() and not navigateFootswitches:
            #     bankNavigateChannel = int(bank['navigateChannel'])-1
            # else:
            #     bankNavigateChannel = 15

        else:
            if self.allpedalboards is None:
                self.allpedalboards = get_all_good_pedalboards()
            bank_id = 0
            pedalboard = DEFAULT_PEDALBOARD
            pedalboards = self.allpedalboards
            
            # navigateFootswitches = False
            # bankNavigateChannel = 15

        num = 0
        for pb in pedalboards:
            if pb['bundle'] == pedalboard:
                pedalboard_id = num
                break
            num += 1

        else:
            bank_id = 0
            pedalboard_id = 0
            pedalboard = ""
            pedalboards = []

        def footswitch_callback(ok):
            self.setNavigateWithFootswitches(True, callback)

        def midi_prog_callback(ok):
            logging.info("[host] midi_prog_callback called")
            self.send_notmodified("set_midi_program_change_pedalboard_bank_channel 1 %d" % self.profile.midi_prgch_bank_channel, callback, datatype='boolean')

        def initial_state_callback(ok):
            # TODO: not mutually exclusive.
            cb = footswitch_callback if self.profile.bank_footswitch_navigation else midi_prog_callback
            self.hmi.initial_state(bank_id, pedalboard_id, pedalboards, cb)

        logging.info("[host] JUST A TEST")
        self.setNavigateWithFootswitches(False, initial_state_callback)

    def start_session(self, callback):
        if not self.hmi.initialized:
            callback(True)
            return

        def footswitch_addr2_callback(ok):
            self.addressings.hmi_load_first("/hmi/footswitch2", callback)

        def footswitch_addr1_callback(ok):
            self.addressings.hmi_load_first("/hmi/footswitch1", footswitch_addr2_callback)

        def footswitch_bank_callback(ok):
            self.setNavigateWithFootswitches(False, footswitch_addr1_callback)

        # Does this take effect?
        self.send_notmodified("set_midi_program_change_pedalboard_bank_channel 0 -1")

        self.banks = []
        self.allpedalboards = []
        self.hmi.ui_con(footswitch_bank_callback)

    def end_session(self, callback):
        if not self.hmi.initialized:
            callback(True)
            return

        def initialize_callback(ok):
            self.initialize_hmi(False, callback)

        self.banks = list_banks()
        self.allpedalboards = get_all_good_pedalboards()
        self.hmi.ui_dis(initialize_callback)

    # -----------------------------------------------------------------------------------------------------------------
    # Message handling

    def process_read_message(self, msg):
        msg = msg[:-1].decode("utf-8", errors="ignore")
        if LOG: logging.info("[host] received <- %s" % repr(msg))

        self.process_read_message_body(msg)
        self.process_read_queue()

    @gen.coroutine
    def process_read_message_body(self, msg):
        cmd = msg.split(" ",1)[0]

        if cmd == "param_set":
            msg_data    = msg[len(cmd)+1:].split(" ",3)
            instance_id = int(msg_data[0])
            portsymbol  = msg_data[1]
            value       = float(msg_data[2])

            try:
                instance   = self.mapper.get_instance(instance_id)
                pluginData = self.plugins[instance_id]
            except:
                pass
            else:
                if portsymbol == ":bypass":
                    pluginData['bypassed'] = bool(value)

                elif portsymbol == ":presets":
                    print("presets changed by backend", value)
                    value = int(value)
                    if value < 0 or value >= len(pluginData['mapPresets']):
                        return

                    if instance_id == PEDALBOARD_INSTANCE_ID:
                        value = int(pluginData['mapPresets'][value].replace("file:///",""))
                        yield gen.Task(self.snapshot_load, value)
                    else:
                        yield gen.Task(self.preset_load, instance, pluginData['mapPresets'][value])

                else:
                    pluginData['ports'][portsymbol] = value

                    if instance_id == PEDALBOARD_INSTANCE_ID:
                        self.process_read_message_pedal_changed(portsymbol, value)

                self.pedalboard_modified = True
                self.msg_callback("param_set %s %s %f" % (instance, portsymbol, value))

        elif cmd == "output_set":
            msg_data    = msg[len(cmd)+1:].split(" ",3)
            instance_id = int(msg_data[0])
            portsymbol  = msg_data[1]
            value       = float(msg_data[2])

            if instance_id == TUNER_INSTANCE_ID:
                self.set_tuner_value(value)

            else:
                try:
                    instance   = self.mapper.get_instance(instance_id)
                    pluginData = self.plugins[instance_id]
                except:
                    pass
                else:
                    pluginData['outputs'][portsymbol] = value
                    self.msg_callback("output_set %s %s %f" % (instance, portsymbol, value))

        elif cmd == "atom":
            msg_data    = msg[len(cmd)+1:].split(" ",3)
            instance_id = int(msg_data[0])
            portsymbol  = msg_data[1]
            atomjson    = msg_data[2]

            try:
                instance   = self.mapper.get_instance(instance_id)
                pluginData = self.plugins[instance_id]
            except:
                pass
            else:
                #pluginData['outputs'][portsymbol] = atomjson
                self.msg_callback("output_atom %s %s %s" % (instance, portsymbol, atomjson))

        elif cmd == "midi_mapped":
            msg_data    = msg[len(cmd)+1:].split(" ",7)
            instance_id = int(msg_data[0])
            portsymbol  = msg_data[1]
            channel     = int(msg_data[2])
            controller  = int(msg_data[3])
            value       = float(msg_data[4])
            minimum     = float(msg_data[5])
            maximum     = float(msg_data[6])

            instance   = self.mapper.get_instance(instance_id)
            pluginData = self.plugins[instance_id]

            if portsymbol == ":bypass":
                pluginData['bypassCC'] = (channel, controller)
                pluginData['bypassed'] = bool(value)
            else:
                pluginData['midiCCs'][portsymbol] = (channel, controller, minimum, maximum)
                pluginData['ports'][portsymbol] = value

            self.pedalboard_modified = True
            pluginData['addressings'][portsymbol] = self.addressings.add_midi(instance_id,
                                                                              portsymbol,
                                                                              channel, controller,
                                                                              minimum, maximum)

            self.msg_callback("midi_map %s %s %i %i %f %f" % (instance, portsymbol,
                                                              channel, controller,
                                                              minimum, maximum))
            self.msg_callback("param_set %s %s %f" % (instance, portsymbol, value))

        elif cmd == "midi_program_change":
            msg_data = msg[len(cmd)+1:].split(" ", 2)
            program  = int(msg_data[0])
            channel  = int(msg_data[1])

            if channel == self.profile.midi_prgch_bank_channel:
                bank_id  = self.bank_id
                if self.bank_id > 0 and self.bank_id <= len(self.banks):
                    pedalboards = self.banks[self.bank_id-1]['pedalboards']
                else:
                    pedalboards = self.allpedalboards
                
                if program >= 0 and program < len(pedalboards):
                    bundlepath = pedalboards[program]['bundle']
                    self.send_notmodified("feature_enable processing 0")
                    
                    def load_callback(ok):
                        self.bank_id = bank_id
                        self.load(bundlepath)
                        self.send_notmodified("feature_enable processing 1")

                    def hmi_clear_callback(ok):
                        self.hmi.clear(load_callback)

                    self.reset(hmi_clear_callback)
            elif channel == self.profile.midi_prgch_snapshot_channel:
                yield gen.Task(self.snapshot_load, program)
                pass
                    
        elif cmd == "transport":
            msg_data = msg[len(cmd)+1:].split(" ",3)
            rolling  = bool(int(msg_data[0]))
            bpb      = float(msg_data[1])
            bpm      = float(msg_data[2])
            speed    = 1.0 if rolling else 0.0

            for pluginData in self.plugins.values():
                _, _2, bpb_symbol, bpm_symbol, speed_symbol = pluginData['designations']

                if bpb_symbol is not None:
                    pluginData['ports'][bpb_symbol] = bpb
                    self.msg_callback("param_set %s %s %f" % (pluginData['instance'], bpb_symbol, bpb))

                elif bpm_symbol is not None:
                    pluginData['ports'][bpm_symbol] = bpm
                    self.msg_callback("param_set %s %s %f" % (pluginData['instance'], bpm_symbol, bpm))

                elif speed_symbol is not None:
                    pluginData['ports'][speed_symbol] = speed
                    self.msg_callback("param_set %s %s %f" % (pluginData['instance'], speed_symbol, speed))

            self.transport_rolling = rolling
            self.transport_bpb     = bpb
            self.transport_bpm     = bpm

            self.msg_callback("transport %i %f %f %s" % (rolling, bpb, bpm, self.transport_sync))

        elif cmd == "data_finish":
            now  = time.clock()
            diff = now-self.last_data_finish_msg

            if diff >= 0.5:
                self.send_output_data_ready(now)

            else:
                diff = (0.5-diff)/0.5*0.064
                ioloop.IOLoop.instance().call_later(diff, self.send_output_data_ready)

        elif cmd == "set_midi_program_change_pedalboard_bank_channel":
            msg_data = msg[len(cmd)+1:].split(" ", 2)
            enable = int(msg_data[0])
            channel  = int(msg_data[1])
            if enable == 1:
                self.profile.set_midi_prgch_bank_channel(channel)
            else:
                self.profile.midi_prgch_bank_channel = -1 # off

        elif cmd == "set_midi_program_change_pedalboard_snapshot_channel":
            msg_data = msg[len(cmd)+1:].split(" ", 2)
            enable = int(msg_data[0])
            channel  = int(msg_data[1])
            if enable == 1:
                self.profile.set_midi_prgch_snapshot_channel(channel)
            else:
                self.profile.midi_prgch_snapshot_channel = -1 # off
        
        else:
            logging.error("[host] unrecognized command: %s" % cmd)

    def process_read_message_pedal_changed(self, portsymbol, value):
        if portsymbol == ":bpb":
            self.transport_bpb = value
            designation_index  = self.DESIGNATIONS_INDEX_BPB

        elif portsymbol == ":bpm":
            self.transport_bpm = value
            designation_index  = self.DESIGNATIONS_INDEX_BPM

        elif portsymbol == ":rolling":
            self.transport_rolling = bool(int(value))
            designation_index      = self.DESIGNATIONS_INDEX_SPEED

        else:
            return

        for pluginData in self.plugins.values():
            des_symbol = pluginData['designations'][designation_index]
            if des_symbol is None:
                continue
            pluginData['ports'][des_symbol] = value
            self.msg_callback("param_set %s %s %f" % (pluginData['instance'], des_symbol, value))

        self.msg_callback("transport %i %f %f %s" % (self.transport_rolling,
                                                     self.transport_bpb,
                                                     self.transport_bpm,
                                                     self.transport_sync))
    def process_read_queue(self):
        if self.readsock is None:
            return
        self.readsock.read_until(b"\0", self.process_read_message)

    @gen.coroutine
    def send_output_data_ready(self, now = None):
        self.last_data_finish_msg = time.clock() if now is None else now
        yield gen.Task(self.send_notmodified, "output_data_ready", datatype='boolean')

    def process_write_queue(self):
        try:
            msg, callback, datatype = self._queue.pop(0)
            logging.info("[host] popped from queue: %s" % msg)
        except IndexError:
            self._idle = True
            return

        if self.writesock is None:
            self.process_write_queue()
            return

        def check_response(resp):
            if callback is not None:
                resp = resp.decode("utf-8", errors="ignore")
                logging.info("[host] received <- %s" % repr(resp))

                if datatype == 'string':
                    r = resp
                elif not resp.startswith("resp"):
                    logging.error("[host] protocol error: %s" % ProtocolError(resp))
                    r = None
                else:
                    r = resp.replace("resp ", "").replace("\0", "").strip()

                callback(process_resp(r, datatype))

            self.process_write_queue()

        self._idle = False
        logging.info("[host] sending -> %s" % msg)

        encmsg = "%s\0" % str(msg)
        self.writesock.write(encmsg.encode("utf-8"))
        self.writesock.read_until(b"\0", check_response)

    # send data to host, set modified flag to true
    def send_modified(self, msg, callback=None, datatype='int'):
        self.pedalboard_modified = True
        self._queue.append((msg, callback, datatype))
        if self._idle:
            self.process_write_queue()

    # send data to host, don't change modified flag
    def send_notmodified(self, msg, callback=None, datatype='int'):        
        self._queue.append((msg, callback, datatype))
        logging.info("[host] idle? -> %s" % self._idle)
        if self._idle:
            self.process_write_queue()

    # -----------------------------------------------------------------------------------------------------------------
    # Host stuff

    def mute(self):
        disconnect_jack_ports(self.jack_hwout_prefix + "1", "system:playback_1")
        disconnect_jack_ports(self.jack_hwout_prefix + "2", "system:playback_2")
        disconnect_jack_ports(self.jack_hwout_prefix + "1", "mod-peakmeter:in_3")
        disconnect_jack_ports(self.jack_hwout_prefix + "2", "mod-peakmeter:in_4")

    def unmute(self):
        connect_jack_ports(self.jack_hwout_prefix + "1", "system:playback_1")
        connect_jack_ports(self.jack_hwout_prefix + "2", "system:playback_2")
        connect_jack_ports(self.jack_hwout_prefix + "1", "mod-peakmeter:in_3")
        connect_jack_ports(self.jack_hwout_prefix + "2", "mod-peakmeter:in_4")

    def report_current_state(self, websocket):
        if websocket is None:
            return

        data = get_jack_data(False)
        websocket.write_message("mem_load " + self.get_free_memory_value())
        websocket.write_message("stats %0.1f %i" % (data['cpuLoad'], data['xruns']))
        websocket.write_message("transport %i %f %f %s" % (self.transport_rolling,
                                                           self.transport_bpb,
                                                           self.transport_bpm,
                                                           self.transport_sync))
        websocket.write_message("truebypass %i %i" % (get_truebypass_value(False), get_truebypass_value(True)))
        websocket.write_message("loading_start %d %d" % (self.pedalboard_empty, self.pedalboard_modified))
        websocket.write_message("size %d %d" % (self.pedalboard_size[0], self.pedalboard_size[1]))

        for dev_uri, label, labelsuffix, version in self.addressings.cchain.hw_versions.values():
            websocket.write_message("hw_add %s %s %s %s" % (dev_uri,
                                                            label.replace(" ","_"),
                                                            labelsuffix.replace(" ","_"),
                                                            version))

        crashed = self.crashed
        self.crashed = False

        if crashed:
            self.init_jack()
            self.send_notmodified("transport %i %f %f" % (self.transport_rolling, self.transport_bpb, self.transport_bpm))
            self.addressings.cchain.restart_if_crashed()

            if self.transport_sync == "link":
                self.set_link_enabled(True)

        midiports = []
        for port_id, port_alias, _ in self.midiports:
            if ";" in port_id:
                inp, outp = port_id.split(";",1)
                midiports.append(inp)
                midiports.append(outp)
            else:
                midiports.append(port_id)

        self.hasSerialMidiIn  = has_serial_midi_input_port()
        self.hasSerialMidiOut = has_serial_midi_output_port()
<<<<<<< HEAD

        # Control Voltage or Audio In
=======
        self.hasMidiMergerOut  = has_midi_merger_output_port()
        self.hasMidiBroadcasterIn = has_midi_broadcaster_input_port()
        
        # Audio In
>>>>>>> 2196a194
        for i in range(len(self.audioportsIn)):
            name  = self.audioportsIn[i]
            title = name.title().replace(" ","_")
            if name.startswith("cv_"):
                websocket.write_message("add_hw_port /graph/%s cv 0 %s %i" % (name, title, i+1))
            else:
                websocket.write_message("add_hw_port /graph/%s audio 0 %s %i" % (name, title, i+1))

        # Control Voltage or Audio Out
        for i in range(len(self.audioportsOut)):
            name  = self.audioportsOut[i]
            title = name.title().replace(" ","_")
            if name.startswith("cv_"):
                websocket.write_message("add_hw_port /graph/%s cv 1 %s %i" % (name, title, i+1))
            else:
                websocket.write_message("add_hw_port /graph/%s audio 1 %s %i" % (name, title, i+1))

        # MIDI In
        if MIDI_PORT_MODE == "aggregate":
            if self.hasMidiMergerOut:
                # Explained:             add_hw_port instance              type isOutput name    index
                websocket.write_message("add_hw_port /graph/midi_merger_out midi 0 All_MIDI_In 1")
                # TODO: Is that instance name special or random?
                #   2018-10-31, Jakob thinks: random but has to match
                #   in function _fix_host_connection_port()                
                # TODO: Is that name special or used at all?
                #   2018-10-31, Jakob thinks: used in <div/>.

            # NOTE: The midi-merger automatically connects to available hardware ports.
            
        else: # 'legacy' mode until version 1.6
            if self.hasSerialMidiIn:
                websocket.write_message("add_hw_port /graph/serial_midi_in midi 0 Serial_MIDI_In 0")
                
            ports = get_jack_hardware_ports(False, False)
            for i in range(len(ports)):
                name = ports[i]
                if name not in midiports and not name.startswith("%s:midi_" % self.jack_slave_prefix):
                    continue
                alias = get_jack_port_alias(name)

                if alias:
                    title = alias.split("-",5)[-1].replace("-","_").replace(";",".")
                else:
                    title = name.split(":",1)[-1].title()
                title = title.replace(" ","_")
                websocket.write_message("add_hw_port /graph/%s midi 0 %s %i" % (name.split(":",1)[-1], title, i+1))

        # MIDI Out
        if MIDI_PORT_MODE == "aggregate":
            if self.hasMidiBroadcasterIn:
                websocket.write_message("add_hw_port /graph/midi_broadcaster_in midi 1 All_MIDI_Out 1")
            pass

        else:
            if self.hasSerialMidiOut:
                websocket.write_message("add_hw_port /graph/serial_midi_out midi 1 Serial_MIDI_Out 0")
          
            ports = get_jack_hardware_ports(False, True)
            for i in range(len(ports)):
                name = ports[i]
                if name not in midiports and not name.startswith("%s:midi_" % self.jack_slave_prefix):
                    continue
                alias = get_jack_port_alias(name)
                if alias:
                    title = alias.split("-",5)[-1].replace("-","_").replace(";",".")
                else:
                    title = name.split(":",1)[-1].title()
                title = title.replace(" ","_")
                websocket.write_message("add_hw_port /graph/%s midi 1 %s %i" % (name.split(":",1)[-1], title, i+1))

        rinstances = {
            PEDALBOARD_INSTANCE_ID: PEDALBOARD_INSTANCE
        }

        for instance_id, pluginData in self.plugins.items():
            if instance_id == PEDALBOARD_INSTANCE_ID:
                continue

            rinstances[instance_id] = pluginData['instance']

            websocket.write_message("add %s %s %.1f %.1f %d" % (pluginData['instance'], pluginData['uri'],
                                                                pluginData['x'], pluginData['y'],
                                                                int(pluginData['bypassed'])))

            if -1 not in pluginData['bypassCC']:
                mchnnl, mctrl = pluginData['bypassCC']
                websocket.write_message("midi_map %s :bypass %i %i 0.0 1.0" % (pluginData['instance'], mchnnl, mctrl))

            if pluginData['preset']:
                websocket.write_message("preset %s %s" % (pluginData['instance'], pluginData['preset']))

            if crashed:
                self.send_notmodified("add %s %d" % (pluginData['uri'], instance_id))
                if pluginData['bypassed']:
                    self.send_notmodified("bypass %d 1" % (instance_id,))
                if -1 not in pluginData['bypassCC']:
                    mchnnl, mctrl = pluginData['bypassCC']
                    self.send_notmodified("midi_map %d :bypass %i %i 0.0 1.0" % (instance_id, mchnnl, mctrl))
                if pluginData['preset']:
                    self.send_notmodified("preset_load %d %s" % (instance_id, pluginData['preset']))

            for symbol, value in pluginData['ports'].items():
                websocket.write_message("param_set %s %s %f" % (pluginData['instance'], symbol, value))

                if crashed:
                    self.send_notmodified("param_set %d %s %f" % (instance_id, symbol, value))

            for symbol, value in pluginData['outputs'].items():
                if value is None:
                    continue
                websocket.write_message("output_set %s %s %f" % (pluginData['instance'], symbol, value))

                if crashed:
                    self.send_notmodified("monitor_output %d %s" % (instance_id, symbol))

            if crashed:
                for symbol, data in pluginData['midiCCs'].items():
                    mchnnl, mctrl, minimum, maximum = data
                    if -1 not in (mchnnl, mctrl):
                        self.send_notmodified("midi_map %d %s %i %i %f %f" % (instance_id, symbol,
                                                                              mchnnl, mctrl, minimum, maximum))

        for port_from, port_to in self.connections:
            websocket.write_message("connect %s %s" % (port_from, port_to))

            if crashed:
                self.send_notmodified("connect %s %s" % (self._fix_host_connection_port(port_from),
                                                         self._fix_host_connection_port(port_to)))

        self.addressings.registerMappings(lambda msg: websocket.write_message(msg), rinstances)

        # TODO: restore HMI and CC addressings if crashed

        websocket.write_message("loading_end %d" % self.current_pedalboard_snapshot_id)

    # -----------------------------------------------------------------------------------------------------------------
    # Host stuff - add & remove bundles

    def add_bundle(self, bundlepath, callback):
        if is_bundle_loaded(bundlepath):
            print("NOTE: Skipped add_bundle, already in world")
            callback((False, "Bundle already loaded"))
            return

        def host_callback(ok):
            plugins = add_bundle_to_lilv_world(bundlepath)
            callback((True, plugins))

        self.send_notmodified("bundle_add \"%s\"" % bundlepath.replace('"','\\"'), host_callback, datatype='boolean')

    def remove_bundle(self, bundlepath, isPluginBundle, callback):
        if not is_bundle_loaded(bundlepath):
            print("NOTE: Skipped remove_bundle, not in world")
            callback((False, "Bundle not loaded"))
            return

        if isPluginBundle and len(self.plugins) > 0:
            plugins = list_plugins_in_bundle(bundlepath)

            for plugin in self.plugins.values():
                if plugin['uri'] in plugins:
                    callback((False, "Plugin is currently in use, cannot remove"))
                    return

        def host_callback(ok):
            plugins = remove_bundle_from_lilv_world(bundlepath)
            callback((True, plugins))

        self.send_notmodified("bundle_remove \"%s\"" % bundlepath.replace('"','\\"'), host_callback, datatype='boolean')

    def refresh_bundle(self, bundlepath, plugin_uri):
        if not is_bundle_loaded(bundlepath):
            return (False, "Bundle not loaded")

        plugins = list_plugins_in_bundle(bundlepath)

        if plugin_uri not in plugins:
            return (False, "Requested plugin URI does not exist inside the bundle")

        remove_bundle_from_lilv_world(bundlepath)
        add_bundle_to_lilv_world(bundlepath)
        return (True, "")

    # -----------------------------------------------------------------------------------------------------------------
    # Host stuff - reset, add, remove

    def reset(self, callback):
        def host_callback(ok):
            self.msg_callback("remove :all")
            callback(ok)

        self.bank_id = 0
        self.connections = []
        self.addressings.clear()
        self.mapper.clear()
        self.snapshot_clear()

        self.pedalboard_empty    = True
        self.pedalboard_modified = False
        self.pedalboard_name     = ""
        self.pedalboard_path     = ""
        self.pedalboard_size     = [0,0]

        save_last_bank_and_pedalboard(0, "")
        self.init_plugins_data()
        self.send_notmodified("remove -1", host_callback, datatype='boolean')

    def add_plugin(self, instance, uri, x, y, callback):
        instance_id = self.mapper.get_id(instance)

        def host_callback(resp):
            if resp < 0:
                callback(False)
                return
            bypassed = False

            allports = get_plugin_control_inputs_and_monitored_outputs(uri)
            badports = []
            valports = {}

            enabled_symbol = None
            freewheel_symbol = None
            bpb_symbol = None
            bpm_symbol = None
            speed_symbol = None

            for port in allports['inputs']:
                symbol = port['symbol']
                valports[symbol] = port['ranges']['default']

                # skip notOnGUI controls
                if "notOnGUI" in port['properties']:
                    badports.append(symbol)

                # skip special designated controls
                elif port['designation'] == "http://lv2plug.in/ns/lv2core#enabled":
                    enabled_symbol = symbol
                    badports.append(symbol)
                    valports[symbol] = 0.0 if bypassed else 1.0

                elif port['designation'] == "http://lv2plug.in/ns/lv2core#freeWheeling":
                    freewheel_symbol = symbol
                    badports.append(symbol)
                    valports[symbol] = 0.0

                elif port['designation'] == "http://lv2plug.in/ns/ext/time#beatsPerBar":
                    bpb_symbol = symbol
                    badports.append(symbol)
                    valports[symbol] = self.transport_bpb

                elif port['designation'] == "http://lv2plug.in/ns/ext/time#beatsPerMinute":
                    bpm_symbol = symbol
                    badports.append(symbol)
                    valports[symbol] = self.transport_bpm

                elif port['designation'] == "http://lv2plug.in/ns/ext/time#speed":
                    speed_symbol = symbol
                    badports.append(symbol)
                    valports[symbol] = 1.0 if self.transport_rolling else 0.0

            self.plugins[instance_id] = {
                "instance"    : instance,
                "uri"         : uri,
                "bypassed"    : bypassed,
                "bypassCC"    : (-1,-1),
                "x"           : x,
                "y"           : y,
                "addressings" : {}, # symbol: addressing
                "midiCCs"     : dict((p['symbol'], (-1,-1,0.0,1.0)) for p in allports['inputs']),
                "ports"       : valports,
                "badports"    : badports,
                "designations": (enabled_symbol, freewheel_symbol, bpb_symbol, bpm_symbol, speed_symbol),
                "outputs"     : dict((symbol, None) for symbol in allports['monitoredOutputs']),
                "preset"      : "",
                "mapPresets"  : []
            }

            for output in allports['monitoredOutputs']:
                self.send_notmodified("monitor_output %d %s" % (instance_id, output))

            if len(self.pedalboard_snapshots) > 0:
                self.plugins_added.append(instance_id)

            callback(True)
            self.msg_callback("add %s %s %.1f %.1f %d" % (instance, uri, x, y, int(bypassed)))

        self.send_modified("add %s %d" % (uri, instance_id), host_callback, datatype='int')

    @gen.coroutine
    def remove_plugin(self, instance, callback):
        instance_id = self.mapper.get_id_without_creating(instance)

        try:
            pluginData = self.plugins.pop(instance_id)
        except KeyError:
            callback(False)
            return

        if len(self.pedalboard_snapshots) > 0:
            self.plugins_removed.append(instance)
            if instance_id in self.plugins_added:
                self.plugins_added.remove(instance_id)

        used_hmi_actuators = []

        for symbol in [symbol for symbol in pluginData['addressings'].keys()]:
            addressing    = pluginData['addressings'].pop(symbol)
            actuator_uri  = addressing['actuator_uri']
            actuator_type = self.addressings.get_actuator_type(actuator_uri)

            self.addressings.remove(addressing)

            if actuator_type == Addressings.ADDRESSING_TYPE_HMI:
                if actuator_uri not in used_hmi_actuators:
                    used_hmi_actuators.append(actuator_uri)

            elif actuator_type == Addressings.ADDRESSING_TYPE_CC:
                yield gen.Task(self.addr_task_unaddressing, actuator_type,
                                                            addressing['instance_id'],
                                                            addressing['port'])

        for actuator_uri in used_hmi_actuators:
            yield gen.Task(self.addressings.hmi_load_current, actuator_uri)

        def host_callback(ok):
            callback(ok)
            removed_connections = []
            for ports in self.connections:
                if ports[0].rsplit("/",1)[0] == instance or ports[1].rsplit("/",1)[0] == instance:
                    removed_connections.append(ports)
            for ports in removed_connections:
                self.connections.remove(ports)
                self.msg_callback("disconnect %s %s" % (ports[0], ports[1]))

            self.msg_callback("remove %s" % (instance))

        def hmi_callback(ok):
            self.send_modified("remove %d" % instance_id, host_callback, datatype='boolean')

        if self.hmi.initialized:
            self.hmi.control_rm(instance_id, ":all", hmi_callback)
        else:
            hmi_callback(True)

    # -----------------------------------------------------------------------------------------------------------------
    # Host stuff - plugin values

    def bypass(self, instance, bypassed, callback):
        instance_id = self.mapper.get_id_without_creating(instance)
        pluginData  = self.plugins[instance_id]

        pluginData['bypassed'] = bypassed
        self.send_modified("bypass %d %d" % (instance_id, int(bypassed)), callback, datatype='boolean')

        enabled_symbol = pluginData['designations'][self.DESIGNATIONS_INDEX_ENABLED]
        if enabled_symbol is None:
            return

        value = 0.0 if bypassed else 1.0
        pluginData['ports'][enabled_symbol] = value
        self.send_modified("param_set %d %s %f" % (instance_id, enabled_symbol, value), callback, datatype='boolean')

    def param_set(self, port, value, callback):
        instance, symbol = port.rsplit("/", 1)
        instance_id = self.mapper.get_id_without_creating(instance)
        pluginData  = self.plugins[instance_id]

        if symbol in pluginData['designations']:
            print("ERROR: Trying to modify a specially designated port '%s', stop!" % symbol)
            return

        pluginData['ports'][symbol] = value
        self.send_modified("param_set %d %s %f" % (instance_id, symbol, value), callback, datatype='boolean')

    def set_position(self, instance, x, y):
        instance_id = self.mapper.get_id_without_creating(instance)
        pluginData  = self.plugins[instance_id]

        pluginData['x'] = x
        pluginData['y'] = y

    # -----------------------------------------------------------------------------------------------------------------
    # Host stuff - plugin presets

    def preset_load(self, instance, uri, callback):
        instance_id = self.mapper.get_id_without_creating(instance)
        current_pedal = self.pedalboard_path

        def preset_callback(state):
            if not state:
                callback(False)
                return
            if self.pedalboard_path != current_pedal:
                print("WARNING: Pedalboard changed during preset_show request")
                callback(False)
                return

            pluginData = self.plugins[instance_id]

            pluginData['preset'] = uri
            self.msg_callback("preset %s %s" % (instance, uri))

            used_actuators = []

            for symbol, value in get_state_port_values(state).items():
                if symbol in pluginData['designations'] or pluginData['ports'].get(symbol, None) in (value, None):
                    continue

                pluginData['ports'][symbol] = value

                self.msg_callback("param_set %s %s %f" % (instance, symbol, value))

                addressing = pluginData['addressings'].get(symbol, None)
                if addressing is not None:
                    addressing['value'] = value
                    if addressing['actuator_uri'] not in used_actuators:
                        used_actuators.append(addressing['actuator_uri'])

            self.addressings.load_current(used_actuators, (instance_id, ":presets"))
            callback(True)

        def host_callback(ok):
            if not ok:
                callback(False)
                return
            if self.pedalboard_path != current_pedal:
                print("WARNING: Pedalboard changed during preset_load request")
                callback(False)
                return
            self.send_notmodified("preset_show %s" % uri, preset_callback, datatype='string')

        self.send_modified("preset_load %d %s" % (instance_id, uri), host_callback, datatype='boolean')

    def preset_save_new(self, instance, name, callback):
        instance_id  = self.mapper.get_id_without_creating(instance)
        pluginData   = self.plugins[instance_id]
        plugin_uri   = pluginData['uri']
        symbolname   = symbolify(name)[:32]
        presetbundle = os.path.expanduser("~/.lv2/%s-%s.lv2") % (instance.replace("/graph/","",1), symbolname)

        if os.path.exists(presetbundle):
            # if presetbundle already exists, generate a new random bundle path
            while True:
                presetbundle = os.path.expanduser("~/.lv2/%s-%s-%i.lv2" % (instance.replace("/graph/","",1),
                                                                           symbolname,
                                                                           randint(1,99999)))
                if os.path.exists(presetbundle):
                    continue
                break

        def add_bundle_callback(ok):
            # done
            preseturi = "file://%s.ttl" % os.path.join(presetbundle, symbolname)
            pluginData['preset'] = preseturi

            os.sync()
            callback({
                'ok'    : True,
                'bundle': presetbundle,
                'uri'   : preseturi
            })

        def host_callback(ok):
            if not ok:
                os.sync()
                callback({
                    'ok': False,
                })
                return
            rescan_plugin_presets(plugin_uri)
            self.add_bundle(presetbundle, add_bundle_callback)

        self.send_notmodified("preset_save %d \"%s\" %s %s.ttl" % (instance_id,
                                                                   name.replace('"','\\"'),
                                                                   presetbundle,
                                                                   symbolname), host_callback, datatype='boolean')

    def preset_save_replace(self, instance, uri, bundlepath, name, callback):
        instance_id = self.mapper.get_id_without_creating(instance)
        pluginData  = self.plugins[instance_id]
        plugin_uri  = pluginData['uri']
        symbolname  = symbolify(name)[:32]

        if pluginData['preset'] != uri or not os.path.exists(bundlepath):
            callback({
                'ok': False,
            })
            return

        def add_bundle_callback(ok):
            preseturi = "file://%s.ttl" % os.path.join(bundlepath, symbolname)
            pluginData['preset'] = preseturi
            os.sync()
            callback({
                'ok'    : True,
                'bundle': bundlepath,
                'uri'   : preseturi
            })

        def host_callback(ok):
            if not ok:
                os.sync()
                callback({
                    'ok': False,
                })
                return
            self.add_bundle(bundlepath, add_bundle_callback)

        def start(ok):
            rmtree(bundlepath)
            rescan_plugin_presets(plugin_uri)
            pluginData['preset'] = ""
            self.send_notmodified("preset_save %d \"%s\" %s %s.ttl" % (instance_id,
                                                                       name.replace('"','\\"'),
                                                                       bundlepath,
                                                                       symbolname), host_callback, datatype='boolean')

        self.remove_bundle(bundlepath, False, start)

    def preset_delete(self, instance, uri, bundlepath, callback):
        instance_id = self.mapper.get_id_without_creating(instance)
        pluginData  = self.plugins[instance_id]
        plugin_uri  = pluginData['uri']

        if pluginData['preset'] != uri or not os.path.exists(bundlepath):
            callback(False)
            return

        def start(ok):
            rmtree(bundlepath)
            rescan_plugin_presets(plugin_uri)
            pluginData['preset'] = ""
            self.msg_callback("preset %s null" % instance)
            callback(True)

        self.remove_bundle(bundlepath, False, start)

    # -----------------------------------------------------------------------------------------------------------------
    # Host stuff - pedalboard snapshots

    def snapshot_make(self, name):
        self.pedalboard_modified = True

        snapshot = {
            "name": name,
            "data": {},
        }

        for instance_id, pluginData in self.plugins.items():
            if instance_id == PEDALBOARD_INSTANCE_ID:
                continue
            instance = pluginData['instance'].replace("/graph/","",1)
            snapshot['data'][instance] = {
                "bypassed": pluginData['bypassed'],
                "ports"   : pluginData['ports'].copy(),
                "preset"  : pluginData['preset'],
            }

        return snapshot

    def snapshot_name(self, idx=None):
        if idx is None:
            idx = self.current_pedalboard_snapshot_id
        if idx < 0 or idx >= len(self.pedalboard_snapshots) or self.pedalboard_snapshots[idx] is None:
            return None
        return self.pedalboard_snapshots[idx]['name']

    def snapshot_init(self):
        snapshot = self.snapshot_make("Default")
        self.plugins_added   = []
        self.plugins_removed = []
        self.current_pedalboard_snapshot_id = 0
        self.pedalboard_snapshots = [snapshot]

    def snapshot_clear(self):
        self.plugins_added   = []
        self.plugins_removed = []
        self.current_pedalboard_snapshot_id = -1
        self.pedalboard_snapshots = []

    def snapshot_disable(self, callback):
        self.snapshot_clear()
        self.pedalboard_modified = True
        self.address(PEDALBOARD_INSTANCE, ":presets", None, "", 0, 0, 0, 0, callback)

    def snapshot_save(self):
        idx = self.current_pedalboard_snapshot_id

        if idx < 0 or idx >= len(self.pedalboard_snapshots) or self.pedalboard_snapshots[idx] is None:
            return False

        name   = self.pedalboard_snapshots[idx]['name']
        snapshot = self.snapshot_make(name)
        self.pedalboard_snapshots[idx] = snapshot
        return True

    def snapshot_saveas(self, name):
        if len(self.pedalboard_snapshots) == 0:
            self.snapshot_init()

        preset = self.snapshot_make(name)
        self.pedalboard_snapshots.append(preset)

        self.current_pedalboard_snapshot_id = len(self.pedalboard_snapshots)-1
        return self.current_pedalboard_snapshot_id

    def snapshot_rename(self, idx, title):
        if idx < 0 or idx >= len(self.pedalboard_snapshots) or self.pedalboard_snapshots[idx] is None:
            return False

        self.pedalboard_modified = True
        self.pedalboard_snapshots[idx]['name'] = title
        return True

    def snapshot_remove(self, idx):
        if idx < 0 or idx >= len(self.pedalboard_snapshots) or self.pedalboard_snapshots[idx] is None:
            return False

        self.pedalboard_modified = True
        self.pedalboard_snapshots[idx] = None
        return True

    @gen.coroutine
    def snapshot_load(self, idx, callback=lambda r:None):
        if idx < 0 or idx >= len(self.pedalboard_snapshots):
            callback(False)
            return

        snapshot = self.pedalboard_snapshots[idx]

        if snapshot is None:
            print("ERROR: Asked to load an invalid pedalboard preset, number", idx)
            callback(False)
            return

        self.current_pedalboard_snapshot_id = idx

        used_actuators = []

        for instance, data in snapshot['data'].items():
            instance = "/graph/%s" % instance

            if instance in self.plugins_removed:
                continue

            instance_id = self.mapper.get_id_without_creating(instance)
            pluginData  = self.plugins[instance_id]
            diffBypass  = pluginData['bypassed'] != data['bypassed']

            if diffBypass:
                addressing = pluginData['addressings'].get(":bypass", None)
                if addressing is not None:
                    addressing['value'] = 1.0 if data['bypassed'] else 0.0
                    if addressing['actuator_uri'] not in used_actuators:
                        used_actuators.append(addressing['actuator_uri'])

            # if bypassed, do it now
            if diffBypass and data['bypassed']:
                self.msg_callback("param_set %s :bypass 1.0" % (instance,))
                self.bypass(instance, True, None)

            if data['preset'] and data['preset'] != pluginData['preset']:
                self.msg_callback("preset %s %s" % (instance, data['preset']))
                yield gen.Task(self.preset_load, instance, data['preset'])

                addressing = pluginData['addressings'].get(":presets", None)
                if addressing is not None:
                    addressing['value'] = pluginData['mapPresets'].index(data['preset'])
                    if addressing['actuator_uri'] not in used_actuators:
                        used_actuators.append(addressing['actuator_uri'])

            for symbol, value in data['ports'].items():
                if symbol in pluginData['designations'] or pluginData['ports'].get(symbol, None) in (value, None):
                    continue

                self.msg_callback("param_set %s %s %f" % (instance, symbol, value))
                self.param_set("%s/%s" % (instance, symbol), value, None)

                addressing = pluginData['addressings'].get(symbol, None)
                if addressing is not None:
                    addressing['value'] = value
                    if addressing['actuator_uri'] not in used_actuators:
                        used_actuators.append(addressing['actuator_uri'])

            # if not bypassed (enabled), do it at the end
            if diffBypass and not data['bypassed']:
                self.msg_callback("param_set %s :bypass 0.0" % (instance,))
                self.bypass(instance, False, None)

        self.addressings.load_current(used_actuators, (PEDALBOARD_INSTANCE_ID, ":presets"))
        callback(True)

        # TODO: change to pedal_snapshot?
        self.msg_callback("pedal_preset %d" % idx)

    # -----------------------------------------------------------------------------------------------------------------
    # Host stuff - connections

    def _fix_host_connection_port(self, port):
        """Map URL style port names to Jack port names."""

        data = port.split("/")
        # For example, "/graph/capture_2" becomes ['', 'graph',
        # 'capture_2']. Plugin paths can be longer, e.g.  ['', 'graph',
        # 'BBCstereo', 'inR']

        if len(data) == 3:
            # Handle special cases
            if data[2] == "serial_midi_in":
                return "ttymidi:MIDI_in"
            if data[2] == "serial_midi_out":
                return "ttymidi:MIDI_out"
            if data[2] == "midi_merger_out":
                if APP == 1:
                    # The standalone development client and the
                    # internal client (on the Duo) have different port
                    # names.
                    return "midi-merger:out"
                else:
                    return "mod-midi-merger:out"
            if data[2] == "midi_broadcaster_in":
                if APP == 1:
                    return "midi-broadcaster:in"
                else:
                    return "mod-midi-broadcaster:in"
            if data[2].startswith("playback_"):
                num = data[2].replace("playback_","",1)
                if num in ("1", "2"):
                    return self.jack_hwin_prefix + num
            if data[2].startswith(("audio_from_slave_", "audio_to_slave_", "midi_from_slave_", "midi_to_slave_")):
                return "%s:%s" % (self.jack_slave_prefix, data[2])
            if data[2].startswith("nooice_capture_"):
                num = data[2].replace("nooice_capture_","",1)
                return "nooice%s:nooice_capture_%s" % (num, num)

            # Handle the Control Voltage faker
            if data[2].startswith("cv_capture_"):
                num = data[2].replace("cv_capture_", "", 1)
                return "mod-fake-control-voltage:cv_capture_{0}".format(num)
            if data[2].startswith("cv_playback_"):
                num = data[2].replace("cv_playback_", "", 1)
                return "mod-fake-control-voltage:cv_playback_{0}".format(num)
            
            # Default guess
            return "system:%s" % data[2]
        
        instance    = "/graph/%s" % data[2]
        portsymbol  = data[3]
        instance_id = self.mapper.get_id_without_creating(instance)
        return "effect_%d:%s" % (instance_id, portsymbol)

    def connect(self, port_from, port_to, callback):
        if (port_from, port_to) in self.connections:
            print("NOTE: Requested connection already exists")
            callback(True)
            return

        def host_callback(ok):
            callback(ok)
            if ok:
                self.connections.append((port_from, port_to))
                self.msg_callback("connect %s %s" % (port_from, port_to))
            else:
                print("ERROR: backend failed to connect ports: '%s' => '%s'" % (port_from, port_to))

        self.send_modified("connect %s %s" % (self._fix_host_connection_port(port_from),
                                              self._fix_host_connection_port(port_to)),
                           host_callback, datatype='boolean')

    def disconnect(self, port_from, port_to, callback):
        def host_callback(ok):
            # always return true. disconnect failures are not fatal, but still print error for debugging
            callback(True)
            self.msg_callback("disconnect %s %s" % (port_from, port_to))

            if not ok:
                print("ERROR: disconnect '%s' => '%s' failed" % (port_from, port_to))

            self.pedalboard_modified = True

            try:
                self.connections.remove((port_from, port_to))
            except:
                print("NOTE: Requested '%s' => '%s' connection doesn't exist" % (port_from, port_to))

        if len(self.connections) == 0:
            return host_callback(False)

        # If the plugin or port don't exist, assume disconnected
        try:
            port_from_2 = self._fix_host_connection_port(port_from)
        except:
            print("NOTE: Requested '%s' source port doesn't exist, assume disconnected" % port_from)
            return host_callback(True)

        try:
            port_to_2 = self._fix_host_connection_port(port_to)
        except:
            print("NOTE: Requested '%s' target port doesn't exist, assume disconnected" % port_to)
            return host_callback(True)

        host_callback(disconnect_jack_ports(port_from_2, port_to_2))

    # -----------------------------------------------------------------------------------------------------------------
    # Host stuff - load & save

    def load(self, bundlepath, isDefault=False):
        pb = get_pedalboard_info(bundlepath)

        self.msg_callback("loading_start %i 0" % int(isDefault))
        self.msg_callback("size %d %d" % (pb['width'],pb['height']))

        # MIDI Devices might change port names at anytime
        # To properly restore MIDI HW connections we need to map the "old" port names (from project)
        mappedOldMidiIns   = dict((p['symbol'], p['name']) for p in pb['hardware']['midi_ins'])
        mappedOldMidiOuts  = dict((p['symbol'], p['name']) for p in pb['hardware']['midi_outs'])
        mappedOldMidiOuts2 = dict((p['name'], p['symbol']) for p in pb['hardware']['midi_outs'])
        mappedNewMidiIns   = OrderedDict((get_jack_port_alias(p).split("-",5)[-1].replace("-"," ").replace(";","."),
                                          p.split(":",1)[-1]) for p in get_jack_hardware_ports(False, False))
        mappedNewMidiOuts  = OrderedDict((get_jack_port_alias(p).split("-",5)[-1].replace("-"," ").replace(";","."),
                                          p.split(":",1)[-1]) for p in get_jack_hardware_ports(False, True))

        curmidisymbols = []
        for port_symbol, port_alias, _ in self.midiports:
            if ";" in port_symbol:
                ports = port_symbol.split(";", 1)
                curmidisymbols.append(ports[0].split(":",1)[-1])
                curmidisymbols.append(ports[1].split(":",1)[-1])
            else:
                curmidisymbols.append(port_symbol.split(":",1)[-1])

        # register devices
        index = 0
        for name, symbol in mappedNewMidiIns.items():
            index += 1
            if name not in mappedOldMidiIns.values():
                continue
            if symbol in curmidisymbols:
                continue
            self.msg_callback("add_hw_port /graph/%s midi 0 %s %i" % (symbol, name.replace(" ","_"), index))

            if name in mappedNewMidiOuts.keys():
                outsymbol    = mappedNewMidiOuts[name]
                storedtitle  = name+";"+name
                storedsymbol = "system:%s;system:%s" % (symbol, outsymbol)
            else:
                storedtitle = name
                if symbol.startswith("nooice_capture_"):
                    num = symbol.replace("nooice_capture_","",1)
                    storedsymbol = "nooice%s:nooice_capture_%s" % (num, num)
                else:
                    storedsymbol = "system:" + symbol
            curmidisymbols.append(symbol)
            self.midiports.append([storedsymbol, storedtitle, []])

        # try to find old devices that are not available right now
        for symbol, name in mappedOldMidiIns.items():
            if symbol.split(":",1)[-1] in curmidisymbols:
                continue
            if name in mappedNewMidiOuts.keys():
                continue
            # found it
            if name in mappedOldMidiOuts2.keys():
                outsymbol   = mappedOldMidiOuts2[name]
                storedtitle = name+";"+name
                if ":" in symbol:
                    storedsymbol = "%s;%s" % (symbol, outsymbol)
                else:
                    storedsymbol = "system:%s;system:%s" % (symbol, outsymbol)
            else:
                storedtitle = name
                if ":" in symbol:
                    storedsymbol = symbol
                else:
                    storedsymbol = "system:" + symbol
            self.midiports.append([storedsymbol, storedtitle, []])

        index = 0
        for name, symbol in mappedNewMidiOuts.items():
            index += 1
            if name not in mappedOldMidiOuts.values():
                continue
            if symbol in curmidisymbols:
                continue
            self.msg_callback("add_hw_port /graph/%s midi 1 %s %i" % (symbol, name.replace(" ","_"), index))

        instances = {
            PEDALBOARD_INSTANCE: (PEDALBOARD_INSTANCE_ID, PEDALBOARD_URI)
        }
        rinstances = {
            PEDALBOARD_INSTANCE_ID: PEDALBOARD_INSTANCE
        }

        skippedPortAddressings = []
        if self.transport_sync == "link":
            skippedPortAddressings.append(PEDALBOARD_INSTANCE+"/:bpm")

        timeAvailable = pb['timeInfo']['available']
        if timeAvailable != 0:
            pluginData = self.plugins[PEDALBOARD_INSTANCE_ID]
            if timeAvailable & kPedalboardTimeAvailableBPB:
                ccData = pb['timeInfo']['bpbCC']
                if ccData['channel'] >= 0 and ccData['channel'] < 16:
                    if ccData['hasRanges'] and ccData['maximum'] > ccData['minimum']:
                        minimum = ccData['minimum']
                        maximum = ccData['maximum']
                    else:
                        minimum = 1
                        maximum = 16
                    pluginData['midiCCs'][':bpb'] = (ccData['channel'], ccData['control'], minimum, maximum)
                    pluginData['addressings'][':bpb'] = self.addressings.add_midi(PEDALBOARD_INSTANCE_ID,
                                                                                  ':bpb',
                                                                                  ccData['channel'],
                                                                                  ccData['control'],
                                                                                  minimum, maximum)
                self.set_transport_bpb(pb['timeInfo']['bpb'], False)

            if timeAvailable & kPedalboardTimeAvailableBPM:
                ccData = pb['timeInfo']['bpmCC']
                if ccData['channel'] >= 0 and ccData['channel'] < 16:
                    if ccData['hasRanges'] and ccData['maximum'] > ccData['minimum']:
                        minimum = ccData['minimum']
                        maximum = ccData['maximum']
                    else:
                        minimum = 20
                        maximum = 280
                    pluginData['midiCCs'][':bpm'] = (ccData['channel'], ccData['control'], minimum, maximum)
                    pluginData['addressings'][':bpm'] = self.addressings.add_midi(PEDALBOARD_INSTANCE_ID,
                                                                                  ':bpm',
                                                                                  ccData['channel'],
                                                                                  ccData['control'],
                                                                                  minimum, maximum)
                self.set_transport_bpm(pb['timeInfo']['bpm'], False)

            if timeAvailable & kPedalboardTimeAvailableRolling:
                ccData = pb['timeInfo']['rollingCC']
                if ccData['channel'] >= 0 and ccData['channel'] < 16:
                    pluginData['midiCCs'][':rolling'] = (ccData['channel'], ccData['control'], 0.0, 1.0)
                    pluginData['addressings'][':rolling'] = self.addressings.add_midi(PEDALBOARD_INSTANCE_ID,
                                                                                      ':rolling',
                                                                                      ccData['channel'],
                                                                                      ccData['control'],
                                                                                      0.0, 1.0)
                self.set_transport_rolling(pb['timeInfo']['rolling'] or self.first_transport_rolling, False)

        elif self.first_transport_rolling:
            self.set_transport_rolling(True, False)

        self.first_transport_rolling = False

        self.send_notmodified("transport %i %f %f" % (self.transport_rolling,
                                                      self.transport_bpb,
                                                      self.transport_bpm))

        self.msg_callback("transport %i %f %f %s" % (self.transport_rolling,
                                                     self.transport_bpb,
                                                     self.transport_bpm,
                                                     self.transport_sync))

        self.load_pb_snapshots(pb['plugins'], bundlepath)
        self.load_pb_plugins(pb['plugins'], instances, rinstances)
        self.load_pb_connections(pb['connections'], mappedOldMidiIns, mappedOldMidiOuts,
                                                    mappedNewMidiIns, mappedNewMidiOuts)

        self.addressings.load(bundlepath, instances, skippedPortAddressings)
        self.addressings.registerMappings(self.msg_callback, rinstances)

        self.msg_callback("loading_end %d" % self.current_pedalboard_snapshot_id)

        if isDefault:
            self.pedalboard_empty    = True
            self.pedalboard_modified = False
            self.pedalboard_name     = ""
            self.pedalboard_path     = ""
            self.pedalboard_size     = [0,0]
            #save_last_bank_and_pedalboard(0, "")
        else:
            self.pedalboard_empty    = False
            self.pedalboard_modified = False
            self.pedalboard_name     = pb['title']
            self.pedalboard_path     = bundlepath
            self.pedalboard_size     = [pb['width'],pb['height']]

            if bundlepath.startswith(LV2_PEDALBOARDS_DIR):
                save_last_bank_and_pedalboard(self.bank_id, bundlepath)
            else:
                save_last_bank_and_pedalboard(0, "")

            os.sync()

        return self.pedalboard_name

    def load_pb_snapshots(self, plugins, bundlepath):
        self.snapshot_clear()

        # NOTE: keep the filename "presets.json" for backwards compatibility.
        snapshots = safe_json_load(os.path.join(bundlepath, "presets.json"), list)

        if len(snapshots) == 0:
            return

        self.current_pedalboard_snapshot_id = 0
        self.pedalboard_snapshots = snapshots

        initial_snapshot = snapshots[0]['data']

        for p in plugins:
            pdata = initial_snapshot.get(p['instance'], None)

            if pdata is None:
                print("WARNING: Pedalboard preset missing data for instance name '%s'" % p['instance'])
                continue

            p['bypassed'] = pdata['bypassed']

            for port in p['ports']:
                port['value'] = pdata['ports'].get(port['symbol'], port['value'])

            p['preset'] = pdata['preset']

    def load_pb_plugins(self, plugins, instances, rinstances):
        for p in plugins:
            allports = get_plugin_control_inputs_and_monitored_outputs(p['uri'])

            if 'error' in allports.keys() and allports['error']:
                continue

            instance    = "/graph/%s" % p['instance']
            instance_id = self.mapper.get_id(instance)

            instances[p['instance']] = (instance_id, p['uri'])
            rinstances[instance_id]  = instance

            badports = []
            valports = {}
            ranges   = {}

            enabled_symbol = None
            freewheel_symbol = None
            bpb_symbol = None
            bpm_symbol = None
            speed_symbol = None

            for port in allports['inputs']:
                symbol = port['symbol']
                valports[symbol] = port['ranges']['default']
                ranges[symbol] = (port['ranges']['minimum'], port['ranges']['maximum'])

                # skip notOnGUI controls
                if "notOnGUI" in port['properties']:
                    badports.append(symbol)

                # skip special designated controls
                elif port['designation'] == "http://lv2plug.in/ns/lv2core#enabled":
                    enabled_symbol = symbol
                    badports.append(symbol)
                    valports[symbol] = 0.0 if p['bypassed'] else 1.0

                elif port['designation'] == "http://lv2plug.in/ns/lv2core#freeWheeling":
                    freewheel_symbol = symbol
                    badports.append(symbol)
                    valports[symbol] = 0.0

                elif port['designation'] == "http://lv2plug.in/ns/ext/time#beatsPerBar":
                    bpb_symbol = symbol
                    badports.append(symbol)
                    valports[symbol] = self.transport_bpb

                elif port['designation'] == "http://lv2plug.in/ns/ext/time#beatsPerMinute":
                    bpm_symbol = symbol
                    badports.append(symbol)
                    valports[symbol] = self.transport_bpm

                elif port['designation'] == "http://lv2plug.in/ns/ext/time#speed":
                    speed_symbol = symbol
                    badports.append(symbol)
                    valports[symbol] = 1.0 if self.transport_rolling else 0.0

            self.plugins[instance_id] = pluginData = {
                "instance"    : instance,
                "uri"         : p['uri'],
                "bypassed"    : p['bypassed'],
                "bypassCC"    : (p['bypassCC']['channel'], p['bypassCC']['control']),
                "x"           : p['x'],
                "y"           : p['y'],
                "addressings" : {}, # symbol: addressing
                "midiCCs"     : dict((p['symbol'], (-1,-1,0.0,1.0)) for p in allports['inputs']),
                "ports"       : valports,
                "badports"    : badports,
                "designations": (enabled_symbol, freewheel_symbol, bpb_symbol, bpm_symbol, speed_symbol),
                "outputs"     : dict((symbol, None) for symbol in allports['monitoredOutputs']),
                "preset"      : p['preset'],
                "mapPresets"  : []
            }

            self.send_notmodified("add %s %d" % (p['uri'], instance_id))

            if p['bypassed']:
                self.send_notmodified("bypass %d 1" % (instance_id,))

            self.msg_callback("add %s %s %.1f %.1f %d" % (instance, p['uri'], p['x'], p['y'], int(p['bypassed'])))

            if p['bypassCC']['channel'] >= 0 and p['bypassCC']['control'] >= 0:
                pluginData['addressings'][':bypass'] = self.addressings.add_midi(instance_id, ":bypass",
                                                                                 p['bypassCC']['channel'],
                                                                                 p['bypassCC']['control'],
                                                                                 0.0, 1.0)

            if p['preset']:
                self.send_notmodified("preset_load %d %s" % (instance_id, p['preset']))
                self.msg_callback("preset %s %s" % (instance, p['preset']))

            for port in p['ports']:
                symbol = port['symbol']
                value  = port['value']

                if pluginData['ports'][symbol] != value:
                    pluginData['ports'][symbol] = value
                    self.send_notmodified("param_set %d %s %f" % (instance_id, symbol, value))
                    self.msg_callback("param_set %s %s %f" % (instance, symbol, value))

                # don't address "bad" ports
                if symbol in badports:
                    continue

                mchnnl = port['midiCC']['channel']
                mctrl  = port['midiCC']['control']

                if mchnnl >= 0 and mchnnl < 16:
                    if port['midiCC']['hasRanges'] and port['midiCC']['maximum'] > port['midiCC']['minimum']:
                        minimum = port['midiCC']['minimum']
                        maximum = port['midiCC']['maximum']
                    else:
                        minimum, maximum = ranges[symbol]

                    pluginData['midiCCs'][symbol] = (mchnnl, mctrl, minimum, maximum)
                    pluginData['addressings'][symbol] = self.addressings.add_midi(instance_id, symbol,
                                                                                  mchnnl, mctrl, minimum, maximum)

            for output in allports['monitoredOutputs']:
                self.send_notmodified("monitor_output %d %s" % (instance_id, output))

    def load_pb_connections(self, connections, mappedOldMidiIns, mappedOldMidiOuts,
                                               mappedNewMidiIns, mappedNewMidiOuts):
        for c in connections:
            doConnectionNow = True
            aliasname1 = aliasname2 = None

            if c['source'] in mappedOldMidiIns.keys():
                aliasname1 = mappedOldMidiIns[c['source']]
                try:
                    portname = mappedNewMidiIns[aliasname1]
                except:
                    doConnectionNow = False
                else:
                    c['source'] = portname

            if c['target'] in mappedOldMidiOuts.keys():
                aliasname2 = mappedOldMidiOuts[c['target']]
                try:
                    portname = mappedNewMidiOuts[aliasname2]
                except:
                    doConnectionNow = False
                else:
                    c['target'] = portname

            port_from = "/graph/%s" % c['source']
            port_to   = "/graph/%s" % c['target']

            if doConnectionNow:
                try:
                    port_from_2 = self._fix_host_connection_port(port_from)
                    port_to_2   = self._fix_host_connection_port(port_to)
                except:
                    continue
                self.send_notmodified("connect %s %s" % (port_from_2, port_to_2))
                self.connections.append((port_from, port_to))
                self.msg_callback("connect %s %s" % (port_from, port_to))

            elif aliasname1 is not None or aliasname2 is not None:
                for port_symbol, port_alias, port_conns in self.midiports:
                    port_alias = port_alias.split(";",1) if ";" in port_alias else [port_alias]
                    if aliasname1 in port_alias or aliasname2 in port_alias:
                        port_conns.append((port_from, port_to))

    def save(self, title, asNew):
        titlesym = symbolify(title)[:16]

        # Save over existing bundlepath
        if self.pedalboard_path and os.path.exists(self.pedalboard_path) and os.path.isdir(self.pedalboard_path) and \
            self.pedalboard_path.startswith(LV2_PEDALBOARDS_DIR) and not asNew:
            bundlepath = self.pedalboard_path

        # Save new
        else:
            lv2path = os.path.expanduser("~/.pedalboards/")
            trypath = os.path.join(lv2path, "%s.pedalboard" % titlesym)

            # if trypath already exists, generate a random bundlepath based on title
            if os.path.exists(trypath):
                while True:
                    trypath = os.path.join(lv2path, "%s-%i.pedalboard" % (titlesym, randint(1,99999)))
                    if os.path.exists(trypath):
                        continue
                    bundlepath = trypath
                    break

            # trypath doesn't exist yet, use it
            else:
                bundlepath = trypath

                # just in case..
                if not os.path.exists(lv2path):
                    os.mkdir(lv2path)

            os.mkdir(bundlepath)
            self.pedalboard_path = bundlepath

        # save
        self.pedalboard_name     = title
        self.pedalboard_empty    = False
        self.pedalboard_modified = False
        self.save_state_to_ttl(bundlepath, title, titlesym)

        save_last_bank_and_pedalboard(0, bundlepath)
        os.sync()

        return bundlepath

    def save_state_to_ttl(self, bundlepath, title, titlesym):
        self.save_state_manifest(bundlepath, titlesym)
        self.save_state_addressings(bundlepath)
        self.save_state_presets(bundlepath)
        self.save_state_mainfile(bundlepath, title, titlesym)

    def save_state_manifest(self, bundlepath, titlesym):
        # Write manifest.ttl
        with TextFileFlusher(os.path.join(bundlepath, "manifest.ttl")) as fh:
            fh.write("""\
@prefix ingen: <http://drobilla.net/ns/ingen#> .
@prefix lv2:   <http://lv2plug.in/ns/lv2core#> .
@prefix pedal: <http://moddevices.com/ns/modpedal#> .
@prefix rdfs:  <http://www.w3.org/2000/01/rdf-schema#> .

<%s.ttl>
    lv2:prototype ingen:GraphPrototype ;
    a lv2:Plugin ,
        ingen:Graph ,
        pedal:Pedalboard ;
    rdfs:seeAlso <%s.ttl> .
""" % (titlesym, titlesym))

    def save_state_addressings(self, bundlepath):
        instances = {
            PEDALBOARD_INSTANCE_ID: PEDALBOARD_INSTANCE
        }

        for instance_id, plugin in self.plugins.items():
            instances[instance_id] = plugin['instance']

        self.addressings.save(bundlepath, instances)

    def save_state_presets(self, bundlepath):
        # Write presets.json. NOTE: keep the filename for backwards
        # compatibility. TODO: Add to global settings.
        snapshots_filepath = os.path.join(bundlepath, "presets.json")

        if len(self.pedalboard_snapshots) > 1:
            for instance in self.plugins_removed:
                for snapshot in self.pedalboard_snapshots:
                    if snapshot is None:
                        continue
                    try:
                        snapshot['data'].pop(instance.replace("/graph/","",1))
                    except KeyError:
                        pass

            for instance_id in self.plugins_added:
                for snapshot in self.pedalboard_snapshots:
                    if snapshot is None:
                        continue
                    pluginData = self.plugins[instance_id]
                    instance   = pluginData['instance'].replace("/graph/","",1)
                    snapshot['data'][instance] = {
                        "bypassed": pluginData['bypassed'],
                        "ports"   : pluginData['ports'].copy(),
                        "preset"  : pluginData['preset'],
                    }

            snapshots = [p for p in self.pedalboard_snapshots if p is not None]
            with TextFileFlusher(snapshots_filepath) as fh:
                json.dump(snapshots, fh)

        elif os.path.exists(snapshots_filepath):
            os.remove(snapshots_filepath)

        self.plugins_added   = []
        self.plugins_removed = []

    def save_state_mainfile(self, bundlepath, title, titlesym):
        # Create list of midi in/out ports
        midiportsIn   = []
        midiportsOut  = []
        midiportAlias = {}

        for port_symbol, port_alias, _ in self.midiports:
            if ";" in port_symbol:
                inp, outp = port_symbol.split(";",1)
                midiportsIn.append(inp)
                midiportsOut.append(outp)
                title_in, title_out = port_alias.split(";",1)
                midiportAlias[inp]  = title_in
                midiportAlias[outp] = title_out
            else:
                midiportsIn.append(port_symbol)
                midiportAlias[port_symbol] = port_alias

        # Arcs (connections)
        arcs = ""
        index = 0
        for port_from, port_to in self.connections:
            index += 1
            arcs += """
_:b%i
    ingen:tail <%s> ;
    ingen:head <%s> .
""" % (index, port_from.replace("/graph/","",1), port_to.replace("/graph/","",1))

        # Blocks (plugins)
        blocks = ""
        for instance_id, pluginData in self.plugins.items():
            if instance_id == PEDALBOARD_INSTANCE_ID:
                continue

            info = get_plugin_info(pluginData['uri'])
            instance = pluginData['instance'].replace("/graph/","",1)
            blocks += """
<%s>
    ingen:canvasX %.1f ;
    ingen:canvasY %.1f ;
    ingen:enabled %s ;
    ingen:polyphonic false ;
    lv2:microVersion %i ;
    lv2:minorVersion %i ;
    mod:builderVersion %i ;
    mod:releaseNumber %i ;
    lv2:port <%s> ;
    lv2:prototype <%s> ;
    pedal:preset <%s> ;
    a ingen:Block .
""" % (instance, pluginData['x'], pluginData['y'], "false" if pluginData['bypassed'] else "true",
       info['microVersion'], info['minorVersion'], info['builder'], info['release'],
       "> ,\n             <".join(tuple("%s/%s" % (instance, port['symbol']) for port in (info['ports']['audio']['input']+
                                                                                          info['ports']['audio']['output']+
                                                                                          info['ports']['control']['input']+
                                                                                          info['ports']['control']['output']+
                                                                                          info['ports']['cv']['input']+
                                                                                          info['ports']['cv']['output']+
                                                                                          info['ports']['midi']['input']+
                                                                                          info['ports']['midi']['output']+
                                                                                          [{'symbol': ":bypass"}]))),
       pluginData['uri'],
       pluginData['preset'])

            # audio input
            for port in info['ports']['audio']['input']:
                blocks += """
<%s/%s>
    a lv2:AudioPort ,
        lv2:InputPort .
""" % (instance, port['symbol'])

            # audio output
            for port in info['ports']['audio']['input']:
                blocks += """
<%s/%s>
    a lv2:AudioPort ,
        lv2:OutputPort .
""" % (instance, port['symbol'])

            # cv input
            for port in info['ports']['cv']['input']:
                blocks += """
<%s/%s>
    a lv2:CVPort ,
        lv2:InputPort .
""" % (instance, port['symbol'])

            # cv output
            for port in info['ports']['cv']['output']:
                blocks += """
<%s/%s>
    a lv2:CVPort ,
        lv2:OutputPort .
""" % (instance, port['symbol'])

            # midi input
            for port in info['ports']['midi']['input']:
                blocks += """
<%s/%s>
    atom:bufferType atom:Sequence ;
    atom:supports midi:MidiEvent ;
    a atom:AtomPort ,
        lv2:InputPort .
""" % (instance, port['symbol'])

            # midi output
            for port in info['ports']['midi']['output']:
                blocks += """
<%s/%s>
    atom:bufferType atom:Sequence ;
    atom:supports midi:MidiEvent ;
    a atom:AtomPort ,
        lv2:OutputPort .
""" % (instance, port['symbol'])

            # control input, save values
            for symbol, value in pluginData['ports'].items():
                blocks += """
<%s/%s>
    ingen:value %f ;%s
    a lv2:ControlPort ,
        lv2:InputPort .
""" % (instance, symbol, value,
       ("""
    midi:binding [
        midi:channel %i ;
        midi:controllerNumber %i ;
        lv2:minimum %f ;
        lv2:maximum %f ;
        a midi:Controller ;
    ] ;""" % pluginData['midiCCs'][symbol]) if -1 not in pluginData['midiCCs'][symbol][0:2] else "")

            # control output
            for port in info['ports']['control']['output']:
                blocks += """
<%s/%s>
    a lv2:ControlPort ,
        lv2:OutputPort .
""" % (instance, port['symbol'])

            blocks += """
<%s/:bypass>
    ingen:value %i ;%s
    a lv2:ControlPort ,
        lv2:InputPort .
""" % (instance, 1 if pluginData['bypassed'] else 0,
       ("""
    midi:binding [
        midi:channel %i ;
        midi:controllerNumber %i ;
        a midi:Controller ;
    ] ;""" % pluginData['bypassCC']) if -1 not in pluginData['bypassCC'] else "")

        # Globak Ports
        pluginData = self.plugins[PEDALBOARD_INSTANCE_ID]

        # BeatsPerBar
        ports = """
<:bpb>
    ingen:value %f ;%s
    lv2:index 0 ;
    a lv2:ControlPort ,
        lv2:InputPort .
""" % (self.transport_bpb,
       ("""
    midi:binding [
        midi:channel %i ;
        midi:controllerNumber %i ;
        lv2:minimum %f ;
        lv2:maximum %f ;
        a midi:Controller ;
    ] ;""" % pluginData['midiCCs'][':bpb']) if -1 not in pluginData['midiCCs'][':bpb'][0:2] else "")

        # BeatsPerMinute
        index += 1
        ports += """
<:bpm>
    ingen:value %f ;%s
    lv2:index 1 ;
    a lv2:ControlPort ,
        lv2:InputPort .
""" % (self.transport_bpm,
       ("""
    midi:binding [
        midi:channel %i ;
        midi:controllerNumber %i ;
        lv2:minimum %f ;
        lv2:maximum %f ;
        a midi:Controller ;
    ] ;""" % pluginData['midiCCs'][':bpm']) if -1 not in pluginData['midiCCs'][':bpm'][0:2] else "")

        # Rolling
        ports += """
<:rolling>
    ingen:value %i ;%s
    lv2:index 2 ;
    a lv2:ControlPort ,
        lv2:InputPort .
""" % (int(self.transport_rolling),
       ("""
    midi:binding [
        midi:channel %i ;
        midi:controllerNumber %i ;
        a midi:Controller ;
    ] ;""" % pluginData['midiCCs'][':rolling'][0:2]) if -1 not in pluginData['midiCCs'][':rolling'][0:2] else "")

        # Control In/Out
        ports += """
<control_in>
    atom:bufferType atom:Sequence ;
    lv2:index 3 ;
    lv2:name "Control In" ;
    lv2:portProperty lv2:connectionOptional ;
    lv2:symbol "control_in" ;
    <http://lv2plug.in/ns/ext/resize-port#minimumSize> 4096 ;
    a atom:AtomPort ,
        lv2:InputPort .

<control_out>
    atom:bufferType atom:Sequence ;
    lv2:index 4 ;
    lv2:name "Control Out" ;
    lv2:portProperty lv2:connectionOptional ;
    lv2:symbol "control_out" ;
    <http://lv2plug.in/ns/ext/resize-port#minimumSize> 4096 ;
    a atom:AtomPort ,
        lv2:OutputPort .
"""
        index = 4

        # Ports (Audio In)
        for port in self.audioportsIn:
            index += 1
            ports += """
<%s>
    lv2:index %i ;
    lv2:name "%s" ;
    lv2:portProperty lv2:connectionOptional ;
    lv2:symbol "%s" ;
    a lv2:AudioPort ,
        lv2:InputPort .
""" % (port, index, port.title().replace("_"," "), port)

        # Ports (Audio Out)
        for port in self.audioportsOut:
            index += 1
            ports += """
<%s>
    lv2:index %i ;
    lv2:name "%s" ;
    lv2:portProperty lv2:connectionOptional ;
    lv2:symbol "%s" ;
    a lv2:AudioPort ,
        lv2:OutputPort .
""" % (port, index, port.title().replace("_"," "), port)

        # Ports (MIDI In)
        for port in midiportsIn:
            sname  = port.replace("system:","",1)
            index += 1
            ports += """
<%s>
    atom:bufferType atom:Sequence ;
    atom:supports midi:MidiEvent ;
    lv2:index %i ;
    lv2:name "%s" ;
    lv2:portProperty lv2:connectionOptional ;
    lv2:symbol "%s" ;
    <http://lv2plug.in/ns/ext/resize-port#minimumSize> 4096 ;
    a atom:AtomPort ,
        lv2:InputPort .
""" % (sname, index, midiportAlias[port], sname)

        # Ports (MIDI Out)
        for port in midiportsOut:
            sname  = port.replace("system:","",1)
            index += 1
            ports += """
<%s>
    atom:bufferType atom:Sequence ;
    atom:supports midi:MidiEvent ;
    lv2:index %i ;
    lv2:name "%s" ;
    lv2:portProperty lv2:connectionOptional ;
    lv2:symbol "%s" ;
    <http://lv2plug.in/ns/ext/resize-port#minimumSize> 4096 ;
    a atom:AtomPort ,
        lv2:OutputPort .
""" % (sname, index, midiportAlias[port], sname)

        # Serial MIDI In
        if self.hasSerialMidiIn:
            index += 1
            ports += """
<serial_midi_in>
    atom:bufferType atom:Sequence ;
    atom:supports midi:MidiEvent ;
    lv2:index %i ;
    lv2:name "Serial MIDI In" ;
    lv2:portProperty lv2:connectionOptional ;
    lv2:symbol "serial_midi_in" ;
    <http://lv2plug.in/ns/ext/resize-port#minimumSize> 4096 ;
    a atom:AtomPort ,
        lv2:InputPort .
""" % index

        # Serial MIDI Out
        if self.hasSerialMidiOut:
            index += 1
            ports += """
<serial_midi_out>
    atom:bufferType atom:Sequence ;
    atom:supports midi:MidiEvent ;
    lv2:index %i ;
    lv2:name "Serial MIDI In" ;
    lv2:portProperty lv2:connectionOptional ;
    lv2:symbol "serial_midi_out" ;
    <http://lv2plug.in/ns/ext/resize-port#minimumSize> 4096 ;
    a atom:AtomPort ,
        lv2:OutputPort .
""" % index

        # Write the main pedalboard file
        pbdata = """\
@prefix atom:  <http://lv2plug.in/ns/ext/atom#> .
@prefix doap:  <http://usefulinc.com/ns/doap#> .
@prefix ingen: <http://drobilla.net/ns/ingen#> .
@prefix lv2:   <http://lv2plug.in/ns/lv2core#> .
@prefix midi:  <http://lv2plug.in/ns/ext/midi#> .
@prefix mod:   <http://moddevices.com/ns/mod#> .
@prefix pedal: <http://moddevices.com/ns/modpedal#> .
@prefix rdfs:  <http://www.w3.org/2000/01/rdf-schema#> .
%s%s%s
<>
    doap:name "%s" ;
    pedal:width %i ;
    pedal:height %i ;
    pedal:addressings <addressings.json> ;
    pedal:screenshot <screenshot.png> ;
    pedal:thumbnail <thumbnail.png> ;
    ingen:polyphony 1 ;
""" % (arcs, blocks, ports, title.replace('"','\\"'), self.pedalboard_size[0], self.pedalboard_size[1])

        # Arcs (connections)
        if len(self.connections) > 0:
            args = (" ,\n              _:b".join(tuple(str(i+1) for i in range(len(self.connections)))))
            pbdata += "    ingen:arc _:b%s ;\n" % args

        # Blocks (plugins)
        if len(self.plugins) > 0:
            args = ("> ,\n                <".join(tuple(p['instance'].replace("/graph/","",1) for i, p in self.plugins.items() if i != PEDALBOARD_INSTANCE_ID)))
            pbdata += "    ingen:block <%s> ;\n" % args

        # Ports
        portsyms = [":bpb",":bpm",":rolling","control_in","control_out"]
        if self.hasSerialMidiIn:
            portsyms.append("serial_midi_in")
        if self.hasSerialMidiOut:
            portsyms.append("serial_midi_out")
        portsyms += [p.replace("system:","",1) for p in midiportsIn ]
        portsyms += [p.replace("system:","",1) for p in midiportsOut]
        pbdata += "    lv2:port <%s> ;\n" % ("> ,\n             <".join(portsyms+self.audioportsIn+self.audioportsOut))

        # End
        pbdata += """\
    lv2:extensionData <http://lv2plug.in/ns/ext/state#interface> ;
    a lv2:Plugin ,
        ingen:Graph ,
        pedal:Pedalboard .
"""

        # Write the main pedalboard file
        with TextFileFlusher(os.path.join(bundlepath, "%s.ttl" % titlesym)) as fh:
            fh.write(pbdata)

    # -----------------------------------------------------------------------------------------------------------------
    # Host stuff - misc

    def set_pedalboard_size(self, width, height):
        self.pedalboard_size = [width, height]

    def set_link_enabled(self, enabled, saveConfig = False):
        if enabled and self.plugins[PEDALBOARD_INSTANCE_ID]['addressings'].get(":bpm", None) is not None:
            print("ERROR: link enabled while BPM is still addressed")

        self.transport_sync = "link" if enabled else "none"
        self.send_notmodified("feature_enable link %i" % int(enabled))

    def set_transport_bpb(self, bpb, sendMsg, callback=None, datatype='int'):
        self.transport_bpb = bpb

        if sendMsg:
            self.send_modified("transport %i %f %f" % (self.transport_rolling,
                                                       self.transport_bpb,
                                                       self.transport_bpm), callback, datatype)

        for pluginData in self.plugins.values():
            bpb_symbol = pluginData['designations'][self.DESIGNATIONS_INDEX_BPB]

            if bpb_symbol is not None:
                pluginData['ports'][bpb_symbol] = bpb
                if sendMsg:
                    self.msg_callback("param_set %s %s %f" % (pluginData['instance'], bpb_symbol, bpb))

    def set_transport_bpm(self, bpm, sendMsg, callback=None, datatype='int'):
        self.transport_bpm = bpm

        if sendMsg:
            self.send_modified("transport %i %f %f" % (self.transport_rolling,
                                                       self.transport_bpb,
                                                       self.transport_bpm), callback, datatype)

        for pluginData in self.plugins.values():
            bpm_symbol = pluginData['designations'][self.DESIGNATIONS_INDEX_BPM]

            if bpm_symbol is not None:
                pluginData['ports'][bpm_symbol] = bpm
                if sendMsg:
                    self.msg_callback("param_set %s %s %f" % (pluginData['instance'], bpm_symbol, bpm))

    def set_transport_rolling(self, rolling, sendMsg, callback=None, datatype='int'):
        self.transport_rolling = rolling

        if sendMsg:
            self.send_notmodified("transport %i %f %f" % (self.transport_rolling,
                                                          self.transport_bpb,
                                                          self.transport_bpm), callback, datatype)

        speed = 1.0 if rolling else 0.0

        for pluginData in self.plugins.values():
            speed_symbol = pluginData['designations'][self.DESIGNATIONS_INDEX_SPEED]

            if speed_symbol is not None:
                pluginData['ports'][speed_symbol] = speed
                if sendMsg:
                    self.msg_callback("param_set %s %s %f" % (pluginData['instance'], speed_symbol, speed))

    def set_midi_program_change_pedalboard_bank_channel(self, channel):
        if self.profile.set_midi_prgch_bank_channel(channel):
            self.send_notmodified("set_midi_program_change_pedalboard_bank_channel 1 %d" % channel)

    def set_midi_program_change_pedalboard_snapshot_channel(self, channel):
        if self.profile.set_midi_prgch_snapshot_channel(channel):
            self.send_notmodified("set_midi_program_change_pedalboard_snapshot_channel 1 %d" % channel)


                    
    # -----------------------------------------------------------------------------------------------------------------
    # Host stuff - timers

    def statstimer_callback(self):
        data = get_jack_data(False)
        self.msg_callback("stats %0.1f %i" % (data['cpuLoad'], data['xruns']))

    def get_free_memory_value(self):
        if not self.memfile:
            return "??"

        self.memfile.seek(self.memfseek_free)
        memfree = float(int(self.memfile.readline().replace("kB","",1).strip()))

        self.memfile.seek(self.memfseek_buffers)
        memcached  = int(self.memfile.readline().replace("kB","",1).strip())

        self.memfile.seek(self.memfseek_cached)
        memcached += int(self.memfile.readline().replace("kB","",1).strip())

        self.memfile.seek(self.memfseek_shmmem)
        memcached -= int(self.memfile.readline().replace("kB","",1).strip())

        self.memfile.seek(self.memfseek_reclaim)
        memcached += int(self.memfile.readline().replace("kB","",1).strip())

        return "%0.1f" % ((self.memtotal-memfree-float(memcached))/self.memtotal*100.0)

    def memtimer_callback(self):
        self.msg_callback("mem_load " + self.get_free_memory_value())

    # -----------------------------------------------------------------------------------------------------------------
    # Addressing (public stuff)

    @gen.coroutine
    def address(self, instance, portsymbol, actuator_uri, label, minimum, maximum, value, steps, callback):
        instance_id = self.mapper.get_id(instance)
        pluginData  = self.plugins.get(instance_id, None)

        if pluginData is None:
            print("ERROR: Trying to address non-existing plugin instance %i: '%s'" % (instance_id, instance))
            callback(False)
            return

        # MIDI learn is not saved until a MIDI controller is moved.
        # So we need special casing for unlearn.
        if actuator_uri == kMidiUnlearnURI:
            return self.send_modified("midi_unmap %d %s" % (instance_id, portsymbol), callback, datatype='boolean')

        old_addressing = pluginData['addressings'].pop(portsymbol, None)

        if old_addressing is not None:
            # Need to remove old addressings first
            old_actuator_uri  = old_addressing['actuator_uri']
            old_actuator_type = self.addressings.get_actuator_type(old_actuator_uri)

            if old_actuator_type == Addressings.ADDRESSING_TYPE_MIDI:
                channel, controller = self.addressings.get_midi_cc_from_uri(old_actuator_uri)

                if actuator_uri != old_actuator_uri:
                    # Removing MIDI addressing
                    if portsymbol == ":bypass":
                        pluginData['bypassCC'] = (-1, -1)
                    else:
                        pluginData['midiCCs'][portsymbol] = (-1, -1, 0.0, 1.0)

                else:
                    # Changing ranges without changing MIDI CC
                    if -1 in (channel, controller):
                        # error
                        actuator_uri = None

                    else:
                        if portsymbol == ":bypass":
                            pluginData['bypassCC'] = (channel, controller)
                        else:
                            pluginData['midiCCs'][portsymbol] = (channel, controller, minimum, maximum)

                        pluginData['addressings'][portsymbol] = self.addressings.add_midi(instance_id,
                                                                                          portsymbol,
                                                                                          channel, controller,
                                                                                          minimum, maximum)

                        return self.send_modified("midi_map %d %s %i %i %f %f" % (instance_id,
                                                                                  portsymbol,
                                                                                  channel,
                                                                                  controller,
                                                                                  minimum,
                                                                                  maximum), callback, datatype='boolean')

            self.addressings.remove(old_addressing)
            self.pedalboard_modified = True

            yield gen.Task(self.addr_task_unaddressing, old_actuator_type,
                                                        old_addressing['instance_id'],
                                                        old_addressing['port'])

        if not actuator_uri or actuator_uri == kNullAddressURI:
            callback(True)
            return

        if self.addressings.is_hmi_actuator(actuator_uri) and not self.hmi.initialized:
            print("WARNING: Cannot address to HMI at this point")
            callback(False)
            return

        # MIDI learn is not an actual addressing
        if actuator_uri == kMidiLearnURI:
            return self.send_notmodified("midi_learn %d %s %f %f" % (instance_id,
                                                                     portsymbol,
                                                                     minimum,
                                                                     maximum), callback, datatype='boolean')

        if value < minimum:
            value = minimum
            needsValueChange = True
        elif value > maximum:
            value = maximum
            needsValueChange = True
        else:
            needsValueChange = False

        addressing = self.addressings.add(instance_id, pluginData['uri'], portsymbol, actuator_uri,
                                          label, minimum, maximum, steps, value)
        if addressing is None:
            callback(False)
            return

        if needsValueChange:
            yield gen.Task(self.hmi_parameter_set, instance_id, portsymbol, value)

        pluginData['addressings'][portsymbol] = addressing

        self.pedalboard_modified = True
        self.addressings.load_addr(actuator_uri, addressing, callback)

    # -----------------------------------------------------------------------------------------------------------------
    # HMI callbacks, called by HMI via serial

    def hmi_hardware_connected(self, hardware_type, hardware_id, callback):
        logging.info("hmi hardware connected")
        callback(True)

    def hmi_hardware_disconnected(self, hardware_type, hardware_id, callback):
        logging.info("hmi hardware disconnected")
        callback(True)

    def hmi_list_banks(self, callback):
        logging.info("hmi list banks")

        if len(self.allpedalboards) == 0:
            callback(True, "")
            return

        banks = "All 0"

        if len(self.banks) > 0:
            banks += " "
            banks += " ".join('"%s" %d' % (bank['title'], i+1) for i, bank in enumerate(self.banks))

        callback(True, banks)

    def hmi_list_bank_pedalboards(self, bank_id, callback):
        logging.info("hmi list bank pedalboards")

        if bank_id < 0 or bank_id > len(self.banks):
            print("ERROR: Trying to list pedalboards using out of bounds bank id %i" % (bank_id))
            callback(False, "")
            return

        if bank_id == 0:
            pedalboards = self.allpedalboards
        else:
            pedalboards = self.banks[bank_id-1]['pedalboards']

        numBytesFree = 1024-64
        pedalboardsData = None

        num = 0
        for pb in pedalboards:
            if num > 50:
                break

            title   = pb['title'].replace('"', '').upper()[:31]
            data    = '"%s" %i' % (title, num)
            dataLen = len(data)

            if numBytesFree-dataLen-2 < 0:
                print("ERROR: Controller out of memory when listing pedalboards (stopping at %i)" % num)
                break

            num += 1

            if pedalboardsData is None:
                pedalboardsData = ""
            else:
                pedalboardsData += " "

            numBytesFree -= dataLen+1
            pedalboardsData += data

        if pedalboardsData is None:
            pedalboardsData = ""

        callback(True, pedalboardsData)

    def hmi_load_bank_pedalboard(self, bank_id, pedalboard_id, callback):
        logging.info("hmi load bank pedalboard")

        if bank_id < 0 or bank_id > len(self.banks):
            print("ERROR: Trying to load pedalboard using out of bounds bank id %i" % (bank_id))
            callback(False)
            return

        try:
            pedalboard_id = int(pedalboard_id)
        except:
            print("ERROR: Trying to load pedalboard using invalid pedalboard_id '%s'" % (pedalboard_id))
            callback(False)
            return

        if self.next_hmi_pedalboard is not None:
            print("NOTE: Delaying loading of %i:%i" % (bank_id, pedalboard_id))
            self.next_hmi_pedalboard = (bank_id, pedalboard_id)
            callback(False)
            return

        if bank_id == 0:
            pedalboards = self.allpedalboards
            #navigateFootswitches = False
            #bankNavigateChannel      = 15
        else:
            bank        = self.banks[bank_id-1]
            pedalboards = bank['pedalboards']
            #navigateFootswitches = bank['navigateFootswitches']

            # if "navigateChannel" in bank.keys() and not navigateFootswitches:
            #     bankNavigateChannel = int(bank['navigateChannel'])-1
            # else:
            #     bankNavigateChannel = 15

        if pedalboard_id < 0 or pedalboard_id >= len(pedalboards):
            print("ERROR: Trying to load pedalboard using out of bounds pedalboard id %i" % (pedalboard_id))
            callback(False)
            return

        self.next_hmi_pedalboard = (bank_id, pedalboard_id)
        callback(True)

        bundlepath = pedalboards[pedalboard_id]['bundle']

        def loaded2_callback(ok):
            if self.next_hmi_pedalboard is None:
                print("ERROR: Delayed loading is in corrupted state")
                return
            if ok:
                print("NOTE: Delayed loading of %i:%i has started" % self.next_hmi_pedalboard)
            else:
                print("ERROR: Delayed loading of %i:%i failed!" % self.next_hmi_pedalboard)

        def loaded_callback(ok):
            print("NOTE: Loading of %i:%i finished" % (bank_id, pedalboard_id))

            # Check if there's a pending pedalboard to be loaded
            next_pedalboard = self.next_hmi_pedalboard
            self.next_hmi_pedalboard = None

            if next_pedalboard != (bank_id, pedalboard_id):
                self.hmi_load_bank_pedalboard(next_pedalboard[0], next_pedalboard[1], loaded2_callback)
            else:
                self.processing_pending_flag = False
                self.send_notmodified("feature_enable processing 1")

        def load_callback(ok):
            self.bank_id = bank_id
            self.load(bundlepath)
            self.send_notmodified("set_midi_program_change_pedalboard_bank_channel %d %d" % (int(not self.profile.bank_footswitch_navigation), profile.midi_prgch_bank_channel), loaded_callback, datatype='boolean')

        def footswitch_callback(ok):
            #self.setNavigateWithFootswitches(navigateFootswitches, load_callback)
            self.setNavigateWithFootswitches(self.profile.bank_footswitch_navigation, load_callback)

        def hmi_clear_callback(ok):
            self.hmi.clear(footswitch_callback)

        if not self.processing_pending_flag:
            self.processing_pending_flag = True
            self.send_notmodified("feature_enable processing 0")

        self.reset(hmi_clear_callback)

    def hmi_parameter_get(self, instance_id, portsymbol, callback):
        logging.info("hmi parameter get")
        callback(self.addr_task_get_port_value(instance_id, portsymbol))

    def hmi_parameter_set(self, instance_id, portsymbol, value, callback):
        logging.info("hmi parameter set")
        try:
            instance = self.mapper.get_instance(instance_id)
        except KeyError:
            print("WARNING: hmi_parameter_set requested for non-existing plugin")
            callback(False)
            return

        pluginData = self.plugins[instance_id]

        if portsymbol == ":bypass":
            bypassed = bool(value)
            pluginData['bypassed'] = bypassed

            self.send_modified("bypass %d %d" % (instance_id, int(bypassed)), callback, datatype='boolean')
            self.msg_callback("param_set %s :bypass %f" % (instance, 1.0 if bypassed else 0.0))

            enabled_symbol = pluginData['designations'][self.DESIGNATIONS_INDEX_ENABLED]
            if enabled_symbol is None:
                return

            value = 0.0 if bypassed else 1.0
            pluginData['ports'][enabled_symbol] = value
            self.msg_callback("param_set %s %s %f" % (instance, enabled_symbol, value))

        elif portsymbol == ":presets":
            value = int(value)
            if value < 0 or value >= len(pluginData['mapPresets']):
                callback(False)
                return
            if instance_id == PEDALBOARD_INSTANCE_ID:
                value = int(pluginData['mapPresets'][value].replace("file:///",""))
                self.snapshot_load(value, callback)
            else:
                self.preset_load(instance, pluginData['mapPresets'][value], callback)

        elif instance_id == PEDALBOARD_INSTANCE_ID:
            if portsymbol == ":bpb":
                self.set_transport_bpb(value, True, callback)
            elif portsymbol == ":bpm":
                self.set_transport_bpm(value, True, callback)
            elif portsymbol == ":rolling":
                rolling = bool(value > 0.5)
                self.set_transport_rolling(rolling, True, callback)
            else:
                print("ERROR: Trying to set value for the wrong pedalboard port:", portsymbol)
                callback(False)
                return

            self.msg_callback("transport %i %f %f %s" % (self.transport_rolling,
                                                         self.transport_bpb,
                                                         self.transport_bpm,
                                                         self.transport_sync))

        else:
            oldvalue = pluginData['ports'].get(portsymbol, None)
            if oldvalue is None:
                print("WARNING: hmi_parameter_set requested for non-existing port", portsymbol)
                callback(False)
                return
            pluginData['ports'][portsymbol] = value
            self.send_modified("param_set %d %s %f" % (instance_id, portsymbol, value), callback, datatype='boolean')
            self.msg_callback("param_set %s %s %f" % (instance, portsymbol, value))

    def hmi_parameter_addressing_next(self, hardware_type, hardware_id, actuator_type, actuator_id, callback):
        logging.info("hmi parameter addressing next")
        actuator_hw = (hardware_type, hardware_id, actuator_type, actuator_id)
        self.addressings.hmi_load_next_hw(actuator_hw, callback)

    def hmi_save_current_pedalboard(self, callback):
        logging.info("hmi save current pedalboard")
        titlesym = symbolify(self.pedalboard_name)[:16]
        self.save_state_mainfile(self.pedalboard_path, self.pedalboard_name, titlesym)
        os.sync()
        callback(True)

    def hmi_reset_current_pedalboard(self, callback):
        logging.info("hmi reset current pedalboard")
        pb_values = get_pedalboard_plugin_values(self.pedalboard_path)
        callback(True)

        used_actuators = []

        for p in pb_values:
            instance    = "/graph/%s" % p['instance']
            instance_id = self.mapper.get_id(instance)
            pluginData  = self.plugins[instance_id]

            bypassed    = bool(p['bypassed'])
            diffBypass  = pluginData['bypassed'] != p['bypassed']

            if diffBypass:
                addressing = pluginData['addressings'].get(":bypass", None)
                if addressing is not None:
                    addressing['value'] = 1.0 if bypassed else 0.0
                    if addressing['actuator_uri'] not in used_actuators:
                        used_actuators.append(addressing['actuator_uri'])

            # if bypassed, do it now
            if diffBypass and bypassed:
                self.bypass(instance, True, None)
                #self.msg_callback("param_set %s :bypass 1.0" % (instance,))

            if p['preset'] and pluginData['preset'] != p['preset']:
                pluginData['preset'] = p['preset']
                self.send_notmodified("preset_load %d %s" % (instance_id, p['preset']))
                #self.msg_callback("preset %s %s" % (instance, p['preset']))

                addressing = pluginData['addressings'].get(":presets", None)
                if addressing is not None:
                    addressing['value'] = pluginData['mapPresets'].index(p['preset'])
                    if addressing['actuator_uri'] not in used_actuators:
                        used_actuators.append(addressing['actuator_uri'])

            for port in p['ports']:
                symbol = port['symbol']
                value  = port['value']

                if pluginData['ports'][symbol] == value:
                    continue

                pluginData['ports'][symbol] = value
                self.send_notmodified("param_set %d %s %f" % (instance_id, symbol, value))
                #self.msg_callback("param_set %s %s %f" % (instance, symbol, value))

                addressing = pluginData['addressings'].get(symbol, None)
                if addressing is not None:
                    addressing['value'] = value
                    if addressing['actuator_uri'] not in used_actuators:
                        used_actuators.append(addressing['actuator_uri'])

            # if not bypassed (enabled), do it at the end
            if diffBypass and not bypassed:
                self.bypass(instance, False, None)
                #self.msg_callback("param_set %s :bypass 0.0" % (instance,))

        self.pedalboard_modified = False
        self.addressings.load_current(used_actuators, (None, None))

    def hmi_tuner(self, status, callback):
        if status == "on":
            self.hmi_tuner_on(callback)
        else:
            self.hmi_tuner_off(callback)

    def hmi_tuner_on(self, callback):
        logging.info("hmi tuner on")

        def monitor_added(ok):
            if not ok or not connect_jack_ports("system:capture_%d" % self.current_tuner_port,
                                                "effect_%d:%s" % (TUNER_INSTANCE_ID, TUNER_INPUT_PORT)):
                self.send_notmodified("remove %d" % TUNER_INSTANCE_ID)
                callback(False)
                return

            if self.prefs.get("tuner-mutes-outputs", "true") != "false":
                self.mute()

            callback(True)

        def tuner_added(ok):
            if not ok:
                callback(False)
                return
            self.send_notmodified("monitor_output %d %s" % (TUNER_INSTANCE_ID, TUNER_MONITOR_PORT), monitor_added)

        self.send_notmodified("add %s %d" % (TUNER_URI, TUNER_INSTANCE_ID), tuner_added)

    def hmi_tuner_off(self, callback):
        logging.info("hmi tuner off")

        def tuner_removed(ok):
            self.unmute()
            callback(True)

        self.send_notmodified("remove %d" % TUNER_INSTANCE_ID, tuner_removed)

    def hmi_tuner_input(self, input_port, callback):
        logging.info("hmi tuner input")

        if 0 <= input_port > 2:
            callback(False)
            return

        disconnect_jack_ports("system:capture_%s" % self.current_tuner_port,
                              "effect_%d:%s" % (TUNER_INSTANCE_ID, TUNER_INPUT_PORT))

        connect_jack_ports("system:capture_%s" % input_port,
                           "effect_%d:%s" % (TUNER_INSTANCE_ID, TUNER_INPUT_PORT))

        self.current_tuner_port = input_port
        callback(True)

    @gen.coroutine
    def set_tuner_value(self, value):
        if value == 0.0:
            return

        freq, note, cents = find_freqnotecents(value)
        yield gen.Task(self.hmi.tuner, freq, note, cents)

    def hmi_get_truebypass_value(self, right, callback):
        """Query the True Bypass setting of the given channel."""
        logging.info("hmi true bypass get ({0})".format(right))
        
        bypassed = get_truebypass_value(right)
        callback(True, int(bypassed))

    def hmi_set_truebypass_value(self, right, bypassed, callback):
        """Change the True Bypass setting of the given channel."""
        logging.info("hmi true bypass set to ({0}, {1})".format(right, bypassed))

        set_truebypass_value(right, bypassed)
        
        # TODO should it return some more status?
        callback(True)

    def hmi_get_tempo_bpm(self, callback):
        """Get the Jack BPM."""
        logging.info("hmi tempo bpm get")
        bpm = get_jack_data(True)['bpm']
        callback(True, bpm)
        
    def hmi_set_tempo_bpm(self, bpm, callback):
        """Set the Jack BPM."""
        logging.info("hmi tempo bpm set to {0}".format(bpm))

        # Forward to mod-host. It will check assertions.
        self.send_notmodified("set_bpm {:f}".format(bpm))
        callback(True)

    def hmi_get_tempo_bpb(self, callback):
        """Get the Jack Beats Per Bar."""
        logging.info("hmi tempo bpb get")
        bpb = get_jack_data(True)['bpb']
        callback(True, bpb)
        
    def hmi_set_tempo_bpb(self, bpb, callback):
        """Set the Jack Beats Per Bar."""
        logging.info("hmi tempo bpb set to {0}".format(bpb))

        # Forward to mod-host. It will check assertions.
        self.send_notmodified("set_bpb {:f}".format(bpb))
        callback(True)

    def hmi_get_snapshot_prgch(self, callback):
        """Query the MIDI channel for selecting a snapshot via Program Change."""
        logging.info("hmi get snapshot channel")
        
        channel = self.profile.midi_prgch_snapshot_channel
        # NOTE: Assume this value is always the same as in mod-host.
        
        callback(True, channel)

    def hmi_set_snapshot_prgch(self, channel, callback):
        """Set the MIDI channel for selecting a snapshot via Program Change."""
        logging.info("hmi set snapshot channel {0}".format(channel))
        
        if self.profile.set_midi_prgch_snapshot_channel(channel):
            self.send_notmodified("set_midi_program_change_pedalboard_snapshot_channel 1 %d" % channel)
            callback(True)
        else:
            callback(False)

    def hmi_get_bank_prgch(self, callback):
        """Query the MIDI channel for selecting a pedalboard in a bank via Program Change."""
        logging.info("hmi get bank channel")
        
        channel = self.profile.midi_prgch_bank_channel
        callback(True, channel)

    def hmi_set_bank_prgch(self, channel, callback):
        """Set the MIDI channel for selecting a pedalboard in a bank via Program Change."""
        logging.info("hmi set bank channel {0}".format(channel))

        if self.profile.set_midi_prgch_bank_channel(channel):
            self.send_notmodified("set_midi_program_change_pedalboard_bank_channel 1 %d" % channel)
            callback(True)
        else:
            callback(False)

    def hmi_get_clk_src(self, callback):
        """Query the tempo and transport sync mode."""
        logging.info("hmi get clock source")
        
        mode = self.profile.sync_mode
        # NOTE: We assume the state in mod-host will only change if
        # `hmi_set_clk_src()` is called!
        
        callback(True, int(mode))

    def hmi_set_clk_src(self, mode, callback):
        """Set the tempo and transport sync mode."""
        logging.info("hmi set clock source {0}".format(mode))

        if mode in [0, 1, 2]:
            # Communicate with mod host.
            if mode == 0: # Internal
                self.send_notmodified("feature_enable link 0")
                self.send_notmodified("feature_enable midi_clock_slave 0")
            if mode == 1: # MIDI Beat Clock
                self.send_notmodified("feature_enable link 0")
                self.send_notmodified("feature_enable midi_clock_slave 1")
            if mode == 2: # Ableton Link
                self.send_notmodified("feature_enable link 1")
                self.send_notmodified("feature_enable midi_clock_slave 0")

            self.profile.sync_mode = mode
            callback(True)
        else:
            callback(False)

    def hmi_get_send_midi_clk(self, callback):
        """Query the status of sending MIDI Beat Clock."""
        logging.info("hmi get midi beat clock status")
        
        onoff = 1 # TODO: communicate with mod-host
        callback(True, int(onoff))

    def hmi_set_send_midi_clk(self, onoff, callback):
        """Query the status of sending MIDI Beat Clock."""
        logging.info("hmi set midi beat clock status to {0}".format(onoff))

        if onoff in [0, 1]:
            # TODO: communicate with mod host.
            callback(True)
        else:
            callback(False)

    def hmi_retrieve_profile(self, index, callback):
        """Trigger loading profile with `index`."""
        logging.info("hmi retrieve profile")
        result = self.profile.retrieve(index)
        callback(result)
        
    def hmi_store_profile(self, index, callback):
        """Trigger storing current profile to `index`."""
        logging.info("hmi store profile")
        result = self.profile.store(index)
        callback(result)

    def hmi_get_exp_cv(self, callback):
        """Get the mode of the configurable input."""
        logging.info("hmi get exp/cv mode")
        mode = self.profile.configurable_input_mode
        callback(True, mode)
        
    def hmi_set_exp_cv(self, mode, callback):
        """Set the mode of the configurable input."""
        logging.info("hmi set exp/cv mode to {0}".format(mode))
        if mode in [0, 1]:
            self.profile.configurable_input_mode = mode
            callback(True)
        else:
            callback(False)

    def hmi_get_hp_cv(self, callback):
        """Get the mode of the configurable output."""
        logging.info("hmi get hp/cv mode")
        mode = self.profile.configurable_output_mode
        callback(True, mode)
        
    def hmi_set_hp_cv(self, mode, callback):
        """Set the mode of the configurable output."""
        logging.info("hmi set hp/cv mode to {0}".format(mode))
        if mode in [0, 1]:
            self.profile.configurable_output_mode = mode
            callback(True)
        else:
            callback(False)

    # Given a odd channel number `oddch` it returns if the following
    # even channel is linked to it or not as "resp 0" or "resp -1".
    def hmi_get_in_chan_link(self, oddch, callback):
        """Get the link state of a channel pair."""
        logging.info("hmi get input channel link state")
        if oddch in [1]:
            if self.profile.input_stereo_link:
                link = 1
            else:
                link = 0
            callback(True, link)
        else:
            callback(False)
            
    # Given a odd channel number `oddch` the link state with the
    # following even channel is setlinked to `link`. Returns "resp -1"
    # on error, else "resp 0".
    def hmi_set_in_chan_link(self, oddch, link, callback):
        """Set the link state of a channel pair."""
        logging.info("hmi get input channel {0} link state to {1}".format(oddch, link))
        if oddch in [1] and link in [0,1]:
            self.profile.input_stereo_link = link
            callback(True)
        else:
            callback(False)


    # Given a odd channel number `oddch` it returns if the following
    # even channel is linked to it or not as "resp 0" or "resp -1".
    def hmi_get_out_chan_link(self, oddch, callback):
        """Get the link state of a channel pair."""
        logging.info("hmi get output channel link state")
        if oddch in [1]:
            if self.profile.output_stereo_link:
                link = 1
            else:
                link = 0
            callback(True, link)
        else:
            callback(False)
            
    # Given a odd channel number `oddch` the link state with the
    # following even channel is setlinked to `link`. Returns "resp -1"
    # on error, else "resp 0".
    def hmi_set_out_chan_link(self, oddch, link, callback):
        """Set the link state of a channel pair."""
        logging.info("hmi get output channel {0} link state to {1}".format(oddch, link))
        if oddch in [1] and link in [0,1]:
            self.profile.output_stereo_link = link
            callback(True)
        else:
            callback(False)
            
            
    # -----------------------------------------------------------------------------------------------------------------
    # JACK stuff

    # Get list of Hardware MIDI devices
    # returns (devsInUse, devList, names)
    def get_midi_ports(self):
        out_ports = {}
        full_ports = {}

        # Current setup
        for port_symbol, port_alias, _ in self.midiports:
            port_aliases = port_alias.split(";",1)
            port_alias   = port_aliases[0]
            if len(port_aliases) != 1:
                out_ports[port_alias] = port_symbol
            full_ports[port_symbol] = port_alias

        # Extra MIDI Outs
        ports = get_jack_hardware_ports(False, True)
        for port in ports:
            if not port.startswith(("system:midi_", "nooice")):
                continue
            alias = get_jack_port_alias(port)
            if not alias:
                continue
            title = alias.split("-",5)[-1].replace("-"," ").replace(";",".")
            out_ports[title] = port

        # Extra MIDI Ins
        ports = get_jack_hardware_ports(False, False)
        for port in ports:
            if not port.startswith(("system:midi_", "nooice")):
                continue
            alias = get_jack_port_alias(port)
            if not alias:
                continue
            title = alias.split("-",5)[-1].replace("-"," ").replace(";",".")
            if title in out_ports.keys():
                port = "%s;%s" % (port, out_ports[title])
            full_ports[port] = title

        devsInUse = []
        devList = []
        names = {}
        midiportIds = tuple(i[0] for i in self.midiports)
        for port_id, port_alias in full_ports.items():
            devList.append(port_id)
            if port_id in midiportIds:
                devsInUse.append(port_id)
            names[port_id] = port_alias + (" (in+out)" if port_alias in out_ports else " (in)")

        devList.sort()
        return (devsInUse, devList, names)

    def get_port_name_alias(self, portname):
        alias = get_jack_port_alias(portname)

        if alias:
            return alias.split("-",5)[-1].replace("-"," ").replace(";",".")

        return portname.split(":",1)[-1].title()

    # Set the selected MIDI devices
    # Will remove or add new JACK ports (in mod-ui) as needed
    def set_midi_devices(self, newDevs):
        def add_port(name, title, isOutput):
            index = int(name[-1])
            title = title.replace("-","_").replace(" ","_")

            if name.startswith("nooice"):
                index += 100

            self.msg_callback("add_hw_port /graph/%s midi %i %s %i" % (name.split(":",1)[-1], int(isOutput), title, index))

        def remove_port(name):
            removed_conns = []

            for ports in self.connections:
                jackports = (self._fix_host_connection_port(ports[0]), self._fix_host_connection_port(ports[1]))
                if name not in jackports:
                    continue
                disconnect_jack_ports(jackports[0], jackports[1])
                removed_conns.append(ports)

            for ports in removed_conns:
                self.connections.remove(ports)
                self.msg_callback("disconnect %s %s" % (ports[0], ports[1]))

            self.msg_callback("remove_hw_port /graph/%s" % (name.split(":",1)[-1]))

        midiportIds = tuple(i[0] for i in self.midiports)

        # remove
        for i in reversed(range(len(self.midiports))):
            port_symbol, port_alias, _ = self.midiports[i]
            if port_symbol in newDevs:
                continue

            if ";" in port_symbol:
                inp, outp = port_symbol.split(";",1)
                remove_port(inp)
                remove_port(outp)
            else:
                remove_port(port_symbol)

            self.midiports.pop(i)

        # add
        for port_symbol in newDevs:
            if port_symbol in midiportIds:
                continue

            if ";" in port_symbol:
                inp, outp = port_symbol.split(";",1)
                title_in  = self.get_port_name_alias(inp)
                title_out = self.get_port_name_alias(outp)
                title     = title_in + ";" + title_out
                add_port(inp, title_in, False)
                add_port(outp, title_out, True)
            else:
                title = self.get_port_name_alias(port_symbol)
                add_port(port_symbol, title, False)

            self.midiports.append([port_symbol, title, []])

    # -----------------------------------------------------------------------------------------------------------------<|MERGE_RESOLUTION|>--- conflicted
+++ resolved
@@ -43,13 +43,8 @@
     charPtrToString, is_bundle_loaded, add_bundle_to_lilv_world, remove_bundle_from_lilv_world, rescan_plugin_presets,
     get_plugin_info, get_plugin_control_inputs_and_monitored_outputs, get_pedalboard_info, get_state_port_values,
     list_plugins_in_bundle, get_all_pedalboards, get_pedalboard_plugin_values, init_jack, close_jack, get_jack_data,
-<<<<<<< HEAD
-    init_bypass, get_jack_port_alias, get_jack_hardware_ports, has_serial_midi_input_port, has_serial_midi_output_port,
-    connect_jack_ports, disconnect_jack_ports, get_truebypass_value, set_truebypass_value, set_util_callbacks, kPedalboardTimeAvailableBPB,
-=======
     init_bypass, get_jack_port_alias, get_jack_hardware_ports, has_serial_midi_input_port, has_serial_midi_output_port, has_midi_merger_output_port, has_midi_broadcaster_input_port,
     connect_jack_ports, disconnect_jack_ports, get_truebypass_value, set_util_callbacks, kPedalboardTimeAvailableBPB,
->>>>>>> 2196a194
     kPedalboardTimeAvailableBPM, kPedalboardTimeAvailableRolling
 )
 from mod.settings import (
@@ -1161,15 +1156,10 @@
 
         self.hasSerialMidiIn  = has_serial_midi_input_port()
         self.hasSerialMidiOut = has_serial_midi_output_port()
-<<<<<<< HEAD
-
-        # Control Voltage or Audio In
-=======
         self.hasMidiMergerOut  = has_midi_merger_output_port()
         self.hasMidiBroadcasterIn = has_midi_broadcaster_input_port()
-        
-        # Audio In
->>>>>>> 2196a194
+
+        # Control Voltage or Audio In
         for i in range(len(self.audioportsIn)):
             name  = self.audioportsIn[i]
             title = name.title().replace(" ","_")
