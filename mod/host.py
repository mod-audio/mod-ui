--- conflicted
+++ resolved
@@ -165,10 +165,6 @@
         self.pedalboard_preset   = -1
         self.pedalboard_presets  = []
         self.next_hmi_pedalboard = None
-<<<<<<< HEAD
-        self.jack_hwin_prefix  = "system:playback_"
-        self.jack_hwout_prefix = "system:capture_"
-=======
         self.transport_rolling   = False
         self.transport_bpb       = 4.0
         self.transport_bpm       = 120.0
@@ -185,7 +181,6 @@
             self.jack_hwin_prefix  = "mod-monitor:in_"
             self.jack_hwout_prefix = "mod-monitor:out_"
 
->>>>>>> 03ede9bb
         self.jack_slave_prefix = "mod-slave"
 
         # checked when saving pedal presets
