--- conflicted
+++ resolved
@@ -354,7 +354,6 @@
                                         callback)
 
         if atype == Addressings.ADDRESSING_TYPE_CC:
-<<<<<<< HEAD
             label = '"%s"' % data['label'].replace('"', '')
             unit  = '"%s"' % data['unit'].replace('"', '')
             return self.send_notmodified("cc_map %d %s %d %d %s %f %f %f %i %s" % (data['instance_id'],
@@ -368,18 +367,6 @@
                                                                                    unit,
                                                                                    #data['options'], # TODO
                                                                                    ), callback, datatype='boolean')
-=======
-            return self.send_notmodified("cc_map %d %s %d %d" % (data['instance_id'],
-                                                                 data['port'],
-                                                                 #data['label'], # TODO
-                                                                 #data['value'],
-                                                                 #data['minimum'],
-                                                                 #data['maximum'],
-                                                                 #data['steps'],
-                                                                 actuator[0], actuator[1],
-                                                                 #data['options'],
-                                                                 ), callback, datatype='boolean')
->>>>>>> 96f1f374
 
         if atype == Addressings.ADDRESSING_TYPE_MIDI:
             return self.send_notmodified("midi_map %d %s %i %i %f %f" % (data['instance_id'],
@@ -1133,13 +1120,8 @@
 
         used_hmi_actuators = []
 
-<<<<<<< HEAD
         for symbol in [symbol for symbol in pluginData['addressings'].keys()]:
             addressing    = pluginData['addressings'].pop(symbol)
-=======
-        for symbol in [symbol for symbol in data['addressings'].keys()]:
-            addressing    = data['addressings'].pop(symbol)
->>>>>>> 96f1f374
             actuator_uri  = addressing['actuator_uri']
             actuator_type = self.addressings.get_actuator_type(actuator_uri)
 
@@ -2420,10 +2402,6 @@
 
         addressing = self.addressings.add(instance_id, pluginData['uri'], portsymbol, actuator_uri,
                                           label, minimum, maximum, steps, value)
-<<<<<<< HEAD
-=======
-
->>>>>>> 96f1f374
         if addressing is None:
             callback(False)
             return
