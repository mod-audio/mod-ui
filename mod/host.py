# -*- coding: utf-8 -*-

# Copyright 2012-2013 AGR Audio, Industria e Comercio LTDA. <contato@portalmod.com>
#
# This program is free software: you can redistribute it and/or modify
# it under the terms of the GNU General Public License as published by
# the Free Software Foundation, either version 3 of the License, or
# (at your option) any later version.
#
# This program is distributed in the hope that it will be useful,
# but WITHOUT ANY WARRANTY; without even the implied warranty of
# MERCHANTABILITY or FITNESS FOR A PARTICULAR PURPOSE.  See the
# GNU General Public License for more details.
#
# You should have received a copy of the GNU General Public License
# along with this program.  If not, see <http://www.gnu.org/licenses/>.

"""
This module works as an interface for mod-host, it uses a socket to communicate
with mod-host, the protocol is described in <http://github.com/portalmod/mod-host>

The module relies on tornado.ioloop stuff, but you need to start the ioloop
by yourself:

>>> from tornado import ioloop
>>> ioloop.IOLoop.instance().start()

This will start the mainloop and will handle the callbacks and the async functions
"""

from base64 import b64encode
from collections import OrderedDict
from random import randint
from shutil import rmtree
from tornado import gen, iostream, ioloop
import os, json, socket, time, logging, copy

from mod import safe_json_load, symbolify, TextFileFlusher
from mod.addressings import Addressings
from mod.bank import list_banks, get_last_bank_and_pedalboard, save_last_bank_and_pedalboard
from mod.protocol import Protocol, ProtocolError, process_resp
from modtools.utils import (
    charPtrToString, is_bundle_loaded, add_bundle_to_lilv_world, remove_bundle_from_lilv_world, rescan_plugin_presets,
    get_plugin_info, get_plugin_control_inputs_and_monitored_outputs, get_pedalboard_info, get_state_port_values,
    list_plugins_in_bundle, get_all_pedalboards, get_pedalboard_plugin_values, init_jack, close_jack, get_jack_data,
    init_bypass, get_jack_port_alias, get_jack_hardware_ports, has_midi_beat_clock_sender_port, has_serial_midi_input_port, has_serial_midi_output_port, has_midi_merger_output_port, has_midi_broadcaster_input_port,
    connect_jack_ports, disconnect_jack_ports, get_truebypass_value, set_truebypass_value, set_util_callbacks, kPedalboardTimeAvailableBPB,
    kPedalboardTimeAvailableBPM, kPedalboardTimeAvailableRolling
)

from modtools.tempo import (
    convert_port_value_to_seconds_equivalent,
    convert_seconds_to_port_value_equivalent,
    get_port_value,
    get_options_port_values,
    get_divider_options,
    get_divider_value
)

from mod.settings import (
    APP, LOG, DEFAULT_PEDALBOARD, LV2_PEDALBOARDS_DIR, PEDALBOARD_INSTANCE, PEDALBOARD_INSTANCE_ID, PEDALBOARD_URI,
    TUNER_URI, TUNER_INSTANCE_ID, TUNER_INPUT_PORT, TUNER_MONITOR_PORT,
    MIDI_BEAT_CLOCK_SENDER_URI, MIDI_BEAT_CLOCK_SENDER_INSTANCE_ID, MIDI_BEAT_CLOCK_SENDER_OUTPUT_PORT,
    DEFAULT_DISPLAY_BRIGHTNESS
)
from mod.tuner import find_freqnotecents
# logging.basicConfig(filename='debug.log', level=logging.DEBUG)

from mod.profile import Profile

# logging.basicConfig(filename='debug.log', level=logging.DEBUG)

BANK_CONFIG_NOTHING         = 0
BANK_CONFIG_TRUE_BYPASS     = 1
BANK_CONFIG_PEDALBOARD_UP   = 2
BANK_CONFIG_PEDALBOARD_DOWN = 3

# Special URI for non-addressed controls
kNullAddressURI = "null"

# Special URIs for midi-learn
kMidiLearnURI = "/midi-learn"
kMidiUnlearnURI = "/midi-unlearn"
kMidiCustomPrefixURI = "/midi-custom_" # to show current one

# Limits
kMaxAddressableScalepoints = 50

# TODO: check pluginData['designations'] when doing addressing
# TODO: hmi_save_current_pedalboard does not send browser msgs, needed?
# TODO: finish presets, testing

def get_all_good_pedalboards():
    allpedals  = get_all_pedalboards()
    goodpedals = []

    for pb in allpedals:
        if not pb['broken']:
            goodpedals.append(pb)

    return goodpedals

# class to map between numeric ids and string instances
class InstanceIdMapper(object):
    def __init__(self):
        self.clear()

    def clear(self):
        # last used id, always incrementing
        self.last_id = 0
        # map id <-> instances
        self.id_map = {}
        # map instances <-> ids
        self.instance_map = {}

        self.id_map[PEDALBOARD_INSTANCE_ID] = PEDALBOARD_INSTANCE
        self.instance_map[PEDALBOARD_INSTANCE] = PEDALBOARD_INSTANCE_ID

    # get a numeric id from a string instance
    def get_id(self, instance):
        # check if it already exists
        if instance in self.instance_map.keys():
            return self.instance_map[instance]

        # increment last id
        idx = self.last_id
        self.last_id += 1

        # create mapping
        self.instance_map[instance] = idx
        self.id_map[idx] = instance

        # ready
        return self.instance_map[instance]

    def get_id_without_creating(self, instance):
        return self.instance_map[instance]

    # get a string instance from a numeric id
    def get_instance(self, id):
        return self.id_map[id]

class Host(object):
    DESIGNATIONS_INDEX_ENABLED   = 0
    DESIGNATIONS_INDEX_FREEWHEEL = 1
    DESIGNATIONS_INDEX_BPB       = 2
    DESIGNATIONS_INDEX_BPM       = 3
    DESIGNATIONS_INDEX_SPEED     = 4

    def __init__(self, hmi, prefs, msg_callback):
        if False:
            from mod.hmi import HMI
            hmi = HMI()

        self.hmi = hmi
        self.prefs = prefs

        self.addr = ("localhost", 5555)
        self.readsock = None
        self.writesock = None
        self.crashed = False
        self.connected = False
        self.current_tuner_port = 1
        self._queue = []
        self._idle = True
        self.addressings = Addressings()
        self.mapper = InstanceIdMapper()
        self.banks = list_banks()

        self.profile = Profile()

        self.allpedalboards = None
        self.bank_id = 0
        self.connections = []
        self.audioportsIn = []
        self.audioportsOut = []
        self.midiports = [] # [symbol, alias, pending-connections]
        self.midi_aggregated_mode = True
        self.hasSerialMidiIn = False
        self.hasSerialMidiOut = False
        self.hasMidiMergerOut = False
        self.hasMidiBroadcasterIn = False
        self.pedalboard_empty    = True
        self.pedalboard_modified = False
        self.pedalboard_name     = ""
        self.pedalboard_path     = ""
        self.pedalboard_size     = [0,0]
        self.current_pedalboard_snapshot_id = -1
        self.pedalboard_snapshots  = []
        self.next_hmi_pedalboard = None
        self.transport_rolling   = False
        self.transport_bpb       = 4.0
        self.transport_bpm       = 120.0
        self.transport_sync      = "none"
        self.last_data_finish_msg = 0.0
        self.first_transport_rolling = False
        self.processing_pending_flag = False
        self.init_plugins_data()

        if APP and os.getenv("MOD_LIVE_ISO") is not None:
            self.jack_hwin_prefix  = "system:playback_"
            self.jack_hwout_prefix = "system:capture_"
        else:
            self.jack_hwin_prefix  = "mod-monitor:in_"
            self.jack_hwout_prefix = "mod-monitor:out_"

        self.jack_slave_prefix = "mod-slave"

        # checked when saving pedal presets
        self.plugins_added = []
        self.plugins_removed = []

        self.statstimer = ioloop.PeriodicCallback(self.statstimer_callback, 1000)

        if os.path.exists("/proc/meminfo"):
            self.memfile  = open("/proc/meminfo", 'r')
            self.memtotal = 0.0

            self.memfseek_free    = 0
            self.memfseek_buffers = 0
            self.memfseek_cached  = 0
            self.memfseek_shmmem  = 0
            self.memfseek_reclaim = 0

            memfseek = 0

            for line in self.memfile.readlines():
                if line.startswith("MemTotal:"):
                    self.memtotal = float(int(line.replace("MemTotal:","",1).replace("kB","",1).strip()))
                elif line.startswith("MemFree:"):
                    self.memfseek_free = memfseek+9
                elif line.startswith("Buffers:"):
                    self.memfseek_buffers = memfseek+9
                elif line.startswith("Cached:"):
                    self.memfseek_cached = memfseek+8
                elif line.startswith("Shmem:"):
                    self.memfseek_shmmem = memfseek+7
                elif line.startswith("SReclaimable:"):
                    self.memfseek_reclaim = memfseek+14
                memfseek += len(line)

            if self.memtotal != 0.0 and 0 not in (self.memfseek_free,
                                                  self.memfseek_buffers,
                                                  self.memfseek_cached,
                                                  self.memfseek_shmmem,
                                                  self.memfseek_reclaim):
                self.memtimer = ioloop.PeriodicCallback(self.memtimer_callback, 5000)

        else:
            self.memtimer = None

        self.msg_callback = msg_callback

        set_util_callbacks(self.jack_bufsize_changed,
                           self.jack_port_appeared,
                           self.jack_port_deleted,
                           self.true_bypass_changed)

        # Setup addressing callbacks
        self.addressings._task_addressing = self.addr_task_addressing
        self.addressings._task_unaddressing = self.addr_task_unaddressing
        self.addressings._task_get_plugin_data = self.addr_task_get_plugin_data
        self.addressings._task_get_plugin_presets = self.addr_task_get_plugin_presets
        self.addressings._task_get_port_value = self.addr_task_get_port_value
        self.addressings._task_store_address_data = self.addr_task_store_address_data
        self.addressings._task_hw_added = self.addr_task_hw_added
        self.addressings._task_hw_removed = self.addr_task_hw_removed
        self.addressings._task_act_added = self.addr_task_act_added
        self.addressings._task_act_removed = self.addr_task_act_removed

        # Register HMI protocol callbacks (they are without arguments here)
        Protocol.register_cmd_callback("hw_con", self.hmi_hardware_connected)
        Protocol.register_cmd_callback("hw_dis", self.hmi_hardware_disconnected)
        Protocol.register_cmd_callback("banks", self.hmi_list_banks)
        Protocol.register_cmd_callback("pedalboards", self.hmi_list_bank_pedalboards)
        Protocol.register_cmd_callback("pedalboard", self.hmi_load_bank_pedalboard)
        Protocol.register_cmd_callback("control_get", self.hmi_parameter_get)
        Protocol.register_cmd_callback("control_set", self.hmi_parameter_set)
        Protocol.register_cmd_callback("control_next", self.hmi_parameter_addressing_next)
        Protocol.register_cmd_callback("pedalboard_save", self.hmi_save_current_pedalboard)
        Protocol.register_cmd_callback("pedalboard_reset", self.hmi_reset_current_pedalboard)
        Protocol.register_cmd_callback("tuner", self.hmi_tuner)
        Protocol.register_cmd_callback("tuner_input", self.hmi_tuner_input)

        Protocol.register_cmd_callback("get_truebypass_value", self.hmi_get_truebypass_value)
        Protocol.register_cmd_callback("set_truebypass_value", self.hmi_set_truebypass_value)
        Protocol.register_cmd_callback("get_q_bypass", self.hmi_get_quick_bypass_mode)
        Protocol.register_cmd_callback("set_q_bypass", self.hmi_set_quick_bypass_mode)

        Protocol.register_cmd_callback("get_tempo_bpm", self.hmi_get_tempo_bpm)
        Protocol.register_cmd_callback("set_tempo_bpm", self.hmi_set_tempo_bpm)
        Protocol.register_cmd_callback("get_tempo_bpb", self.hmi_get_tempo_bpb)
        Protocol.register_cmd_callback("set_tempo_bpb", self.hmi_set_tempo_bpb)

        Protocol.register_cmd_callback("get_snapshot_prgch", self.hmi_get_snapshot_prgch)
        Protocol.register_cmd_callback("set_snapshot_prgch", self.hmi_set_snapshot_prgch)
        Protocol.register_cmd_callback("get_pb_prgch", self.hmi_get_pedalboard_prgch)
        Protocol.register_cmd_callback("set_pb_prgch", self.hmi_set_pedalboard_prgch)

        Protocol.register_cmd_callback("get_clk_src", self.hmi_get_clk_src)
        Protocol.register_cmd_callback("set_clk_src", self.hmi_set_clk_src)

        Protocol.register_cmd_callback("get_send_midi_clk", self.hmi_get_send_midi_clk)
        Protocol.register_cmd_callback("set_send_midi_clk", self.hmi_set_send_midi_clk)

        Protocol.register_cmd_callback("get_current_profile", self.hmi_get_current_profile)
        Protocol.register_cmd_callback("retrieve_profile", self.hmi_retrieve_profile)
        Protocol.register_cmd_callback("store_profile", self.hmi_store_profile)

        Protocol.register_cmd_callback("get_exp_cv", self.hmi_get_exp_cv)
        Protocol.register_cmd_callback("set_exp_cv", self.hmi_set_exp_cv)
        Protocol.register_cmd_callback("get_hp_cv", self.hmi_get_hp_cv)
        Protocol.register_cmd_callback("set_hp_cv", self.hmi_set_hp_cv)

        Protocol.register_cmd_callback("get_exp_mode", self.hmi_get_exp_mode)
        Protocol.register_cmd_callback("set_exp_mode", self.hmi_set_exp_mode)
        Protocol.register_cmd_callback("get_cv_bias", self.hmi_get_control_voltage_bias)
        Protocol.register_cmd_callback("set_cv_bias", self.hmi_set_control_voltage_bias)

        Protocol.register_cmd_callback("get_in_chan_link", self.hmi_get_in_chan_link)
        Protocol.register_cmd_callback("set_in_chan_link", self.hmi_set_in_chan_link)
        Protocol.register_cmd_callback("get_out_chan_link", self.hmi_get_out_chan_link)
        Protocol.register_cmd_callback("set_out_chan_link", self.hmi_set_out_chan_link)

        Protocol.register_cmd_callback("get_display_brightness", self.hmi_get_display_brightness)
        Protocol.register_cmd_callback("set_display_brightness", self.hmi_set_display_brightness)

        Protocol.register_cmd_callback("get_mv_channel", self.hmi_get_master_volume_channel_mode)
        Protocol.register_cmd_callback("set_mv_channel", self.hmi_set_master_volume_channel_mode)

        Protocol.register_cmd_callback("get_play_status", self.hmi_get_play_status)
        Protocol.register_cmd_callback("set_play_status", self.hmi_set_play_status)

        Protocol.register_cmd_callback("get_tuner_mute", self.hmi_get_tuner_mute)
        Protocol.register_cmd_callback("set_tuner_mute", self.hmi_set_tuner_mute)

        Protocol.register_cmd_callback("get_pb_name", self.hmi_get_pb_name)

        ioloop.IOLoop.instance().add_callback(self.init_host)



    def __del__(self):
        self.msg_callback("stop")
        self.close_jack()

    def jack_bufsize_changed(self, bufSize):
        self.msg_callback("bufsize %i" % bufSize)

    def jack_port_appeared(self, name, isOutput):
        name = charPtrToString(name)
        isOutput = bool(isOutput)

        if name.startswith(self.jack_slave_prefix+":"):
            name  = name.replace(self.jack_slave_prefix+":","")
            if name.startswith("midi_"):
                ptype = "midi"
            else:
                if name.startswith("cv_"):
                    ptype = "cv"
                else:
                    ptype = "audio"

            index = 100 + int(name.rsplit("_",1)[-1])
            title = name.title().replace(" ","_")
            self.msg_callback("add_hw_port /graph/%s %s %i %s %i" % (name, ptype, int(isOutput), title, index))
            return

        alias = get_jack_port_alias(name)
        if not alias:
            return
        alias = alias.split("-",5)[-1].replace("-"," ").replace(";",".")

        if not isOutput:
            connect_jack_ports(name, "mod-host:midi_in")

        for i in range(len(self.midiports)):
            port_symbol, port_alias, port_conns = self.midiports[i]
            if alias == port_alias or (";" in port_alias and alias in port_alias.split(";",1)):
                split = port_symbol.split(";")

                if len(split) == 1:
                    oldnode = "/graph/" + port_symbol.split(":",1)[-1]
                    port_symbol = name
                else:
                    if isOutput:
                        oldnode = "/graph/" + split[1].split(":",1)[-1]
                        split[1] = name
                    else:
                        oldnode = "/graph/" + split[0].split(":",1)[-1]
                        split[0] = name
                    port_symbol = ";".join(split)

                self.midiports[i][0] = port_symbol
                break
        else:
            return

        index = int(name[-1])
        title = self.get_port_name_alias(name).replace("-","_").replace(" ","_")
        newnode = "/graph/" + name.split(":",1)[-1]

        if name.startswith("nooice"):
            index += 100

        self.msg_callback("add_hw_port /graph/%s midi %i %s %i" % (name.split(":",1)[-1], int(isOutput), title, index))

        for i in reversed(range(len(port_conns))):
            if port_conns[i][0] == oldnode:
                port_conns[i] = (newnode, port_conns[i][1])
            elif port_conns[i][1] == oldnode:
                port_conns[i] = (port_conns[i][0], newnode)
            connection = port_conns[i]

            if newnode not in connection:
                continue
            if not connect_jack_ports(self._fix_host_connection_port(connection[0]),
                                      self._fix_host_connection_port(connection[1])):
                continue

            self.connections.append(connection)
            self.msg_callback("connect %s %s" % (connection[0], connection[1]))
            port_conns.pop(i)

    def jack_port_deleted(self, name):
        name = charPtrToString(name)
        removed_conns = []

        for ports in self.connections:
            jackports = (self._fix_host_connection_port(ports[0]), self._fix_host_connection_port(ports[1]))
            if name not in jackports:
                continue
            disconnect_jack_ports(jackports[0], jackports[1])
            removed_conns.append(ports)

        for ports in removed_conns:
            self.connections.remove(ports)
            disconnect_jack_ports(ports[0], ports[1])

        for port_symbol, port_alias, port_conns in self.midiports:
            if name == port_symbol or (";" in port_symbol and name in port_symbol.split(";",1)):
                port_conns += removed_conns
                break

        self.msg_callback("remove_hw_port /graph/%s" % (name.split(":",1)[-1]))

    def true_bypass_changed(self, left, right):
        self.msg_callback("truebypass %i %i" % (left, right))

    # -----------------------------------------------------------------------------------------------------------------
    # Addressing callbacks

    def addr_task_addressing(self, atype, actuator, data, callback):
        if atype == Addressings.ADDRESSING_TYPE_HMI:
            actuator_uri = self.addressings.hmi_hw2uri_map[actuator]
            return self.hmi.control_add(data, actuator, actuator_uri, callback)

        if atype == Addressings.ADDRESSING_TYPE_CC:
            label = '"%s"' % data['label'].replace('"', '')
            unit  = '"%s"' % data['unit'].replace('"', '')
            optionsData = []

            rmaximum = data['maximum']
            rvalue   = data['value']

            if data['options']:
                currentNum = 0
                numBytesFree = 1024-128

                for o in data['options']:
                    if currentNum > 50:
                        if rvalue >= currentNum:
                            rvalue = 0
                        rmaximum = currentNum
                        break

                    optdata    = '"%s" %f' % (o[1].replace('"', ''), float(o[0]))
                    optdataLen = len(optdata)

                    if numBytesFree-optdataLen-2 < 0:
                        print("WARNING: Preventing sending too many options to addressing (stopped at %i)" % currentNum)
                        if rvalue >= currentNum:
                            rvalue = 0.0
                        rmaximum = currentNum
                        break

                    currentNum += 1
                    numBytesFree -= optdataLen+1
                    optionsData.append(optdata)

            options = "%d %s" % (len(optionsData), " ".join(optionsData))
            options = options.strip()

            return self.send_notmodified("cc_map %d %s %d %d %s %f %f %f %i %s %s" % (data['instance_id'],
                                                                                      data['port'],
                                                                                      actuator[0], # device id
                                                                                      actuator[1], # actuator id
                                                                                      label,
                                                                                      rvalue,
                                                                                      data['minimum'],
                                                                                      rmaximum,
                                                                                      data['steps'],
                                                                                      unit,
                                                                                      options
                                                                                      ), callback, datatype='boolean')

        if atype == Addressings.ADDRESSING_TYPE_MIDI:
            return self.send_notmodified("midi_map %d %s %i %i %f %f" % (data['instance_id'],
                                                                         data['port'],
                                                                         data['midichannel'],
                                                                         data['midicontrol'],
                                                                         data['minimum'],
                                                                         data['maximum'],
                                                                         ), callback, datatype='boolean')
        if atype == Addressings.ADDRESSING_TYPE_BPM:
            if callback is not None:
                callback(True)
            return

        print("ERROR: Invalid addressing requested for", actuator)
        callback(False)
        return

    def addr_task_unaddressing(self, atype, instance_id, portsymbol, callback, hw_id=None):
        if atype == Addressings.ADDRESSING_TYPE_HMI:
            self.pedalboard_modified = True
            return self.hmi.control_rm([hw_id], callback)

        if atype == Addressings.ADDRESSING_TYPE_CC:
            return self.send_modified("cc_unmap %d %s" % (instance_id, portsymbol), callback, datatype='boolean')

        if atype == Addressings.ADDRESSING_TYPE_MIDI:
            return self.send_modified("midi_unmap %d %s" % (instance_id, portsymbol), callback, datatype='boolean')

        if atype == Addressings.ADDRESSING_TYPE_BPM:
            if callback is not None:
                callback(True)
            return

        print("ERROR: Invalid unaddressing requested")
        callback(False)
        return

    def addr_task_get_plugin_data(self, instance_id):
        return self.plugins[instance_id]

    def addr_task_get_plugin_presets(self, uri):
        if uri == PEDALBOARD_URI:
            if self.current_pedalboard_snapshot_id < 0 or len(self.pedalboard_snapshots) == 0:
                return []
            self.plugins[PEDALBOARD_INSTANCE_ID]['preset'] = "file:///%i" % self.current_pedalboard_snapshot_id
            presets = self.pedalboard_snapshots
            presets = [{'uri': 'file:///%i'%i,
                        'label': presets[i]['name']} for i in range(len(presets)) if presets[i] is not None]
            return presets
        return get_plugin_info(uri)['presets']

    def addr_task_get_port_value(self, instance_id, portsymbol):
        if instance_id == PEDALBOARD_INSTANCE_ID:
            if portsymbol == ":bpb":
                return self.transport_bpb
            if portsymbol == ":bpm":
                return self.transport_bpm
            if portsymbol == ":rolling":
                return 1.0 if self.transport_rolling else 0.0

        pluginData = self.plugins[instance_id]

        if portsymbol == ":bypass":
            return 1.0 if pluginData['bypassed'] else 0.0

        if portsymbol == ":presets":
            if len(pluginData['mapPresets']) == 0 or not pluginData['preset']:
                return 0.0
            return float(pluginData['mapPresets'].index(pluginData['preset']))

        return pluginData['ports'][portsymbol]

    def addr_task_store_address_data(self, instance_id, portsymbol, data):
        pluginData = self.plugins[instance_id]
        pluginData['addressings'][portsymbol] = data

    def addr_task_hw_added(self, dev_uri, label, labelsuffix, version):
        self.msg_callback("hw_add %s %s %s %s" % (dev_uri,
                                                  label.replace(" ","_"),
                                                  labelsuffix.replace(" ","_"),
                                                  version))

    def addr_task_hw_removed(self, dev_uri, label, version):
        self.msg_callback("hw_rem %s %s %s" % (dev_uri, label.replace(" ","_"), version))

    def addr_task_act_added(self, metadata):
        self.msg_callback("act_add " + b64encode(json.dumps(metadata).encode("utf-8")).decode("utf-8"))

    def addr_task_act_removed(self, uri):
        for instance_id, pluginData in self.plugins.items():
            relevant_ports = []
            for portsymbol, addressing in pluginData['addressings'].items():
                if addressing['actuator_uri'] == uri:
                    self.pedalboard_modified = True
                    relevant_ports.append(portsymbol)

            for portsymbol in relevant_ports:
                pluginData['addressings'].pop(portsymbol)

        self.msg_callback("act_del %s" % uri)

    # -----------------------------------------------------------------------------------------------------------------
    # Initialization

    @gen.coroutine
    def init_host(self):
        self.init_jack()
        self.open_connection_if_needed(None)

        # Disable plugin processing while initializing
        yield gen.Task(self.send_notmodified, "feature_enable processing 0", datatype='boolean')

        # Remove all plugins, non-waiting
        self.send_notmodified("remove -1")

        # get current transport data
        data = get_jack_data(True)
        self.transport_rolling = data['rolling']
        self.transport_bpm     = data['bpm']
        self.transport_bpb     = data['bpb']

        # load user prefs
        if self.prefs.get("transport-rolling-at-boot", "false") == "true":
            self.first_transport_rolling = True

        link_enabled = self.prefs.get("link-enabled-at-boot", "false") == "true"
        self.set_link_enabled(link_enabled)

        # load everything
        if self.allpedalboards is None:
            self.allpedalboards = get_all_good_pedalboards()

        bank_id, pedalboard = get_last_bank_and_pedalboard()

        # FIXME: ensure HMI is initialized by now

        if pedalboard and os.path.exists(pedalboard):
            self.bank_id = bank_id
            self.load(pedalboard)

        else:
            self.bank_id = 0

            if os.path.exists(DEFAULT_PEDALBOARD):
                self.load(DEFAULT_PEDALBOARD, True)

        # Setup MIDI program navigation
        self.send_notmodified("set_midi_program_change_pedalboard_bank_channel %d %d" % (1, self.profile.get_midi_prgch_channel("pedalboard")))
        self.send_notmodified("set_midi_program_change_pedalboard_snapshot_channel %d %d" % (1, self.profile.get_midi_prgch_channel("snapshot")))

        # Wait for all mod-host messages to be processed
        yield gen.Task(self.send_notmodified, "feature_enable processing 2", datatype='boolean')

        # After all is set, update the HMI
        display_brightness = self.prefs.get("display_brightness", DEFAULT_DISPLAY_BRIGHTNESS)
        pb_name = self.pedalboard_name
        if pb_name == "":
            pb_name = "UNTITLED" # NOTE: In MOD UI this is grayed out but visible
        self.hmi.send("boot {0} {1} {2}".format(display_brightness,
                                                self.profile.get_master_volume_channel_mode(),
<<<<<<< HEAD
                                                pb_name))
        
=======
                                                self.pedalboard_name))

>>>>>>> 2ffbd4da
        # All set, disable HW bypass now
        init_bypass()

    def init_jack(self):
        self.audioportsIn  = []
        self.audioportsOut = []

        if not init_jack():
            return

        for port in get_jack_hardware_ports(True, False):
            self.audioportsIn.append(port.split(":",1)[-1])

        for port in get_jack_hardware_ports(True, True):
            self.audioportsOut.append(port.split(":",1)[-1])

    def close_jack(self):
        close_jack()

    def init_plugins_data(self):
        self.plugins = {
            PEDALBOARD_INSTANCE_ID: {
                "instance"    : PEDALBOARD_INSTANCE,
                "uri"         : PEDALBOARD_URI,
                "addressings" : {},
                "midiCCs"     : {
                    ":bpb"    : (-1,-1,0.0,1.0),
                    ":bpm"    : (-1,-1,0.0,1.0),
                    ":rolling": (-1,-1,0.0,1.0),
                },
                "ports"       : {},
                "designations": (None,None,None,None,None),
                "preset"      : "",
                "mapPresets"  : []
            }
        }

    def open_connection_if_needed(self, websocket):
        if self.readsock is not None and self.writesock is not None:
            self.report_current_state(websocket)
            return

        def reader_check_response():
            self.process_read_queue()

        def writer_check_response():
            self.connected = True
            self.report_current_state(websocket)
            self.statstimer.start()

            if self.memtimer is not None:
                self.memtimer_callback()
                self.memtimer.start()

            if len(self._queue):
                self.process_write_queue()
            else:
                self._idle = True

        self._idle = False

        # Main socket, used for sending messages
        self.writesock = iostream.IOStream(socket.socket(socket.AF_INET, socket.SOCK_STREAM))
        self.writesock.set_close_callback(self.writer_connection_closed)
        self.writesock.set_nodelay(True)
        self.writesock.connect(self.addr, writer_check_response)

        # Extra socket, used for receiving messages
        self.readsock = iostream.IOStream(socket.socket(socket.AF_INET, socket.SOCK_STREAM))
        self.readsock.set_close_callback(self.reader_connection_closed)
        self.readsock.set_nodelay(True)
        self.readsock.connect((self.addr[0], self.addr[1]+1), reader_check_response)

    def reader_connection_closed(self):
        self.readsock = None

    def writer_connection_closed(self):
        self.writesock = None
        self.crashed = True
        self.statstimer.stop()

        if self.memtimer is not None:
            self.memtimer.stop()

        self.msg_callback("stop")

    # -----------------------------------------------------------------------------------------------------------------

    def setNavigateWithFootswitches(self, enabled, callback):
        def foot2_callback(ok):
            acthw  = self.addressings.hmi_uri2hw_map["/hmi/footswitch2"]
            cfgact = BANK_CONFIG_PEDALBOARD_UP if enabled else BANK_CONFIG_NOTHING
            self.hmi.bank_config(acthw, cfgact, callback)

        acthw  = self.addressings.hmi_uri2hw_map["/hmi/footswitch1"]
        cfgact = BANK_CONFIG_PEDALBOARD_DOWN if enabled else BANK_CONFIG_NOTHING
        self.hmi.bank_config(acthw, cfgact, foot2_callback)

    def initialize_hmi(self, uiConnected, callback):
        # If UI is already connected, do nothing
        if uiConnected:
            callback(True)
            return

        bank_id, pedalboard = get_last_bank_and_pedalboard()

        # report pedalboard and banks
        if bank_id > 0 and pedalboard and bank_id <= len(self.banks):
            bank = self.banks[bank_id-1]
            pedalboards = bank['pedalboards']

            # navigateFootswitches = bank['navigateFootswitches']
            # if "navigateChannel" in bank.keys() and not navigateFootswitches:
            #     bankNavigateChannel = int(bank['navigateChannel'])-1
            # else:
            #     bankNavigateChannel = 15

        else:
            if self.allpedalboards is None:
                self.allpedalboards = get_all_good_pedalboards()
            bank_id = 0
            pedalboard = DEFAULT_PEDALBOARD
            pedalboards = self.allpedalboards

            # navigateFootswitches = False
            # bankNavigateChannel = 15

        num = 0
        for pb in pedalboards:
            if pb['bundle'] == pedalboard:
                pedalboard_id = num
                break
            num += 1

        else:
            bank_id = 0
            pedalboard_id = 0
            pedalboard = ""
            pedalboards = []

        def footswitch_callback(ok):
            self.setNavigateWithFootswitches(True, callback)

        def midi_prog_callback(ok):
            logging.info("[host] midi_prog_callback called")
            self.send_notmodified("set_midi_program_change_pedalboard_bank_channel 1 %d" % self.profile.get_midi_prgch_channel("pedalboard"), callback, datatype='boolean')

        def initial_state_callback(ok):
            # TODO: not mutually exclusive.
            cb = footswitch_callback if self.profile.get_footswitch_navigation("bank") else midi_prog_callback
            self.hmi.initial_state(bank_id, pedalboard_id, pedalboards, cb)

        logging.info("[host] JUST A TEST")
        self.setNavigateWithFootswitches(False, initial_state_callback)

    def start_session(self, callback):
        if not self.hmi.initialized:
            callback(True)
            return

        def footswitch_addr2_callback(ok):
            self.addressings.hmi_load_first("/hmi/footswitch2", callback)

        def footswitch_addr1_callback(ok):
            self.addressings.hmi_load_first("/hmi/footswitch1", footswitch_addr2_callback)

        def footswitch_bank_callback(ok):
            self.setNavigateWithFootswitches(False, footswitch_addr1_callback)

        # Does this take effect?
        self.send_notmodified("set_midi_program_change_pedalboard_bank_channel 0 -1")

        self.banks = []
        self.allpedalboards = []
        self.hmi.ui_con(footswitch_bank_callback)

    def end_session(self, callback):
        if not self.hmi.initialized:
            callback(True)
            return

        def initialize_callback(ok):
            self.initialize_hmi(False, callback)

        self.banks = list_banks()
        self.allpedalboards = get_all_good_pedalboards()
        self.hmi.ui_dis(initialize_callback)

    # -----------------------------------------------------------------------------------------------------------------
    # Message handling

    def process_read_message(self, msg):
        msg = msg[:-1].decode("utf-8", errors="ignore")
        if LOG: logging.info("[host] received <- %s" % repr(msg))

        self.process_read_message_body(msg)
        self.process_read_queue()

    @gen.coroutine
    def process_read_message_body(self, msg):
        cmd = msg.split(" ",1)[0]

        if cmd == "param_set":
            msg_data    = msg[len(cmd)+1:].split(" ",3)
            instance_id = int(msg_data[0])
            portsymbol  = msg_data[1]
            value       = float(msg_data[2])

            try:
                instance   = self.mapper.get_instance(instance_id)
                pluginData = self.plugins[instance_id]
            except:
                pass
            else:
                if portsymbol == ":bypass":
                    pluginData['bypassed'] = bool(value)

                elif portsymbol == ":presets":
                    print("presets changed by backend", value)
                    value = int(value)
                    if value < 0 or value >= len(pluginData['mapPresets']):
                        return

                    if instance_id == PEDALBOARD_INSTANCE_ID:
                        value = int(pluginData['mapPresets'][value].replace("file:///",""))
                        yield gen.Task(self.snapshot_load, value)
                    else:
                        yield gen.Task(self.preset_load, instance, pluginData['mapPresets'][value])

                else:
                    pluginData['ports'][portsymbol] = value

                    if instance_id == PEDALBOARD_INSTANCE_ID:
                        self.process_read_message_pedal_changed(portsymbol, value)

                self.pedalboard_modified = True
                self.msg_callback("param_set %s %s %f" % (instance, portsymbol, value))

        elif cmd == "output_set":
            msg_data    = msg[len(cmd)+1:].split(" ",3)
            instance_id = int(msg_data[0])
            portsymbol  = msg_data[1]
            value       = float(msg_data[2])

            if instance_id == TUNER_INSTANCE_ID:
                self.set_tuner_value(value)

            else:
                try:
                    instance   = self.mapper.get_instance(instance_id)
                    pluginData = self.plugins[instance_id]
                except:
                    pass
                else:
                    pluginData['outputs'][portsymbol] = value
                    self.msg_callback("output_set %s %s %f" % (instance, portsymbol, value))

        elif cmd == "atom":
            msg_data    = msg[len(cmd)+1:].split(" ",3)
            instance_id = int(msg_data[0])
            portsymbol  = msg_data[1]
            atomjson    = msg_data[2]

            try:
                instance   = self.mapper.get_instance(instance_id)
                pluginData = self.plugins[instance_id]
            except:
                pass
            else:
                #pluginData['outputs'][portsymbol] = atomjson
                self.msg_callback("output_atom %s %s %s" % (instance, portsymbol, atomjson))

        elif cmd == "midi_mapped":
            msg_data    = msg[len(cmd)+1:].split(" ",7)
            instance_id = int(msg_data[0])
            portsymbol  = msg_data[1]
            channel     = int(msg_data[2])
            controller  = int(msg_data[3])
            value       = float(msg_data[4])
            minimum     = float(msg_data[5])
            maximum     = float(msg_data[6])

            instance   = self.mapper.get_instance(instance_id)
            pluginData = self.plugins[instance_id]

            if portsymbol == ":bypass":
                pluginData['bypassCC'] = (channel, controller)
                pluginData['bypassed'] = bool(value)
            else:
                pluginData['midiCCs'][portsymbol] = (channel, controller, minimum, maximum)
                pluginData['ports'][portsymbol] = value

            self.pedalboard_modified = True
            pluginData['addressings'][portsymbol] = self.addressings.add_midi(instance_id,
                                                                              portsymbol,
                                                                              channel, controller,
                                                                              minimum, maximum)

            self.msg_callback("midi_map %s %s %i %i %f %f" % (instance, portsymbol,
                                                              channel, controller,
                                                              minimum, maximum))
            self.msg_callback("param_set %s %s %f" % (instance, portsymbol, value))

        elif cmd == "midi_program_change":
            msg_data = msg[len(cmd)+1:].split(" ", 2)
            program  = int(msg_data[0])
            channel  = int(msg_data[1])

            if channel == self.profile.get_midi_prgch_channel("pedalboard"):
                bank_id  = self.bank_id
                if self.bank_id > 0 and self.bank_id <= len(self.banks):
                    pedalboards = self.banks[self.bank_id-1]['pedalboards']
                else:
                    pedalboards = self.allpedalboards

                if program >= 0 and program < len(pedalboards):
                    bundlepath = pedalboards[program]['bundle']
                    self.send_notmodified("feature_enable processing 0")

                    def load_callback(ok):
                        self.bank_id = bank_id
                        self.load(bundlepath)
                        self.send_notmodified("feature_enable processing 1")

                    def hmi_clear_callback(ok):
                        self.hmi.clear(load_callback)

                    self.reset(hmi_clear_callback)
            elif channel == self.profile.get_midi_prgch_channel("snapshot"):
                yield gen.Task(self.snapshot_load, program)
                pass

        elif cmd == "transport":
            msg_data = msg[len(cmd)+1:].split(" ",3)
            rolling  = bool(int(msg_data[0]))
            bpb      = float(msg_data[1])
            bpm      = float(msg_data[2])
            speed    = 1.0 if rolling else 0.0

            for pluginData in self.plugins.values():
                _, _2, bpb_symbol, bpm_symbol, speed_symbol = pluginData['designations']

                if bpb_symbol is not None:
                    pluginData['ports'][bpb_symbol] = bpb
                    self.msg_callback("param_set %s %s %f" % (pluginData['instance'], bpb_symbol, bpb))

                # elif bpm_symbol is not None:
                #     pluginData['ports'][bpm_symbol] = bpm
                #     self.msg_callback("param_set %s %s %f" % (pluginData['instance'], bpm_symbol, bpm))

                elif speed_symbol is not None:
                    pluginData['ports'][speed_symbol] = speed
                    self.msg_callback("param_set %s %s %f" % (pluginData['instance'], speed_symbol, speed))

            self.transport_rolling = rolling
            self.transport_bpb     = bpb
            self.transport_bpm     = bpm

            self.msg_callback("transport %i %f %f %s" % (rolling, bpb, bpm, self.transport_sync))

        elif cmd == "data_finish":
            now  = time.clock()
            diff = now-self.last_data_finish_msg

            if diff >= 0.5:
                self.send_output_data_ready(now)

            else:
                diff = (0.5-diff)/0.5*0.064
                ioloop.IOLoop.instance().call_later(diff, self.send_output_data_ready)

        elif cmd == "set_midi_program_change_pedalboard_bank_channel":
            msg_data = msg[len(cmd)+1:].split(" ", 2)
            enable = int(msg_data[0])
            channel  = int(msg_data[1])
            if enable == 1:
                self.profile.set_midi_prgch_channel("pedalboard", channel)
            else:
                self.profile.set_midi_prgch_channel("pedalboard", -1) # off

        elif cmd == "set_midi_program_change_pedalboard_snapshot_channel":
            msg_data = msg[len(cmd)+1:].split(" ", 2)
            enable = int(msg_data[0])
            channel  = int(msg_data[1])
            if enable == 1:
                self.profile.set_midi_prgch_channel("snapshot", channel)
            else:
                self.profile.set_midi_prgch_channel("snapshot", -1) # off

        else:
            logging.error("[host] unrecognized command: %s" % cmd)

    def process_read_message_pedal_changed(self, portsymbol, value):
        if portsymbol == ":bpb":
            self.transport_bpb = value
            designation_index  = self.DESIGNATIONS_INDEX_BPB

        elif portsymbol == ":bpm":
            self.transport_bpm = value
            designation_index  = self.DESIGNATIONS_INDEX_BPM

        elif portsymbol == ":rolling":
            self.transport_rolling = bool(int(value))
            designation_index      = self.DESIGNATIONS_INDEX_SPEED

        else:
            return

        for pluginData in self.plugins.values():
            des_symbol = pluginData['designations'][designation_index]

            if des_symbol is None:
                continue
            pluginData['ports'][des_symbol] = value
            self.msg_callback("param_set %s %s %f" % (pluginData['instance'], des_symbol, value))

        self.msg_callback("transport %i %f %f %s" % (self.transport_rolling,
                                                     self.transport_bpb,
                                                     self.transport_bpm,
                                                     self.transport_sync))
    def process_read_queue(self):
        if self.readsock is None:
            return
        self.readsock.read_until(b"\0", self.process_read_message)

    @gen.coroutine
    def send_output_data_ready(self, now = None):
        self.last_data_finish_msg = time.clock() if now is None else now
        yield gen.Task(self.send_notmodified, "output_data_ready", datatype='boolean')

    def process_write_queue(self):
        try:
            msg, callback, datatype = self._queue.pop(0)
            logging.info("[host] popped from queue: %s" % msg)
        except IndexError:
            self._idle = True
            return

        if self.writesock is None:
            self.process_write_queue()
            return

        def check_response(resp):
            if callback is not None:
                resp = resp.decode("utf-8", errors="ignore")
                logging.info("[host] received <- %s" % repr(resp))

                if datatype == 'string':
                    r = resp
                elif not resp.startswith("resp"):
                    logging.error("[host] protocol error: %s" % ProtocolError(resp))
                    r = None
                else:
                    r = resp.replace("resp ", "").replace("\0", "").strip()

                callback(process_resp(r, datatype))

            self.process_write_queue()

        self._idle = False
        logging.info("[host] sending -> %s" % msg)

        encmsg = "%s\0" % str(msg)
        self.writesock.write(encmsg.encode("utf-8"))
        self.writesock.read_until(b"\0", check_response)

    # send data to host, set modified flag to true
    def send_modified(self, msg, callback=None, datatype='int'):
        self.pedalboard_modified = True
        self._queue.append((msg, callback, datatype))
        if self._idle:
            self.process_write_queue()

    # send data to host, don't change modified flag
    def send_notmodified(self, msg, callback=None, datatype='int'):
        self._queue.append((msg, callback, datatype))
        logging.info("[host] idle? -> %s" % self._idle)
        if self._idle:
            self.process_write_queue()

    # -----------------------------------------------------------------------------------------------------------------
    # Host stuff

    def mute(self):
        disconnect_jack_ports(self.jack_hwout_prefix + "1", "system:playback_1")
        disconnect_jack_ports(self.jack_hwout_prefix + "2", "system:playback_2")
        disconnect_jack_ports(self.jack_hwout_prefix + "1", "mod-peakmeter:in_3")
        disconnect_jack_ports(self.jack_hwout_prefix + "2", "mod-peakmeter:in_4")

    def unmute(self):
        connect_jack_ports(self.jack_hwout_prefix + "1", "system:playback_1")
        connect_jack_ports(self.jack_hwout_prefix + "2", "system:playback_2")
        connect_jack_ports(self.jack_hwout_prefix + "1", "mod-peakmeter:in_3")
        connect_jack_ports(self.jack_hwout_prefix + "2", "mod-peakmeter:in_4")

    def report_current_state(self, websocket):
        if websocket is None:
            return

        data = get_jack_data(False)
        websocket.write_message("mem_load " + self.get_free_memory_value())
        websocket.write_message("stats %0.1f %i" % (data['cpuLoad'], data['xruns']))
        websocket.write_message("transport %i %f %f %s" % (self.transport_rolling,
                                                           self.transport_bpb,
                                                           self.transport_bpm,
                                                           self.transport_sync))
        websocket.write_message("truebypass %i %i" % (get_truebypass_value(False), get_truebypass_value(True)))
        websocket.write_message("loading_start %d %d" % (self.pedalboard_empty, self.pedalboard_modified))
        websocket.write_message("size %d %d" % (self.pedalboard_size[0], self.pedalboard_size[1]))

        for dev_uri, label, labelsuffix, version in self.addressings.cchain.hw_versions.values():
            websocket.write_message("hw_add %s %s %s %s" % (dev_uri,
                                                            label.replace(" ","_"),
                                                            labelsuffix.replace(" ","_"),
                                                            version))

        crashed = self.crashed
        self.crashed = False

        if crashed:
            self.init_jack()
            self.send_notmodified("transport %i %f %f" % (self.transport_rolling, self.transport_bpb, self.transport_bpm))
            self.addressings.cchain.restart_if_crashed()

            if self.transport_sync == "link":
                self.set_link_enabled(True)
            if self.transport_sync == "midi_clock_slave":
                self.set_midi_clock_slave_enabled(True)

        midiports = []
        for port_id, port_alias, _ in self.midiports:
            if ";" in port_id:
                inp, outp = port_id.split(";",1)
                midiports.append(inp)
                midiports.append(outp)
            else:
                midiports.append(port_id)

        self.hasSerialMidiIn  = has_serial_midi_input_port()
        self.hasSerialMidiOut = has_serial_midi_output_port()
        self.hasMidiMergerOut  = has_midi_merger_output_port()
        self.hasMidiBroadcasterIn = has_midi_broadcaster_input_port()

        # Control Voltage or Audio In
        for i in range(len(self.audioportsIn)):
            name  = self.audioportsIn[i]
            title = name.title().replace(" ","_")
            if name.startswith("cv_"):
                websocket.write_message("add_hw_port /graph/%s cv 0 %s %i" % (name, title, i+1))
            else:
                websocket.write_message("add_hw_port /graph/%s audio 0 %s %i" % (name, title, i+1))

        # Control Voltage or Audio Out
        for i in range(len(self.audioportsOut)):
            name  = self.audioportsOut[i]
            title = name.title().replace(" ","_")
            if name.startswith("cv_"):
                websocket.write_message("add_hw_port /graph/%s cv 1 %s %i" % (name, title, i+1))
            else:
                websocket.write_message("add_hw_port /graph/%s audio 1 %s %i" % (name, title, i+1))


        # MIDI In
        if self.midi_aggregated_mode:
            if self.hasMidiMergerOut:
                # Explained:             add_hw_port instance              type isOutput name    index
                websocket.write_message("add_hw_port /graph/midi_merger_out midi 0 All_MIDI_In 1")
                # TODO: Is that instance name special or random?
                #   2018-10-31, Jakob thinks: random but has to match
                #   in function _fix_host_connection_port()
                # TODO: Is that name special or used at all?
                #   2018-10-31, Jakob thinks: used in <div/>.

            # NOTE: The midi-merger automatically connects to available hardware ports.

        else: # 'legacy' mode until version 1.6
            if self.hasSerialMidiIn:
                websocket.write_message("add_hw_port /graph/serial_midi_in midi 0 Serial_MIDI_In 0")

            ports = get_jack_hardware_ports(False, False)
            for i in range(len(ports)):
                name = ports[i]
                if name not in midiports and not name.startswith("%s:midi_" % self.jack_slave_prefix):
                    continue
                alias = get_jack_port_alias(name)

                if alias:
                    title = alias.split("-",5)[-1].replace("-","_").replace(";",".")
                else:
                    title = name.split(":",1)[-1].title()
                title = title.replace(" ","_")
                websocket.write_message("add_hw_port /graph/%s midi 0 %s %i" % (name.split(":",1)[-1], title, i+1))

        # MIDI Out
        if self.midi_aggregated_mode:
            if self.hasMidiBroadcasterIn:
                websocket.write_message("add_hw_port /graph/midi_broadcaster_in midi 1 All_MIDI_Out 1")
            pass

        else:
            if self.hasSerialMidiOut:
                websocket.write_message("add_hw_port /graph/serial_midi_out midi 1 Serial_MIDI_Out 0")

            ports = get_jack_hardware_ports(False, True)
            for i in range(len(ports)):
                name = ports[i]
                if name not in midiports and not name.startswith("%s:midi_" % self.jack_slave_prefix):
                    continue
                alias = get_jack_port_alias(name)
                if alias:
                    title = alias.split("-",5)[-1].replace("-","_").replace(";",".")
                else:
                    title = name.split(":",1)[-1].title()
                title = title.replace(" ","_")
                websocket.write_message("add_hw_port /graph/%s midi 1 %s %i" % (name.split(":",1)[-1], title, i+1))

        rinstances = {
            PEDALBOARD_INSTANCE_ID: PEDALBOARD_INSTANCE
        }

        for instance_id, pluginData in self.plugins.items():
            if instance_id == PEDALBOARD_INSTANCE_ID:
                continue

            rinstances[instance_id] = pluginData['instance']

            websocket.write_message("add %s %s %.1f %.1f %d" % (pluginData['instance'], pluginData['uri'],
                                                                pluginData['x'], pluginData['y'],
                                                                int(pluginData['bypassed'])))

            if -1 not in pluginData['bypassCC']:
                mchnnl, mctrl = pluginData['bypassCC']
                websocket.write_message("midi_map %s :bypass %i %i 0.0 1.0" % (pluginData['instance'], mchnnl, mctrl))

            if pluginData['preset']:
                websocket.write_message("preset %s %s" % (pluginData['instance'], pluginData['preset']))

            if crashed:
                self.send_notmodified("add %s %d" % (pluginData['uri'], instance_id))
                if pluginData['bypassed']:
                    self.send_notmodified("bypass %d 1" % (instance_id,))
                if -1 not in pluginData['bypassCC']:
                    mchnnl, mctrl = pluginData['bypassCC']
                    self.send_notmodified("midi_map %d :bypass %i %i 0.0 1.0" % (instance_id, mchnnl, mctrl))
                if pluginData['preset']:
                    self.send_notmodified("preset_load %d %s" % (instance_id, pluginData['preset']))

            for symbol, value in pluginData['ports'].items():
                websocket.write_message("param_set %s %s %f" % (pluginData['instance'], symbol, value))

                if crashed:
                    self.send_notmodified("param_set %d %s %f" % (instance_id, symbol, value))

            for symbol, value in pluginData['outputs'].items():
                if value is None:
                    continue
                websocket.write_message("output_set %s %s %f" % (pluginData['instance'], symbol, value))

                if crashed:
                    self.send_notmodified("monitor_output %d %s" % (instance_id, symbol))

            if crashed:
                for symbol, data in pluginData['midiCCs'].items():
                    mchnnl, mctrl, minimum, maximum = data
                    if -1 not in (mchnnl, mctrl):
                        self.send_notmodified("midi_map %d %s %i %i %f %f" % (instance_id, symbol,
                                                                              mchnnl, mctrl, minimum, maximum))

        for port_from, port_to in self.connections:
            websocket.write_message("connect %s %s" % (port_from, port_to))

            if crashed:
                self.send_notmodified("connect %s %s" % (self._fix_host_connection_port(port_from),
                                                         self._fix_host_connection_port(port_to)))

        self.addressings.registerMappings(lambda msg: websocket.write_message(msg), rinstances)

        # TODO: restore HMI and CC addressings if crashed

        websocket.write_message("loading_end %d" % self.current_pedalboard_snapshot_id)

    # -----------------------------------------------------------------------------------------------------------------
    # Host stuff - add & remove bundles

    def add_bundle(self, bundlepath, callback):
        if is_bundle_loaded(bundlepath):
            print("NOTE: Skipped add_bundle, already in world")
            callback((False, "Bundle already loaded"))
            return

        def host_callback(ok):
            plugins = add_bundle_to_lilv_world(bundlepath)
            callback((True, plugins))

        self.send_notmodified("bundle_add \"%s\"" % bundlepath.replace('"','\\"'), host_callback, datatype='boolean')

    def remove_bundle(self, bundlepath, isPluginBundle, callback):
        if not is_bundle_loaded(bundlepath):
            print("NOTE: Skipped remove_bundle, not in world")
            callback((False, "Bundle not loaded"))
            return

        if isPluginBundle and len(self.plugins) > 0:
            plugins = list_plugins_in_bundle(bundlepath)

            for plugin in self.plugins.values():
                if plugin['uri'] in plugins:
                    callback((False, "Plugin is currently in use, cannot remove"))
                    return

        def host_callback(ok):
            plugins = remove_bundle_from_lilv_world(bundlepath)
            callback((True, plugins))

        self.send_notmodified("bundle_remove \"%s\"" % bundlepath.replace('"','\\"'), host_callback, datatype='boolean')

    def refresh_bundle(self, bundlepath, plugin_uri):
        if not is_bundle_loaded(bundlepath):
            return (False, "Bundle not loaded")

        plugins = list_plugins_in_bundle(bundlepath)

        if plugin_uri not in plugins:
            return (False, "Requested plugin URI does not exist inside the bundle")

        remove_bundle_from_lilv_world(bundlepath)
        add_bundle_to_lilv_world(bundlepath)
        return (True, "")

    # -----------------------------------------------------------------------------------------------------------------
    # Host stuff - reset, add, remove

    def reset(self, callback):
        def host_callback(ok):
            self.msg_callback("remove :all")
            callback(ok)

        self.bank_id = 0
        self.connections = []
        self.addressings.clear()
        self.mapper.clear()
        self.snapshot_clear()

        self.pedalboard_empty    = True
        self.pedalboard_modified = False
        self.pedalboard_name     = ""
        self.pedalboard_path     = ""
        self.pedalboard_size     = [0,0]

        save_last_bank_and_pedalboard(0, "")
        self.init_plugins_data()
        self.send_notmodified("remove -1", host_callback, datatype='boolean')

    def add_plugin(self, instance, uri, x, y, callback):
        instance_id = self.mapper.get_id(instance)

        def host_callback(resp):
            if resp < 0:
                callback(False)
                return
            bypassed = False

            allports = get_plugin_control_inputs_and_monitored_outputs(uri)
            badports = []
            valports = {}

            enabled_symbol = None
            freewheel_symbol = None
            bpb_symbol = None
            bpm_symbol = None
            speed_symbol = None

            for port in allports['inputs']:
                symbol = port['symbol']
                valports[symbol] = port['ranges']['default']

                # skip notOnGUI controls
                if "notOnGUI" in port['properties']:
                    badports.append(symbol)

                # skip special designated controls
                elif port['designation'] == "http://lv2plug.in/ns/lv2core#enabled":
                    enabled_symbol = symbol
                    badports.append(symbol)
                    valports[symbol] = 0.0 if bypassed else 1.0

                elif port['designation'] == "http://lv2plug.in/ns/lv2core#freeWheeling":
                    freewheel_symbol = symbol
                    badports.append(symbol)
                    valports[symbol] = 0.0

                elif port['designation'] == "http://lv2plug.in/ns/ext/time#beatsPerBar":
                    bpb_symbol = symbol
                    badports.append(symbol)
                    valports[symbol] = self.transport_bpb

                # elif port['designation'] == "http://lv2plug.in/ns/ext/time#beatsPerMinute":
                #     bpm_symbol = symbol
                #     badports.append(symbol)
                #     valports[symbol] = self.transport_bpm

                elif port['designation'] == "http://lv2plug.in/ns/ext/time#speed":
                    speed_symbol = symbol
                    badports.append(symbol)
                    valports[symbol] = 1.0 if self.transport_rolling else 0.0

            self.plugins[instance_id] = {
                "instance"    : instance,
                "uri"         : uri,
                "bypassed"    : bypassed,
                "bypassCC"    : (-1,-1),
                "x"           : x,
                "y"           : y,
                "addressings" : {}, # symbol: addressing
                "midiCCs"     : dict((p['symbol'], (-1,-1,0.0,1.0)) for p in allports['inputs']),
                "ports"       : valports,
                "badports"    : badports,
                "designations": (enabled_symbol, freewheel_symbol, bpb_symbol, bpm_symbol, speed_symbol),
                "outputs"     : dict((symbol, None) for symbol in allports['monitoredOutputs']),
                "preset"      : "",
                "mapPresets"  : []
            }

            for output in allports['monitoredOutputs']:
                self.send_notmodified("monitor_output %d %s" % (instance_id, output))

            if len(self.pedalboard_snapshots) > 0:
                self.plugins_added.append(instance_id)

            callback(True)
            self.msg_callback("add %s %s %.1f %.1f %d" % (instance, uri, x, y, int(bypassed)))

        self.send_modified("add %s %d" % (uri, instance_id), host_callback, datatype='int')

    @gen.coroutine
    def remove_plugin(self, instance, callback):
        instance_id = self.mapper.get_id_without_creating(instance)

        try:
            pluginData = self.plugins.pop(instance_id)
        except KeyError:
            callback(False)
            return

        if len(self.pedalboard_snapshots) > 0:
            self.plugins_removed.append(instance)
            if instance_id in self.plugins_added:
                self.plugins_added.remove(instance_id)

        used_hmi_actuators = []
        used_hw_ids = []

        for symbol in [symbol for symbol in pluginData['addressings'].keys()]:
            addressing    = pluginData['addressings'].pop(symbol)
            actuator_uri  = addressing['actuator_uri']
            actuator_type = self.addressings.get_actuator_type(actuator_uri)

            was_active = self.addressings.remove(addressing)

            if actuator_type == Addressings.ADDRESSING_TYPE_HMI:
                if actuator_uri not in used_hmi_actuators and was_active:
                    used_hmi_actuators.append(actuator_uri)
                    hw_id = self.addressings.hmi_uri2hw_map[actuator_uri]
                    used_hw_ids.append(hw_id)

            elif actuator_type == Addressings.ADDRESSING_TYPE_CC:
                yield gen.Task(self.addr_task_unaddressing, actuator_type,
                                                            addressing['instance_id'],
                                                            addressing['port'])

        def host_callback(ok):
            callback(ok)
            removed_connections = []
            for ports in self.connections:
                if ports[0].rsplit("/",1)[0] == instance or ports[1].rsplit("/",1)[0] == instance:
                    removed_connections.append(ports)
            for ports in removed_connections:
                self.connections.remove(ports)
                self.msg_callback("disconnect %s %s" % (ports[0], ports[1]))

            self.msg_callback("remove %s" % (instance))

        def hmi_callback(ok):
            self.send_modified("remove %d" % instance_id, host_callback, datatype='boolean')

        def hmi_control_rm_callback(ok):
            for actuator_uri in used_hmi_actuators:
                self.addressings.hmi_load_current(actuator_uri, hmi_callback)

        if self.hmi.initialized and len(used_hw_ids) > 0:
            # Remove active addressed port from HMI
            self.hmi.control_rm(used_hw_ids, hmi_control_rm_callback)
        else:
            hmi_callback(True)

    # -----------------------------------------------------------------------------------------------------------------
    # Host stuff - plugin values

    def bypass(self, instance, bypassed, callback):
        instance_id = self.mapper.get_id_without_creating(instance)
        pluginData  = self.plugins[instance_id]

        pluginData['bypassed'] = bypassed
        self.send_modified("bypass %d %d" % (instance_id, int(bypassed)), callback, datatype='boolean')

        enabled_symbol = pluginData['designations'][self.DESIGNATIONS_INDEX_ENABLED]
        if enabled_symbol is None:
            return

        value = 0.0 if bypassed else 1.0
        pluginData['ports'][enabled_symbol] = value
        self.send_modified("param_set %d %s %f" % (instance_id, enabled_symbol, value), callback, datatype='boolean')

    def param_set(self, port, value, callback):
        instance, symbol = port.rsplit("/", 1)
        instance_id = self.mapper.get_id_without_creating(instance)
        pluginData  = self.plugins[instance_id]

        if symbol in pluginData['designations']:
            print("ERROR: Trying to modify a specially designated port '%s', stop!" % symbol)
            return

        pluginData['ports'][symbol] = value
        self.send_modified("param_set %d %s %f" % (instance_id, symbol, value), callback, datatype='boolean')

    def set_position(self, instance, x, y):
        instance_id = self.mapper.get_id_without_creating(instance)
        pluginData  = self.plugins[instance_id]

        pluginData['x'] = x
        pluginData['y'] = y

    # -----------------------------------------------------------------------------------------------------------------
    # Host stuff - plugin presets

    def preset_load(self, instance, uri, callback):
        instance_id = self.mapper.get_id_without_creating(instance)
        current_pedal = self.pedalboard_path

        def preset_callback(state):
            if not state:
                callback(False)
                return
            if self.pedalboard_path != current_pedal:
                print("WARNING: Pedalboard changed during preset_show request")
                callback(False)
                return

            pluginData = self.plugins[instance_id]

            pluginData['preset'] = uri
            self.msg_callback("preset %s %s" % (instance, uri))

            used_actuators = []

            for symbol, value in get_state_port_values(state).items():
                if symbol in pluginData['designations'] or pluginData['ports'].get(symbol, None) in (value, None):
                    continue

                pluginData['ports'][symbol] = value

                self.msg_callback("param_set %s %s %f" % (instance, symbol, value))

                addressing = pluginData['addressings'].get(symbol, None)
                if addressing is not None:
                    addressing['value'] = value
                    if addressing['actuator_uri'] not in used_actuators:
                        used_actuators.append(addressing['actuator_uri'])

            self.addressings.load_current(used_actuators, (instance_id, ":presets"))
            callback(True)

        def host_callback(ok):
            if not ok:
                callback(False)
                return
            if self.pedalboard_path != current_pedal:
                print("WARNING: Pedalboard changed during preset_load request")
                callback(False)
                return
            self.send_notmodified("preset_show %s" % uri, preset_callback, datatype='string')

        self.send_modified("preset_load %d %s" % (instance_id, uri), host_callback, datatype='boolean')

    def preset_save_new(self, instance, name, callback):
        instance_id  = self.mapper.get_id_without_creating(instance)
        pluginData   = self.plugins[instance_id]
        plugin_uri   = pluginData['uri']
        symbolname   = symbolify(name)[:32]
        presetbundle = os.path.expanduser("~/.lv2/%s-%s.lv2") % (instance.replace("/graph/","",1), symbolname)

        if os.path.exists(presetbundle):
            # if presetbundle already exists, generate a new random bundle path
            while True:
                presetbundle = os.path.expanduser("~/.lv2/%s-%s-%i.lv2" % (instance.replace("/graph/","",1),
                                                                           symbolname,
                                                                           randint(1,99999)))
                if os.path.exists(presetbundle):
                    continue
                break

        def add_bundle_callback(ok):
            # done
            preseturi = "file://%s.ttl" % os.path.join(presetbundle, symbolname)
            pluginData['preset'] = preseturi

            os.sync()
            callback({
                'ok'    : True,
                'bundle': presetbundle,
                'uri'   : preseturi
            })

        def host_callback(ok):
            if not ok:
                os.sync()
                callback({
                    'ok': False,
                })
                return
            rescan_plugin_presets(plugin_uri)
            self.add_bundle(presetbundle, add_bundle_callback)

        self.send_notmodified("preset_save %d \"%s\" %s %s.ttl" % (instance_id,
                                                                   name.replace('"','\\"'),
                                                                   presetbundle,
                                                                   symbolname), host_callback, datatype='boolean')

    def preset_save_replace(self, instance, uri, bundlepath, name, callback):
        instance_id = self.mapper.get_id_without_creating(instance)
        pluginData  = self.plugins[instance_id]
        plugin_uri  = pluginData['uri']
        symbolname  = symbolify(name)[:32]

        if pluginData['preset'] != uri or not os.path.exists(bundlepath):
            callback({
                'ok': False,
            })
            return

        def add_bundle_callback(ok):
            preseturi = "file://%s.ttl" % os.path.join(bundlepath, symbolname)
            pluginData['preset'] = preseturi
            os.sync()
            callback({
                'ok'    : True,
                'bundle': bundlepath,
                'uri'   : preseturi
            })

        def host_callback(ok):
            if not ok:
                os.sync()
                callback({
                    'ok': False,
                })
                return
            self.add_bundle(bundlepath, add_bundle_callback)

        def start(ok):
            rmtree(bundlepath)
            rescan_plugin_presets(plugin_uri)
            pluginData['preset'] = ""
            self.send_notmodified("preset_save %d \"%s\" %s %s.ttl" % (instance_id,
                                                                       name.replace('"','\\"'),
                                                                       bundlepath,
                                                                       symbolname), host_callback, datatype='boolean')

        self.remove_bundle(bundlepath, False, start)

    def preset_delete(self, instance, uri, bundlepath, callback):
        instance_id = self.mapper.get_id_without_creating(instance)
        pluginData  = self.plugins[instance_id]
        plugin_uri  = pluginData['uri']

        if pluginData['preset'] != uri or not os.path.exists(bundlepath):
            callback(False)
            return

        def start(ok):
            rmtree(bundlepath)
            rescan_plugin_presets(plugin_uri)
            pluginData['preset'] = ""
            self.msg_callback("preset %s null" % instance)
            callback(True)

        self.remove_bundle(bundlepath, False, start)

    # -----------------------------------------------------------------------------------------------------------------
    # Host stuff - pedalboard snapshots

    def snapshot_make(self, name):
        self.pedalboard_modified = True

        snapshot = {
            "name": name,
            "data": {},
        }

        for instance_id, pluginData in self.plugins.items():
            if instance_id == PEDALBOARD_INSTANCE_ID:
                continue
            instance = pluginData['instance'].replace("/graph/","",1)
            snapshot['data'][instance] = {
                "bypassed": pluginData['bypassed'],
                "ports"   : pluginData['ports'].copy(),
                "preset"  : pluginData['preset'],
            }

        return snapshot

    def snapshot_name(self, idx=None):
        if idx is None:
            idx = self.current_pedalboard_snapshot_id
        if idx < 0 or idx >= len(self.pedalboard_snapshots) or self.pedalboard_snapshots[idx] is None:
            return None
        return self.pedalboard_snapshots[idx]['name']

    def snapshot_init(self):
        snapshot = self.snapshot_make("Default")
        self.plugins_added   = []
        self.plugins_removed = []
        self.current_pedalboard_snapshot_id = 0
        self.pedalboard_snapshots = [snapshot]

    def snapshot_clear(self):
        self.plugins_added   = []
        self.plugins_removed = []
        self.current_pedalboard_snapshot_id = -1
        self.pedalboard_snapshots = []

    def snapshot_disable(self, callback):
        self.snapshot_clear()
        self.pedalboard_modified = True
        self.address(PEDALBOARD_INSTANCE, ":presets", None, "", 0, 0, 0, 0, callback)

    def snapshot_save(self):
        idx = self.current_pedalboard_snapshot_id

        if idx < 0 or idx >= len(self.pedalboard_snapshots) or self.pedalboard_snapshots[idx] is None:
            return False

        name   = self.pedalboard_snapshots[idx]['name']
        snapshot = self.snapshot_make(name)
        self.pedalboard_snapshots[idx] = snapshot
        return True

    def snapshot_saveas(self, name):
        if len(self.pedalboard_snapshots) == 0:
            self.snapshot_init()

        preset = self.snapshot_make(name)
        self.pedalboard_snapshots.append(preset)

        self.current_pedalboard_snapshot_id = len(self.pedalboard_snapshots)-1
        return self.current_pedalboard_snapshot_id

    def snapshot_rename(self, idx, title):
        if idx < 0 or idx >= len(self.pedalboard_snapshots) or self.pedalboard_snapshots[idx] is None:
            return False

        self.pedalboard_modified = True
        self.pedalboard_snapshots[idx]['name'] = title
        return True

    def snapshot_remove(self, idx):
        if idx < 0 or idx >= len(self.pedalboard_snapshots) or self.pedalboard_snapshots[idx] is None:
            return False

        self.pedalboard_modified = True
        self.pedalboard_snapshots[idx] = None
        return True

    @gen.coroutine
    def snapshot_load(self, idx, callback=lambda r:None):
        if idx < 0 or idx >= len(self.pedalboard_snapshots):
            callback(False)
            return

        snapshot = self.pedalboard_snapshots[idx]

        if snapshot is None:
            print("ERROR: Asked to load an invalid pedalboard preset, number", idx)
            callback(False)
            return

        self.current_pedalboard_snapshot_id = idx

        used_actuators = []

        for instance, data in snapshot['data'].items():
            instance = "/graph/%s" % instance

            if instance in self.plugins_removed:
                continue

            instance_id = self.mapper.get_id_without_creating(instance)
            pluginData  = self.plugins[instance_id]
            diffBypass  = pluginData['bypassed'] != data['bypassed']

            if diffBypass:
                addressing = pluginData['addressings'].get(":bypass", None)
                if addressing is not None:
                    addressing['value'] = 1.0 if data['bypassed'] else 0.0
                    if addressing['actuator_uri'] not in used_actuators:
                        used_actuators.append(addressing['actuator_uri'])

            # if bypassed, do it now
            if diffBypass and data['bypassed']:
                self.msg_callback("param_set %s :bypass 1.0" % (instance,))
                self.bypass(instance, True, None)

            if data['preset'] and data['preset'] != pluginData['preset']:
                self.msg_callback("preset %s %s" % (instance, data['preset']))
                yield gen.Task(self.preset_load, instance, data['preset'])

                addressing = pluginData['addressings'].get(":presets", None)
                if addressing is not None:
                    addressing['value'] = pluginData['mapPresets'].index(data['preset'])
                    if addressing['actuator_uri'] not in used_actuators:
                        used_actuators.append(addressing['actuator_uri'])

            for symbol, value in data['ports'].items():
                if symbol in pluginData['designations'] or pluginData['ports'].get(symbol, None) in (value, None):
                    continue

                self.msg_callback("param_set %s %s %f" % (instance, symbol, value))
                self.param_set("%s/%s" % (instance, symbol), value, None)

                addressing = pluginData['addressings'].get(symbol, None)
                if addressing is not None:
                    addressing['value'] = value
                    if addressing['actuator_uri'] not in used_actuators:
                        used_actuators.append(addressing['actuator_uri'])

            # if not bypassed (enabled), do it at the end
            if diffBypass and not data['bypassed']:
                self.msg_callback("param_set %s :bypass 0.0" % (instance,))
                self.bypass(instance, False, None)

        self.addressings.load_current(used_actuators, (PEDALBOARD_INSTANCE_ID, ":presets"))
        callback(True)

        # TODO: change to pedal_snapshot?
        self.msg_callback("pedal_preset %d" % idx)

    # -----------------------------------------------------------------------------------------------------------------
    # Host stuff - connections

    def _fix_host_connection_port(self, port):
        """Map URL style port names to Jack port names."""

        data = port.split("/")
        # For example, "/graph/capture_2" becomes ['', 'graph',
        # 'capture_2']. Plugin paths can be longer, e.g.  ['', 'graph',
        # 'BBCstereo', 'inR']

        if len(data) == 3:
            # Handle special cases
            if data[2] == "serial_midi_in":
                return "ttymidi:MIDI_in"
            if data[2] == "serial_midi_out":
                return "ttymidi:MIDI_out"
            if data[2] == "midi_merger_out":
                return "mod-midi-merger:out"
            if data[2] == "midi_broadcaster_in":
                return "mod-midi-broadcaster:in"
            if data[2].startswith("playback_"):
                num = data[2].replace("playback_","",1)
                if num in ("1", "2"):
                    return self.jack_hwin_prefix + num
            if data[2].startswith(("audio_from_slave_", "audio_to_slave_", "midi_from_slave_", "midi_to_slave_")):
                return "%s:%s" % (self.jack_slave_prefix, data[2])
            if data[2].startswith("nooice_capture_"):
                num = data[2].replace("nooice_capture_","",1)
                return "nooice%s:nooice_capture_%s" % (num, num)

            # Handle the Control Voltage faker
            if data[2].startswith("cv_capture_"):
                num = data[2].replace("cv_capture_", "", 1)
                return "mod-fake-control-voltage:cv_capture_{0}".format(num)
            if data[2].startswith("cv_playback_"):
                num = data[2].replace("cv_playback_", "", 1)
                return "mod-fake-control-voltage:cv_playback_{0}".format(num)

            # Default guess
            return "system:%s" % data[2]

        instance    = "/graph/%s" % data[2]
        portsymbol  = data[3]
        instance_id = self.mapper.get_id_without_creating(instance)
        return "effect_%d:%s" % (instance_id, portsymbol)

    def connect(self, port_from, port_to, callback):
        if (port_from, port_to) in self.connections:
            print("NOTE: Requested connection already exists")
            callback(True)
            return

        def host_callback(ok):
            callback(ok)
            if ok:
                self.connections.append((port_from, port_to))
                self.msg_callback("connect %s %s" % (port_from, port_to))
            else:
                print("ERROR: backend failed to connect ports: '%s' => '%s'" % (port_from, port_to))

        self.send_modified("connect %s %s" % (self._fix_host_connection_port(port_from),
                                              self._fix_host_connection_port(port_to)),
                           host_callback, datatype='boolean')

    def disconnect(self, port_from, port_to, callback):
        def host_callback(ok):
            # always return true. disconnect failures are not fatal, but still print error for debugging
            callback(True)
            self.msg_callback("disconnect %s %s" % (port_from, port_to))

            if not ok:
                print("ERROR: disconnect '%s' => '%s' failed" % (port_from, port_to))

            self.pedalboard_modified = True

            try:
                self.connections.remove((port_from, port_to))
            except:
                print("NOTE: Requested '%s' => '%s' connection doesn't exist" % (port_from, port_to))

        if len(self.connections) == 0:
            return host_callback(False)

        # If the plugin or port don't exist, assume disconnected
        try:
            port_from_2 = self._fix_host_connection_port(port_from)
        except:
            print("NOTE: Requested '%s' source port doesn't exist, assume disconnected" % port_from)
            return host_callback(True)

        try:
            port_to_2 = self._fix_host_connection_port(port_to)
        except:
            print("NOTE: Requested '%s' target port doesn't exist, assume disconnected" % port_to)
            return host_callback(True)

        host_callback(disconnect_jack_ports(port_from_2, port_to_2))

    # -----------------------------------------------------------------------------------------------------------------
    # Host stuff - load & save

    def load(self, bundlepath, isDefault=False):
        pb = get_pedalboard_info(bundlepath)

        self.msg_callback("loading_start %i 0" % int(isDefault))
        self.msg_callback("size %d %d" % (pb['width'],pb['height']))

        self.midi_aggregated_mode = not pb.get('midi_legacy_mode', False)

        # MIDI Devices might change port names at anytime
        # To properly restore MIDI HW connections we need to map the "old" port names (from project)
        mappedOldMidiIns   = dict((p['symbol'], p['name']) for p in pb['hardware']['midi_ins'])
        mappedOldMidiOuts  = dict((p['symbol'], p['name']) for p in pb['hardware']['midi_outs'])
        mappedOldMidiOuts2 = dict((p['name'], p['symbol']) for p in pb['hardware']['midi_outs'])
        mappedNewMidiIns   = OrderedDict((get_jack_port_alias(p).split("-",5)[-1].replace("-"," ").replace(";","."),
                                          p.split(":",1)[-1]) for p in get_jack_hardware_ports(False, False))
        mappedNewMidiOuts  = OrderedDict((get_jack_port_alias(p).split("-",5)[-1].replace("-"," ").replace(";","."),
                                          p.split(":",1)[-1]) for p in get_jack_hardware_ports(False, True))

        curmidisymbols = []
        for port_symbol, port_alias, _ in self.midiports:
            if ";" in port_symbol:
                ports = port_symbol.split(";", 1)
                curmidisymbols.append(ports[0].split(":",1)[-1])
                curmidisymbols.append(ports[1].split(":",1)[-1])
            else:
                curmidisymbols.append(port_symbol.split(":",1)[-1])

        # register devices
        index = 0
        for name, symbol in mappedNewMidiIns.items():
            index += 1
            if name not in mappedOldMidiIns.values():
                continue
            if symbol in curmidisymbols:
                continue
            self.msg_callback("add_hw_port /graph/%s midi 0 %s %i" % (symbol, name.replace(" ","_"), index))

            if name in mappedNewMidiOuts.keys():
                outsymbol    = mappedNewMidiOuts[name]
                storedtitle  = name+";"+name
                storedsymbol = "system:%s;system:%s" % (symbol, outsymbol)
            else:
                storedtitle = name
                if symbol.startswith("nooice_capture_"):
                    num = symbol.replace("nooice_capture_","",1)
                    storedsymbol = "nooice%s:nooice_capture_%s" % (num, num)
                else:
                    storedsymbol = "system:" + symbol
            curmidisymbols.append(symbol)
            self.midiports.append([storedsymbol, storedtitle, []])

        # try to find old devices that are not available right now
        for symbol, name in mappedOldMidiIns.items():
            if symbol.split(":",1)[-1] in curmidisymbols:
                continue
            if name in mappedNewMidiOuts.keys():
                continue
            # found it
            if name in mappedOldMidiOuts2.keys():
                outsymbol   = mappedOldMidiOuts2[name]
                storedtitle = name+";"+name
                if ":" in symbol:
                    storedsymbol = "%s;%s" % (symbol, outsymbol)
                else:
                    storedsymbol = "system:%s;system:%s" % (symbol, outsymbol)
            else:
                storedtitle = name
                if ":" in symbol:
                    storedsymbol = symbol
                else:
                    storedsymbol = "system:" + symbol
            self.midiports.append([storedsymbol, storedtitle, []])

        index = 0
        for name, symbol in mappedNewMidiOuts.items():
            index += 1
            if name not in mappedOldMidiOuts.values():
                continue
            if symbol in curmidisymbols:
                continue
            self.msg_callback("add_hw_port /graph/%s midi 1 %s %i" % (symbol, name.replace(" ","_"), index))

        instances = {
            PEDALBOARD_INSTANCE: (PEDALBOARD_INSTANCE_ID, PEDALBOARD_URI)
        }
        rinstances = {
            PEDALBOARD_INSTANCE_ID: PEDALBOARD_INSTANCE
        }

        skippedPortAddressings = []
        if self.transport_sync == "link":
            skippedPortAddressings.append(PEDALBOARD_INSTANCE+"/:bpm")

        timeAvailable = pb['timeInfo']['available']
        if timeAvailable != 0:
            pluginData = self.plugins[PEDALBOARD_INSTANCE_ID]
            if timeAvailable & kPedalboardTimeAvailableBPB:
                ccData = pb['timeInfo']['bpbCC']
                if ccData['channel'] >= 0 and ccData['channel'] < 16:
                    if ccData['hasRanges'] and ccData['maximum'] > ccData['minimum']:
                        minimum = ccData['minimum']
                        maximum = ccData['maximum']
                    else:
                        minimum = 1
                        maximum = 16
                    pluginData['midiCCs'][':bpb'] = (ccData['channel'], ccData['control'], minimum, maximum)
                    pluginData['addressings'][':bpb'] = self.addressings.add_midi(PEDALBOARD_INSTANCE_ID,
                                                                                  ':bpb',
                                                                                  ccData['channel'],
                                                                                  ccData['control'],
                                                                                  minimum, maximum)
                self.set_transport_bpb(pb['timeInfo']['bpb'], False)

            if timeAvailable & kPedalboardTimeAvailableBPM:
                ccData = pb['timeInfo']['bpmCC']
                if ccData['channel'] >= 0 and ccData['channel'] < 16:
                    if ccData['hasRanges'] and ccData['maximum'] > ccData['minimum']:
                        minimum = ccData['minimum']
                        maximum = ccData['maximum']
                    else:
                        minimum = 20
                        maximum = 280
                    pluginData['midiCCs'][':bpm'] = (ccData['channel'], ccData['control'], minimum, maximum)
                    pluginData['addressings'][':bpm'] = self.addressings.add_midi(PEDALBOARD_INSTANCE_ID,
                                                                                  ':bpm',
                                                                                  ccData['channel'],
                                                                                  ccData['control'],
                                                                                  minimum, maximum)
                self.set_transport_bpm(pb['timeInfo']['bpm'], False)

            if timeAvailable & kPedalboardTimeAvailableRolling:
                ccData = pb['timeInfo']['rollingCC']
                if ccData['channel'] >= 0 and ccData['channel'] < 16:
                    pluginData['midiCCs'][':rolling'] = (ccData['channel'], ccData['control'], 0.0, 1.0)
                    pluginData['addressings'][':rolling'] = self.addressings.add_midi(PEDALBOARD_INSTANCE_ID,
                                                                                      ':rolling',
                                                                                      ccData['channel'],
                                                                                      ccData['control'],
                                                                                      0.0, 1.0)
                self.set_transport_rolling(pb['timeInfo']['rolling'] or self.first_transport_rolling, False)

        elif self.first_transport_rolling:
            self.set_transport_rolling(True, False)

        self.first_transport_rolling = False

        self.send_notmodified("transport %i %f %f" % (self.transport_rolling,
                                                      self.transport_bpb,
                                                      self.transport_bpm))

        self.msg_callback("transport %i %f %f %s" % (self.transport_rolling,
                                                     self.transport_bpb,
                                                     self.transport_bpm,
                                                     self.transport_sync))

        self.load_pb_snapshots(pb['plugins'], bundlepath)
        self.load_pb_plugins(pb['plugins'], instances, rinstances)
        self.load_pb_connections(pb['connections'], mappedOldMidiIns, mappedOldMidiOuts,
                                                    mappedNewMidiIns, mappedNewMidiOuts)

        self.addressings.load(bundlepath, instances, skippedPortAddressings)
        self.addressings.registerMappings(self.msg_callback, rinstances)

        self.msg_callback("loading_end %d" % self.current_pedalboard_snapshot_id)

        if isDefault:
            self.pedalboard_empty    = True
            self.pedalboard_modified = False
            self.pedalboard_name     = ""
            self.pedalboard_path     = ""
            self.pedalboard_size     = [0,0]
            self.midi_aggregated_mode = True
            #save_last_bank_and_pedalboard(0, "")
        else:
            self.pedalboard_empty    = False
            self.pedalboard_modified = False
            self.pedalboard_name     = pb['title']
            self.pedalboard_path     = bundlepath
            self.pedalboard_size     = [pb['width'],pb['height']]

            if bundlepath.startswith(LV2_PEDALBOARDS_DIR):
                save_last_bank_and_pedalboard(self.bank_id, bundlepath)
            else:
                save_last_bank_and_pedalboard(0, "")

            os.sync()

        return self.pedalboard_name

    def load_pb_snapshots(self, plugins, bundlepath):
        self.snapshot_clear()

        # NOTE: keep the filename "presets.json" for backwards compatibility.
        snapshots = safe_json_load(os.path.join(bundlepath, "presets.json"), list)

        if len(snapshots) == 0:
            return

        self.current_pedalboard_snapshot_id = 0
        self.pedalboard_snapshots = snapshots

        initial_snapshot = snapshots[0]['data']

        for p in plugins:
            pdata = initial_snapshot.get(p['instance'], None)

            if pdata is None:
                print("WARNING: Pedalboard preset missing data for instance name '%s'" % p['instance'])
                continue

            p['bypassed'] = pdata['bypassed']

            for port in p['ports']:
                port['value'] = pdata['ports'].get(port['symbol'], port['value'])

            p['preset'] = pdata['preset']

    def load_pb_plugins(self, plugins, instances, rinstances):
        for p in plugins:
            allports = get_plugin_control_inputs_and_monitored_outputs(p['uri'])

            if 'error' in allports.keys() and allports['error']:
                continue

            instance    = "/graph/%s" % p['instance']
            instance_id = self.mapper.get_id(instance)

            instances[p['instance']] = (instance_id, p['uri'])
            rinstances[instance_id]  = instance

            badports = []
            valports = {}
            ranges   = {}

            enabled_symbol = None
            freewheel_symbol = None
            bpb_symbol = None
            bpm_symbol = None
            speed_symbol = None

            for port in allports['inputs']:
                symbol = port['symbol']
                valports[symbol] = port['ranges']['default']
                ranges[symbol] = (port['ranges']['minimum'], port['ranges']['maximum'])

                # skip notOnGUI controls
                if "notOnGUI" in port['properties']:
                    badports.append(symbol)

                # skip special designated controls
                elif port['designation'] == "http://lv2plug.in/ns/lv2core#enabled":
                    enabled_symbol = symbol
                    badports.append(symbol)
                    valports[symbol] = 0.0 if p['bypassed'] else 1.0

                elif port['designation'] == "http://lv2plug.in/ns/lv2core#freeWheeling":
                    freewheel_symbol = symbol
                    badports.append(symbol)
                    valports[symbol] = 0.0

                elif port['designation'] == "http://lv2plug.in/ns/ext/time#beatsPerBar":
                    bpb_symbol = symbol
                    badports.append(symbol)
                    valports[symbol] = self.transport_bpb

                # elif port['designation'] == "http://lv2plug.in/ns/ext/time#beatsPerMinute":
                #     bpm_symbol = symbol
                #     badports.append(symbol)
                #     valports[symbol] = self.transport_bpm

                elif port['designation'] == "http://lv2plug.in/ns/ext/time#speed":
                    speed_symbol = symbol
                    badports.append(symbol)
                    valports[symbol] = 1.0 if self.transport_rolling else 0.0

            self.plugins[instance_id] = pluginData = {
                "instance"    : instance,
                "uri"         : p['uri'],
                "bypassed"    : p['bypassed'],
                "bypassCC"    : (p['bypassCC']['channel'], p['bypassCC']['control']),
                "x"           : p['x'],
                "y"           : p['y'],
                "addressings" : {}, # symbol: addressing
                "midiCCs"     : dict((p['symbol'], (-1,-1,0.0,1.0)) for p in allports['inputs']),
                "ports"       : valports,
                "badports"    : badports,
                "designations": (enabled_symbol, freewheel_symbol, bpb_symbol, bpm_symbol, speed_symbol),
                "outputs"     : dict((symbol, None) for symbol in allports['monitoredOutputs']),
                "preset"      : p['preset'],
                "mapPresets"  : []
            }

            self.send_notmodified("add %s %d" % (p['uri'], instance_id))

            if p['bypassed']:
                self.send_notmodified("bypass %d 1" % (instance_id,))

            self.msg_callback("add %s %s %.1f %.1f %d" % (instance, p['uri'], p['x'], p['y'], int(p['bypassed'])))

            if p['bypassCC']['channel'] >= 0 and p['bypassCC']['control'] >= 0:
                pluginData['addressings'][':bypass'] = self.addressings.add_midi(instance_id, ":bypass",
                                                                                 p['bypassCC']['channel'],
                                                                                 p['bypassCC']['control'],
                                                                                 0.0, 1.0)

            if p['preset']:
                self.send_notmodified("preset_load %d %s" % (instance_id, p['preset']))
                self.msg_callback("preset %s %s" % (instance, p['preset']))

            for port in p['ports']:
                symbol = port['symbol']
                value  = port['value']

                if pluginData['ports'][symbol] != value:
                    pluginData['ports'][symbol] = value
                    self.send_notmodified("param_set %d %s %f" % (instance_id, symbol, value))
                    self.msg_callback("param_set %s %s %f" % (instance, symbol, value))

                # don't address "bad" ports
                if symbol in badports:
                    continue

                mchnnl = port['midiCC']['channel']
                mctrl  = port['midiCC']['control']

                if mchnnl >= 0 and mchnnl < 16:
                    if port['midiCC']['hasRanges'] and port['midiCC']['maximum'] > port['midiCC']['minimum']:
                        minimum = port['midiCC']['minimum']
                        maximum = port['midiCC']['maximum']
                    else:
                        minimum, maximum = ranges[symbol]

                    pluginData['midiCCs'][symbol] = (mchnnl, mctrl, minimum, maximum)
                    pluginData['addressings'][symbol] = self.addressings.add_midi(instance_id, symbol,
                                                                                  mchnnl, mctrl, minimum, maximum)

            for output in allports['monitoredOutputs']:
                self.send_notmodified("monitor_output %d %s" % (instance_id, output))

    def load_pb_connections(self, connections, mappedOldMidiIns, mappedOldMidiOuts,
                                               mappedNewMidiIns, mappedNewMidiOuts):
        for c in connections:
            doConnectionNow = True
            aliasname1 = aliasname2 = None

            if c['source'] in mappedOldMidiIns.keys():
                aliasname1 = mappedOldMidiIns[c['source']]
                try:
                    portname = mappedNewMidiIns[aliasname1]
                except:
                    doConnectionNow = False
                else:
                    c['source'] = portname

            if c['target'] in mappedOldMidiOuts.keys():
                aliasname2 = mappedOldMidiOuts[c['target']]
                try:
                    portname = mappedNewMidiOuts[aliasname2]
                except:
                    doConnectionNow = False
                else:
                    c['target'] = portname

            port_from = "/graph/%s" % c['source']
            port_to   = "/graph/%s" % c['target']

            if doConnectionNow:
                try:
                    port_from_2 = self._fix_host_connection_port(port_from)
                    port_to_2   = self._fix_host_connection_port(port_to)
                except:
                    continue
                self.send_notmodified("connect %s %s" % (port_from_2, port_to_2))
                self.connections.append((port_from, port_to))
                self.msg_callback("connect %s %s" % (port_from, port_to))

            elif aliasname1 is not None or aliasname2 is not None:
                for port_symbol, port_alias, port_conns in self.midiports:
                    port_alias = port_alias.split(";",1) if ";" in port_alias else [port_alias]
                    if aliasname1 in port_alias or aliasname2 in port_alias:
                        port_conns.append((port_from, port_to))

    def save(self, title, asNew):
        titlesym = symbolify(title)[:16]

        # Save over existing bundlepath
        if self.pedalboard_path and os.path.exists(self.pedalboard_path) and os.path.isdir(self.pedalboard_path) and \
            self.pedalboard_path.startswith(LV2_PEDALBOARDS_DIR) and not asNew:
            bundlepath = self.pedalboard_path

        # Save new
        else:
            lv2path = os.path.expanduser("~/.pedalboards/")
            trypath = os.path.join(lv2path, "%s.pedalboard" % titlesym)

            # if trypath already exists, generate a random bundlepath based on title
            if os.path.exists(trypath):
                while True:
                    trypath = os.path.join(lv2path, "%s-%i.pedalboard" % (titlesym, randint(1,99999)))
                    if os.path.exists(trypath):
                        continue
                    bundlepath = trypath
                    break

            # trypath doesn't exist yet, use it
            else:
                bundlepath = trypath

                # just in case..
                if not os.path.exists(lv2path):
                    os.mkdir(lv2path)

            os.mkdir(bundlepath)
            self.pedalboard_path = bundlepath

        # save
        self.pedalboard_name     = title
        self.pedalboard_empty    = False
        self.pedalboard_modified = False
        self.save_state_to_ttl(bundlepath, title, titlesym)

        save_last_bank_and_pedalboard(0, bundlepath)
        os.sync()

        return bundlepath

    def save_state_to_ttl(self, bundlepath, title, titlesym):
        self.save_state_manifest(bundlepath, titlesym)
        self.save_state_addressings(bundlepath)
        self.save_state_presets(bundlepath)
        self.save_state_mainfile(bundlepath, title, titlesym)

    def save_state_manifest(self, bundlepath, titlesym):
        # Write manifest.ttl
        with TextFileFlusher(os.path.join(bundlepath, "manifest.ttl")) as fh:
            fh.write("""\
@prefix ingen: <http://drobilla.net/ns/ingen#> .
@prefix lv2:   <http://lv2plug.in/ns/lv2core#> .
@prefix pedal: <http://moddevices.com/ns/modpedal#> .
@prefix rdfs:  <http://www.w3.org/2000/01/rdf-schema#> .

<%s.ttl>
    lv2:prototype ingen:GraphPrototype ;
    a lv2:Plugin ,
        ingen:Graph ,
        pedal:Pedalboard ;
    rdfs:seeAlso <%s.ttl> .
""" % (titlesym, titlesym))

    def save_state_addressings(self, bundlepath):
        instances = {
            PEDALBOARD_INSTANCE_ID: PEDALBOARD_INSTANCE
        }

        for instance_id, plugin in self.plugins.items():
            instances[instance_id] = plugin['instance']

        self.addressings.save(bundlepath, instances)

    def save_state_presets(self, bundlepath):
        # Write presets.json. NOTE: keep the filename for backwards
        # compatibility. TODO: Add to global settings.
        snapshots_filepath = os.path.join(bundlepath, "presets.json")

        if len(self.pedalboard_snapshots) > 1:
            for instance in self.plugins_removed:
                for snapshot in self.pedalboard_snapshots:
                    if snapshot is None:
                        continue
                    try:
                        snapshot['data'].pop(instance.replace("/graph/","",1))
                    except KeyError:
                        pass

            for instance_id in self.plugins_added:
                for snapshot in self.pedalboard_snapshots:
                    if snapshot is None:
                        continue
                    pluginData = self.plugins[instance_id]
                    instance   = pluginData['instance'].replace("/graph/","",1)
                    snapshot['data'][instance] = {
                        "bypassed": pluginData['bypassed'],
                        "ports"   : pluginData['ports'].copy(),
                        "preset"  : pluginData['preset'],
                    }

            snapshots = [p for p in self.pedalboard_snapshots if p is not None]
            with TextFileFlusher(snapshots_filepath) as fh:
                json.dump(snapshots, fh)

        elif os.path.exists(snapshots_filepath):
            os.remove(snapshots_filepath)

        self.plugins_added   = []
        self.plugins_removed = []

    def save_state_mainfile(self, bundlepath, title, titlesym):
        # Create list of midi in/out ports
        midiportsIn   = []
        midiportsOut  = []
        midiportAlias = {}

        for port_symbol, port_alias, _ in self.midiports:
            if ";" in port_symbol:
                inp, outp = port_symbol.split(";",1)
                midiportsIn.append(inp)
                midiportsOut.append(outp)
                title_in, title_out = port_alias.split(";",1)
                midiportAlias[inp]  = title_in
                midiportAlias[outp] = title_out
            else:
                midiportsIn.append(port_symbol)
                midiportAlias[port_symbol] = port_alias

        # Arcs (connections)
        arcs = ""
        index = 0
        for port_from, port_to in self.connections:
            index += 1
            arcs += """
_:b%i
    ingen:tail <%s> ;
    ingen:head <%s> .
""" % (index, port_from.replace("/graph/","",1), port_to.replace("/graph/","",1))

        # Blocks (plugins)
        blocks = ""
        for instance_id, pluginData in self.plugins.items():
            if instance_id == PEDALBOARD_INSTANCE_ID:
                continue

            info = get_plugin_info(pluginData['uri'])
            instance = pluginData['instance'].replace("/graph/","",1)
            blocks += """
<%s>
    ingen:canvasX %.1f ;
    ingen:canvasY %.1f ;
    ingen:enabled %s ;
    ingen:polyphonic false ;
    lv2:microVersion %i ;
    lv2:minorVersion %i ;
    mod:builderVersion %i ;
    mod:releaseNumber %i ;
    lv2:port <%s> ;
    lv2:prototype <%s> ;
    pedal:preset <%s> ;
    a ingen:Block .
""" % (instance, pluginData['x'], pluginData['y'], "false" if pluginData['bypassed'] else "true",
       info['microVersion'], info['minorVersion'], info['builder'], info['release'],
       "> ,\n             <".join(tuple("%s/%s" % (instance, port['symbol']) for port in (info['ports']['audio']['input']+
                                                                                          info['ports']['audio']['output']+
                                                                                          info['ports']['control']['input']+
                                                                                          info['ports']['control']['output']+
                                                                                          info['ports']['cv']['input']+
                                                                                          info['ports']['cv']['output']+
                                                                                          info['ports']['midi']['input']+
                                                                                          info['ports']['midi']['output']+
                                                                                          [{'symbol': ":bypass"}]))),
       pluginData['uri'],
       pluginData['preset'])

            # audio input
            for port in info['ports']['audio']['input']:
                blocks += """
<%s/%s>
    a lv2:AudioPort ,
        lv2:InputPort .
""" % (instance, port['symbol'])

            # audio output
            for port in info['ports']['audio']['input']:
                blocks += """
<%s/%s>
    a lv2:AudioPort ,
        lv2:OutputPort .
""" % (instance, port['symbol'])

            # cv input
            for port in info['ports']['cv']['input']:
                blocks += """
<%s/%s>
    a lv2:CVPort ,
        lv2:InputPort .
""" % (instance, port['symbol'])

            # cv output
            for port in info['ports']['cv']['output']:
                blocks += """
<%s/%s>
    a lv2:CVPort ,
        lv2:OutputPort .
""" % (instance, port['symbol'])

            # midi input
            for port in info['ports']['midi']['input']:
                blocks += """
<%s/%s>
    atom:bufferType atom:Sequence ;
    atom:supports midi:MidiEvent ;
    a atom:AtomPort ,
        lv2:InputPort .
""" % (instance, port['symbol'])

            # midi output
            for port in info['ports']['midi']['output']:
                blocks += """
<%s/%s>
    atom:bufferType atom:Sequence ;
    atom:supports midi:MidiEvent ;
    a atom:AtomPort ,
        lv2:OutputPort .
""" % (instance, port['symbol'])

            # control input, save values
            for symbol, value in pluginData['ports'].items():
                blocks += """
<%s/%s>
    ingen:value %f ;%s
    a lv2:ControlPort ,
        lv2:InputPort .
""" % (instance, symbol, value,
       ("""
    midi:binding [
        midi:channel %i ;
        midi:controllerNumber %i ;
        lv2:minimum %f ;
        lv2:maximum %f ;
        a midi:Controller ;
    ] ;""" % pluginData['midiCCs'][symbol]) if -1 not in pluginData['midiCCs'][symbol][0:2] else "")

            # control output
            for port in info['ports']['control']['output']:
                blocks += """
<%s/%s>
    a lv2:ControlPort ,
        lv2:OutputPort .
""" % (instance, port['symbol'])

            blocks += """
<%s/:bypass>
    ingen:value %i ;%s
    a lv2:ControlPort ,
        lv2:InputPort .
""" % (instance, 1 if pluginData['bypassed'] else 0,
       ("""
    midi:binding [
        midi:channel %i ;
        midi:controllerNumber %i ;
        a midi:Controller ;
    ] ;""" % pluginData['bypassCC']) if -1 not in pluginData['bypassCC'] else "")

        # Globak Ports
        pluginData = self.plugins[PEDALBOARD_INSTANCE_ID]

        # BeatsPerBar
        ports = """
<:bpb>
    ingen:value %f ;%s
    lv2:index 0 ;
    a lv2:ControlPort ,
        lv2:InputPort .
""" % (self.transport_bpb,
       ("""
    midi:binding [
        midi:channel %i ;
        midi:controllerNumber %i ;
        lv2:minimum %f ;
        lv2:maximum %f ;
        a midi:Controller ;
    ] ;""" % pluginData['midiCCs'][':bpb']) if -1 not in pluginData['midiCCs'][':bpb'][0:2] else "")

        # BeatsPerMinute
        index += 1
        ports += """
<:bpm>
    ingen:value %f ;%s
    lv2:index 1 ;
    a lv2:ControlPort ,
        lv2:InputPort .
""" % (self.transport_bpm,
       ("""
    midi:binding [
        midi:channel %i ;
        midi:controllerNumber %i ;
        lv2:minimum %f ;
        lv2:maximum %f ;
        a midi:Controller ;
    ] ;""" % pluginData['midiCCs'][':bpm']) if -1 not in pluginData['midiCCs'][':bpm'][0:2] else "")

        # Rolling
        ports += """
<:rolling>
    ingen:value %i ;%s
    lv2:index 2 ;
    a lv2:ControlPort ,
        lv2:InputPort .
""" % (int(self.transport_rolling),
       ("""
    midi:binding [
        midi:channel %i ;
        midi:controllerNumber %i ;
        a midi:Controller ;
    ] ;""" % pluginData['midiCCs'][':rolling'][0:2]) if -1 not in pluginData['midiCCs'][':rolling'][0:2] else "")

        # Control In/Out
        ports += """
<control_in>
    atom:bufferType atom:Sequence ;
    lv2:index 3 ;
    lv2:name "Control In" ;
    lv2:portProperty lv2:connectionOptional ;
    lv2:symbol "control_in" ;
    <http://lv2plug.in/ns/ext/resize-port#minimumSize> 4096 ;
    a atom:AtomPort ,
        lv2:InputPort .

<control_out>
    atom:bufferType atom:Sequence ;
    lv2:index 4 ;
    lv2:name "Control Out" ;
    lv2:portProperty lv2:connectionOptional ;
    lv2:symbol "control_out" ;
    <http://lv2plug.in/ns/ext/resize-port#minimumSize> 4096 ;
    a atom:AtomPort ,
        lv2:OutputPort .
"""
        index = 4

        # Ports (Audio In)
        for port in self.audioportsIn:
            index += 1
            ports += """
<%s>
    lv2:index %i ;
    lv2:name "%s" ;
    lv2:portProperty lv2:connectionOptional ;
    lv2:symbol "%s" ;
    a lv2:AudioPort ,
        lv2:InputPort .
""" % (port, index, port.title().replace("_"," "), port)

        # Ports (Audio Out)
        for port in self.audioportsOut:
            index += 1
            ports += """
<%s>
    lv2:index %i ;
    lv2:name "%s" ;
    lv2:portProperty lv2:connectionOptional ;
    lv2:symbol "%s" ;
    a lv2:AudioPort ,
        lv2:OutputPort .
""" % (port, index, port.title().replace("_"," "), port)

        # Ports (MIDI In)
        for port in midiportsIn:
            sname  = port.replace("system:","",1)
            index += 1
            ports += """
<%s>
    atom:bufferType atom:Sequence ;
    atom:supports midi:MidiEvent ;
    lv2:index %i ;
    lv2:name "%s" ;
    lv2:portProperty lv2:connectionOptional ;
    lv2:symbol "%s" ;
    <http://lv2plug.in/ns/ext/resize-port#minimumSize> 4096 ;
    a atom:AtomPort ,
        lv2:InputPort .
""" % (sname, index, midiportAlias[port], sname)

        # Ports (MIDI Out)
        for port in midiportsOut:
            sname  = port.replace("system:","",1)
            index += 1
            ports += """
<%s>
    atom:bufferType atom:Sequence ;
    atom:supports midi:MidiEvent ;
    lv2:index %i ;
    lv2:name "%s" ;
    lv2:portProperty lv2:connectionOptional ;
    lv2:symbol "%s" ;
    <http://lv2plug.in/ns/ext/resize-port#minimumSize> 4096 ;
    a atom:AtomPort ,
        lv2:OutputPort .
""" % (sname, index, midiportAlias[port], sname)

        # Serial MIDI In
        if self.hasSerialMidiIn:
            index += 1
            ports += """
<serial_midi_in>
    atom:bufferType atom:Sequence ;
    atom:supports midi:MidiEvent ;
    lv2:index %i ;
    lv2:name "DIN MIDI In" ;
    lv2:portProperty lv2:connectionOptional ;
    lv2:symbol "serial_midi_in" ;
    <http://lv2plug.in/ns/ext/resize-port#minimumSize> 4096 ;
    a atom:AtomPort ,
        lv2:InputPort .
""" % index

        # Serial MIDI Out
        if self.hasSerialMidiOut:
            index += 1
            ports += """
<serial_midi_out>
    atom:bufferType atom:Sequence ;
    atom:supports midi:MidiEvent ;
    lv2:index %i ;
    lv2:name "DIN MIDI In" ;
    lv2:portProperty lv2:connectionOptional ;
    lv2:symbol "serial_midi_out" ;
    <http://lv2plug.in/ns/ext/resize-port#minimumSize> 4096 ;
    a atom:AtomPort ,
        lv2:OutputPort .
""" % index

        # MIDI Aggregated Mode
        index += 1
        ports += """
<midi_legacy_mode>
    ingen:value %i ;
    lv2:index %i ;
    a atom:AtomPort ,
        lv2:InputPort .
""" % (int(not self.midi_aggregated_mode), index)

        # Write the main pedalboard file
        pbdata = """\
@prefix atom:  <http://lv2plug.in/ns/ext/atom#> .
@prefix doap:  <http://usefulinc.com/ns/doap#> .
@prefix ingen: <http://drobilla.net/ns/ingen#> .
@prefix lv2:   <http://lv2plug.in/ns/lv2core#> .
@prefix midi:  <http://lv2plug.in/ns/ext/midi#> .
@prefix mod:   <http://moddevices.com/ns/mod#> .
@prefix pedal: <http://moddevices.com/ns/modpedal#> .
@prefix rdfs:  <http://www.w3.org/2000/01/rdf-schema#> .
%s%s%s
<>
    doap:name "%s" ;
    pedal:width %i ;
    pedal:height %i ;
    pedal:addressings <addressings.json> ;
    pedal:screenshot <screenshot.png> ;
    pedal:thumbnail <thumbnail.png> ;
    ingen:polyphony 1 ;
""" % (arcs, blocks, ports, title.replace('"','\\"'), self.pedalboard_size[0], self.pedalboard_size[1])

        # Arcs (connections)
        if len(self.connections) > 0:
            args = (" ,\n              _:b".join(tuple(str(i+1) for i in range(len(self.connections)))))
            pbdata += "    ingen:arc _:b%s ;\n" % args

        # Blocks (plugins)
        if len(self.plugins) > 0:
            args = ("> ,\n                <".join(tuple(p['instance'].replace("/graph/","",1) for i, p in self.plugins.items() if i != PEDALBOARD_INSTANCE_ID)))
            pbdata += "    ingen:block <%s> ;\n" % args

        # Ports
        portsyms = [":bpb",":bpm",":rolling","midi_legacy_mode","control_in","control_out"]
        if self.hasSerialMidiIn:
            portsyms.append("serial_midi_in")
        if self.hasSerialMidiOut:
            portsyms.append("serial_midi_out")
        portsyms += [p.replace("system:","",1) for p in midiportsIn ]
        portsyms += [p.replace("system:","",1) for p in midiportsOut]
        pbdata += "    lv2:port <%s> ;\n" % ("> ,\n             <".join(portsyms+self.audioportsIn+self.audioportsOut))

        # End
        pbdata += """\
    lv2:extensionData <http://lv2plug.in/ns/ext/state#interface> ;
    a lv2:Plugin ,
        ingen:Graph ,
        pedal:Pedalboard .
"""

        # Write the main pedalboard file
        with TextFileFlusher(os.path.join(bundlepath, "%s.ttl" % titlesym)) as fh:
            fh.write(pbdata)

    # -----------------------------------------------------------------------------------------------------------------
    # Host stuff - misc

    def set_pedalboard_size(self, width, height):
        self.pedalboard_size = [width, height]

    def set_link_enabled(self, enabled, saveConfig = False):
        if enabled and self.plugins[PEDALBOARD_INSTANCE_ID]['addressings'].get(":bpm", None) is not None:
            print("ERROR: link enabled while BPM is still addressed")

        self.transport_sync = "link" if enabled else "none"
        self.send_notmodified("feature_enable link %i" % int(enabled))

    def set_midi_clock_slave_enabled(self, enabled):
        if enabled and self.plugins[PEDALBOARD_INSTANCE_ID]['addressings'].get(":bpm", None) is not None:
            print("ERROR: MIDI Clock Slave enabled while BPM is still addressed")

        self.transport_sync = "midi_clock_slave" if enabled else "none"
        self.send_notmodified("feature_enable midi_clock_slave %i" % int(enabled))

    def set_transport_bpb(self, bpb, sendMsg, callback=None, datatype='int'):
        self.transport_bpb = bpb

        if sendMsg:
            self.send_modified("transport %i %f %f" % (self.transport_rolling,
                                                       self.transport_bpb,
                                                       self.transport_bpm), callback, datatype)

        for pluginData in self.plugins.values():
            bpb_symbol = pluginData['designations'][self.DESIGNATIONS_INDEX_BPB]

            if bpb_symbol is not None:
                pluginData['ports'][bpb_symbol] = bpb
                if sendMsg:
                    self.msg_callback("param_set %s %s %f" % (pluginData['instance'], bpb_symbol, bpb))

    # Readdress control ports synced to bpm after bpm changed
    def readdress(self, addr, bpm, callback):
        if addr.get('tempo', False):
            instance_id = addr['instance_id']
            instance = self.mapper.get_instance(instance_id)
            portsymbol = addr['port']
            actuator_uri = addr['actuator_uri']
            label = addr['label']
            minimum = addr['minimum']
            maximum = addr['maximum']
            steps = addr['steps']
            tempo = addr['tempo']

            pluginData  = self.plugins.get(instance_id, None)

            if pluginData:
                pluginInfo = get_plugin_info(pluginData['uri'])
                controlPorts = pluginInfo['ports']['control']['input']
                ports = [p for p in controlPorts if p['symbol'] == portsymbol]

                if ports:
                    port = ports[0]
                    value = convert_seconds_to_port_value_equivalent(
                        get_port_value(bpm, float(addr['dividers']['value'])),
                        port['units']['symbol']
                    )
                    dividerOptions = get_options_port_values(
                        port['units']['symbol'],
                        bpm,
                        get_divider_options(port, 20.0, 280.0) # XXX min and max bpm hardcoded
                    )
                    dividers = {'value': addr['dividers']['value'], 'options': dividerOptions}

                    self.address(instance, portsymbol, actuator_uri, label, minimum, maximum, value, steps, tempo, dividers, callback)

    def set_transport_bpm(self, bpm, sendMsg, callback=None, datatype='int'):
        self.transport_bpm = bpm

        if sendMsg:
            self.send_modified("transport %i %f %f" % (self.transport_rolling,
                                                       self.transport_bpb,
                                                       self.transport_bpm), callback, datatype)
        for actuator_uri in self.addressings.virtual_addressings:
            addrs = self.addressings.virtual_addressings[actuator_uri]
            for addr in addrs:
                self.readdress(addr, bpm, callback)

        for actuator_uri in self.addressings.hmi_addressings:
            addrs = self.addressings.hmi_addressings[actuator_uri]['addrs']
            for addr in addrs:
                self.readdress(addr, bpm, callback)

        # for pluginData in self.plugins.values():
        #     bpm_symbol = pluginData['designations'][self.DESIGNATIONS_INDEX_BPM]
        #
        #     if bpm_symbol is not None:
        #         pluginData['ports'][bpm_symbol] = bpm
        #         if sendMsg:
        #             self.msg_callback("param_set %s %s %f" % (pluginData['instance'], bpm_symbol, bpm))

    def set_transport_rolling(self, rolling, sendMsg, callback=None, datatype='int'):
        self.transport_rolling = rolling

        if sendMsg:
            self.send_notmodified("transport %i %f %f" % (self.transport_rolling,
                                                          self.transport_bpb,
                                                          self.transport_bpm), callback, datatype)

        speed = 1.0 if rolling else 0.0

        for pluginData in self.plugins.values():
            speed_symbol = pluginData['designations'][self.DESIGNATIONS_INDEX_SPEED]

            if speed_symbol is not None:
                pluginData['ports'][speed_symbol] = speed
                if sendMsg:
                    self.msg_callback("param_set %s %s %f" % (pluginData['instance'], speed_symbol, speed))

    def set_midi_program_change_pedalboard_bank_channel(self, channel):
        if self.profile.set_midi_prgch_channel("bank", channel):
            self.send_notmodified("set_midi_program_change_pedalboard_bank_channel 1 %d" % channel)

    def set_midi_program_change_pedalboard_snapshot_channel(self, channel):
        if self.profile.set_midi_prgch_channel("snapshot", channel):
            self.send_notmodified("set_midi_program_change_pedalboard_snapshot_channel 1 %d" % channel)



    # -----------------------------------------------------------------------------------------------------------------
    # Host stuff - timers

    def statstimer_callback(self):
        data = get_jack_data(False)
        self.msg_callback("stats %0.1f %i" % (data['cpuLoad'], data['xruns']))

    def get_free_memory_value(self):
        if not self.memfile:
            return "??"

        self.memfile.seek(self.memfseek_free)
        memfree = float(int(self.memfile.readline().replace("kB","",1).strip()))

        self.memfile.seek(self.memfseek_buffers)
        memcached  = int(self.memfile.readline().replace("kB","",1).strip())

        self.memfile.seek(self.memfseek_cached)
        memcached += int(self.memfile.readline().replace("kB","",1).strip())

        self.memfile.seek(self.memfseek_shmmem)
        memcached -= int(self.memfile.readline().replace("kB","",1).strip())

        self.memfile.seek(self.memfseek_reclaim)
        memcached += int(self.memfile.readline().replace("kB","",1).strip())

        return "%0.1f" % ((self.memtotal-memfree-float(memcached))/self.memtotal*100.0)

    def memtimer_callback(self):
        self.msg_callback("mem_load " + self.get_free_memory_value())

    # -----------------------------------------------------------------------------------------------------------------
    # Addressing (public stuff)

    @gen.coroutine
    def address(self, instance, portsymbol, actuator_uri, label, minimum, maximum, value, steps, tempo, dividers, callback, not_param_set=False):
        instance_id = self.mapper.get_id(instance)
        pluginData  = self.plugins.get(instance_id, None)

        if pluginData is None:
            print("ERROR: Trying to address non-existing plugin instance %i: '%s'" % (instance_id, instance))
            callback(False)
            return

        # MIDI learn is not saved until a MIDI controller is moved.
        # So we need special casing for unlearn.
        if actuator_uri == kMidiUnlearnURI:
            return self.send_modified("midi_unmap %d %s" % (instance_id, portsymbol), callback, datatype='boolean')

        old_addressing = pluginData['addressings'].pop(portsymbol, None)

        if old_addressing is not None:
            # Need to remove old addressings for that port first
            old_actuator_uri  = old_addressing['actuator_uri']
            old_actuator_type = self.addressings.get_actuator_type(old_actuator_uri)

            if old_actuator_type == Addressings.ADDRESSING_TYPE_MIDI:
                channel, controller = self.addressings.get_midi_cc_from_uri(old_actuator_uri)

                if actuator_uri != old_actuator_uri:
                    # Removing MIDI addressing
                    if portsymbol == ":bypass":
                        pluginData['bypassCC'] = (-1, -1)
                    else:
                        pluginData['midiCCs'][portsymbol] = (-1, -1, 0.0, 1.0)

                else:
                    # Changing ranges without changing MIDI CC
                    if -1 in (channel, controller):
                        # error
                        actuator_uri = None

                    else:
                        if portsymbol == ":bypass":
                            pluginData['bypassCC'] = (channel, controller)
                        else:
                            pluginData['midiCCs'][portsymbol] = (channel, controller, minimum, maximum)

                        pluginData['addressings'][portsymbol] = self.addressings.add_midi(instance_id,
                                                                                          portsymbol,
                                                                                          channel, controller,
                                                                                          minimum, maximum)

                        return self.send_modified("midi_map %d %s %i %i %f %f" % (instance_id,
                                                                                  portsymbol,
                                                                                  channel,
                                                                                  controller,
                                                                                  minimum,
                                                                                  maximum), callback, datatype='boolean')

            self.addressings.remove(old_addressing)
            self.pedalboard_modified = True

            if old_actuator_type == Addressings.ADDRESSING_TYPE_HMI:
                old_hw_id = self.addressings.hmi_uri2hw_map[old_actuator_uri]
                yield gen.Task(self.addr_task_unaddressing, old_actuator_type,
                                                            old_addressing['instance_id'],
                                                            old_addressing['port'],
                                                            hw_id=old_hw_id)
                yield gen.Task(self.addressings.hmi_load_current, old_actuator_uri)
            else:
                yield gen.Task(self.addr_task_unaddressing, old_actuator_type,
                                                            old_addressing['instance_id'],
                                                            old_addressing['port'])

        if not actuator_uri or actuator_uri == kNullAddressURI:
            callback(True)
            return

        if self.addressings.is_hmi_actuator(actuator_uri) and not self.hmi.initialized:
            print("WARNING: Cannot address to HMI at this point")
            callback(False)
            return


        # MIDI learn is not an actual addressing
        if actuator_uri == kMidiLearnURI:
            return self.send_notmodified("midi_learn %d %s %f %f" % (instance_id,
                                                                     portsymbol,
                                                                     minimum,
                                                                     maximum), callback, datatype='boolean')
        if value < minimum:
            value = minimum
            needsValueChange = True
        elif value > maximum:
            value = maximum
            needsValueChange = True
        else:
            needsValueChange = False

        if tempo and not not_param_set:
            needsValueChange = True

        addressing = self.addressings.add(instance_id, pluginData['uri'], portsymbol, actuator_uri,
                                          label, minimum, maximum, steps, value, tempo, dividers)
        if addressing is None:
            callback(False)
            return

        if needsValueChange:
            hw_id = self.addressings.hmi_uri2hw_map[actuator_uri]
            yield gen.Task(self.hmi_parameter_set, hw_id, value)

        pluginData['addressings'][portsymbol] = addressing

        self.pedalboard_modified = True
        self.addressings.load_addr(actuator_uri, addressing, callback)

    # -----------------------------------------------------------------------------------------------------------------
    # HMI callbacks, called by HMI via serial

    def hmi_hardware_connected(self, hardware_type, hardware_id, callback):
        logging.info("hmi hardware connected")
        callback(True)

    def hmi_hardware_disconnected(self, hardware_type, hardware_id, callback):
        logging.info("hmi hardware disconnected")
        callback(True)

    def hmi_list_banks(self, callback):
        logging.info("hmi list banks")

        if len(self.allpedalboards) == 0:
            callback(True, "")
            return

        banks = "All 0"

        if len(self.banks) > 0:
            banks += " "
            banks += " ".join('"%s" %d' % (bank['title'], i+1) for i, bank in enumerate(self.banks))

        callback(True, banks)

    def hmi_list_bank_pedalboards(self, bank_id, callback):
        logging.info("hmi list bank pedalboards")

        if bank_id < 0 or bank_id > len(self.banks):
            print("ERROR: Trying to list pedalboards using out of bounds bank id %i" % (bank_id))
            callback(False, "")
            return

        if bank_id == 0:
            pedalboards = self.allpedalboards
        else:
            pedalboards = self.banks[bank_id-1]['pedalboards']

        numBytesFree = 1024-64
        pedalboardsData = None

        num = 0
        for pb in pedalboards:
            if num > 50:
                break

            title   = pb['title'].replace('"', '').upper()[:31]
            data    = '"%s" %i' % (title, num)
            dataLen = len(data)

            if numBytesFree-dataLen-2 < 0:
                print("ERROR: Controller out of memory when listing pedalboards (stopping at %i)" % num)
                break

            num += 1

            if pedalboardsData is None:
                pedalboardsData = ""
            else:
                pedalboardsData += " "

            numBytesFree -= dataLen+1
            pedalboardsData += data

        if pedalboardsData is None:
            pedalboardsData = ""

        callback(True, pedalboardsData)

    def hmi_load_bank_pedalboard(self, bank_id, pedalboard_id, callback):
        logging.info("hmi load bank pedalboard")

        if bank_id < 0 or bank_id > len(self.banks):
            print("ERROR: Trying to load pedalboard using out of bounds bank id %i" % (bank_id))
            callback(False)
            return

        try:
            pedalboard_id = int(pedalboard_id)
        except:
            print("ERROR: Trying to load pedalboard using invalid pedalboard_id '%s'" % (pedalboard_id))
            callback(False)
            return

        if self.next_hmi_pedalboard is not None:
            print("NOTE: Delaying loading of %i:%i" % (bank_id, pedalboard_id))
            self.next_hmi_pedalboard = (bank_id, pedalboard_id)
            callback(False)
            return

        if bank_id == 0:
            pedalboards = self.allpedalboards
            #navigateFootswitches = False
            #bankNavigateChannel      = 15
        else:
            bank        = self.banks[bank_id-1]
            pedalboards = bank['pedalboards']
            #navigateFootswitches = bank['navigateFootswitches']

            # if "navigateChannel" in bank.keys() and not navigateFootswitches:
            #     bankNavigateChannel = int(bank['navigateChannel'])-1
            # else:
            #     bankNavigateChannel = 15

        if pedalboard_id < 0 or pedalboard_id >= len(pedalboards):
            print("ERROR: Trying to load pedalboard using out of bounds pedalboard id %i" % (pedalboard_id))
            callback(False)
            return

        self.next_hmi_pedalboard = (bank_id, pedalboard_id)
        callback(True)

        bundlepath = pedalboards[pedalboard_id]['bundle']

        def loaded2_callback(ok):
            if self.next_hmi_pedalboard is None:
                print("ERROR: Delayed loading is in corrupted state")
                return
            if ok:
                print("NOTE: Delayed loading of %i:%i has started" % self.next_hmi_pedalboard)
            else:
                print("ERROR: Delayed loading of %i:%i failed!" % self.next_hmi_pedalboard)

        def loaded_callback(ok):
            print("NOTE: Loading of %i:%i finished" % (bank_id, pedalboard_id))

            # Check if there's a pending pedalboard to be loaded
            next_pedalboard = self.next_hmi_pedalboard
            self.next_hmi_pedalboard = None

            if next_pedalboard != (bank_id, pedalboard_id):
                self.hmi_load_bank_pedalboard(next_pedalboard[0], next_pedalboard[1], loaded2_callback)
            else:
                self.processing_pending_flag = False
                self.send_notmodified("feature_enable processing 1")

        def load_callback(ok):
            self.bank_id = bank_id
            self.load(bundlepath)
            self.send_notmodified("set_midi_program_change_pedalboard_bank_channel %d %d" % (int(not self.profile.get_footswitch_navigation("bank")),
                                                                                             self.profile.get_midi_prgch_channel("bank")), loaded_callback, datatype='boolean')

        def footswitch_callback(ok):
            #self.setNavigateWithFootswitches(navigateFootswitches, load_callback)
            self.setNavigateWithFootswitches(self.profile.get_footswitch_navigation("bank"), load_callback)

        def hmi_clear_callback(ok):
            self.hmi.clear(footswitch_callback)

        if not self.processing_pending_flag:
            self.processing_pending_flag = True
            self.send_notmodified("feature_enable processing 0")

        self.reset(hmi_clear_callback)

    def get_addressed_port_info(self, hw_id):
        actuator_uri = self.addressings.hmi_hw2uri_map[hw_id]
        addressings = self.addressings.hmi_addressings[actuator_uri]
        addressings_addrs = addressings['addrs']
        addressings_idx   = addressings['idx']

        addressing_data = addressings_addrs[addressings_idx]
        instance_id = addressing_data['instance_id']
        portsymbol = addressing_data['port']

        return instance_id, portsymbol

    def hmi_parameter_get(self, hw_id, callback):
        logging.info("hmi parameter get")
        instance_id, portsymbol = self.get_addressed_port_info(hw_id)
        callback(self.addr_task_get_port_value(instance_id, portsymbol))

    # def hmi_parameter_set(self, instance_id, portsymbol, value, callback):
    def hmi_parameter_set(self, hw_id, value, callback):
        logging.info("hmi parameter set")

        instance_id, portsymbol = self.get_addressed_port_info(hw_id)

        try:
            instance = self.mapper.get_instance(instance_id)
        except KeyError:
            print("WARNING: hmi_parameter_set requested for non-existing plugin")
            callback(False)
            return

        pluginData = self.plugins[instance_id]

        if portsymbol == ":bypass":
            bypassed = bool(value)
            pluginData['bypassed'] = bypassed

            self.send_modified("bypass %d %d" % (instance_id, int(bypassed)), callback, datatype='boolean')
            self.msg_callback("param_set %s :bypass %f" % (instance, 1.0 if bypassed else 0.0))

            enabled_symbol = pluginData['designations'][self.DESIGNATIONS_INDEX_ENABLED]
            if enabled_symbol is None:
                return

            value = 0.0 if bypassed else 1.0
            pluginData['ports'][enabled_symbol] = value
            self.msg_callback("param_set %s %s %f" % (instance, enabled_symbol, value))

        elif portsymbol == ":presets":
            value = int(value)
            if value < 0 or value >= len(pluginData['mapPresets']):
                callback(False)
                return
            if instance_id == PEDALBOARD_INSTANCE_ID:
                value = int(pluginData['mapPresets'][value].replace("file:///",""))
                self.snapshot_load(value, callback)
            else:
                self.preset_load(instance, pluginData['mapPresets'][value], callback)

        elif instance_id == PEDALBOARD_INSTANCE_ID:
            if portsymbol == ":bpb":
                self.set_transport_bpb(value, True, callback)
            elif portsymbol == ":bpm":
                self.set_transport_bpm(value, True, callback)
            elif portsymbol == ":rolling":
                rolling = bool(value > 0.5)
                self.set_transport_rolling(rolling, True, callback)
            else:
                print("ERROR: Trying to set value for the wrong pedalboard port:", portsymbol)
                callback(False)
                return

            self.msg_callback("transport %i %f %f %s" % (self.transport_rolling,
                                                         self.transport_bpb,
                                                         self.transport_bpm,
                                                         self.transport_sync))

        else:
            oldvalue = pluginData['ports'].get(portsymbol, None)
            if oldvalue is None:
                print("WARNING: hmi_parameter_set requested for non-existing port", portsymbol)
                callback(False)
                return

            port_addressing = pluginData['addressings'].get(portsymbol, None)
            # readdress with new divider value
            if port_addressing:
                if port_addressing.get('tempo', None):
                    value_secs = convert_port_value_to_seconds_equivalent(value, port_addressing['unit'])
                    new_divider = get_divider_value(self.transport_bpm, value_secs)
                    port_addressing['dividers']['value'] = new_divider

                    actuator_uri = port_addressing['actuator_uri']
                    label = port_addressing['label']
                    minimum = port_addressing['minimum']
                    maximum = port_addressing['maximum']
                    steps = port_addressing['steps']
                    tempo = port_addressing['tempo']
                    dividers = port_addressing['dividers']
                    self.address(instance, portsymbol, actuator_uri, label, minimum, maximum, value, steps, tempo, dividers, callback, True)

            pluginData['ports'][portsymbol] = value
            self.send_modified("param_set %d %s %f" % (instance_id, portsymbol, value), callback, datatype='boolean')
            self.msg_callback("param_set %s %s %f" % (instance, portsymbol, value))

    def hmi_parameter_addressing_next(self, hw_id, callback):
        logging.info("hmi parameter addressing next")
        self.addressings.hmi_load_next_hw(hw_id, callback)

    def hmi_save_current_pedalboard(self, callback):
        logging.info("hmi save current pedalboard")
        titlesym = symbolify(self.pedalboard_name)[:16]
        self.save_state_mainfile(self.pedalboard_path, self.pedalboard_name, titlesym)
        os.sync()
        callback(True)

    def hmi_reset_current_pedalboard(self, callback):
        logging.info("hmi reset current pedalboard")
        pb_values = get_pedalboard_plugin_values(self.pedalboard_path)
        callback(True)

        used_actuators = []

        for p in pb_values:
            instance    = "/graph/%s" % p['instance']
            instance_id = self.mapper.get_id(instance)
            pluginData  = self.plugins[instance_id]

            bypassed    = bool(p['bypassed'])
            diffBypass  = pluginData['bypassed'] != p['bypassed']

            if diffBypass:
                addressing = pluginData['addressings'].get(":bypass", None)
                if addressing is not None:
                    addressing['value'] = 1.0 if bypassed else 0.0
                    if addressing['actuator_uri'] not in used_actuators:
                        used_actuators.append(addressing['actuator_uri'])

            # if bypassed, do it now
            if diffBypass and bypassed:
                self.bypass(instance, True, None)
                #self.msg_callback("param_set %s :bypass 1.0" % (instance,))

            if p['preset'] and pluginData['preset'] != p['preset']:
                pluginData['preset'] = p['preset']
                self.send_notmodified("preset_load %d %s" % (instance_id, p['preset']))
                #self.msg_callback("preset %s %s" % (instance, p['preset']))

                addressing = pluginData['addressings'].get(":presets", None)
                if addressing is not None:
                    addressing['value'] = pluginData['mapPresets'].index(p['preset'])
                    if addressing['actuator_uri'] not in used_actuators:
                        used_actuators.append(addressing['actuator_uri'])

            for port in p['ports']:
                symbol = port['symbol']
                value  = port['value']

                if pluginData['ports'][symbol] == value:
                    continue

                pluginData['ports'][symbol] = value
                self.send_notmodified("param_set %d %s %f" % (instance_id, symbol, value))
                #self.msg_callback("param_set %s %s %f" % (instance, symbol, value))

                addressing = pluginData['addressings'].get(symbol, None)
                if addressing is not None:
                    addressing['value'] = value
                    if addressing['actuator_uri'] not in used_actuators:
                        used_actuators.append(addressing['actuator_uri'])

            # if not bypassed (enabled), do it at the end
            if diffBypass and not bypassed:
                self.bypass(instance, False, None)
                #self.msg_callback("param_set %s :bypass 0.0" % (instance,))

        self.pedalboard_modified = False
        self.addressings.load_current(used_actuators, (None, None))

    def hmi_tuner(self, status, callback):
        if status == "on":
            self.hmi_tuner_on(callback)
        else:
            self.hmi_tuner_off(callback)

    def hmi_tuner_on(self, callback):
        logging.info("hmi tuner on")

        def monitor_added(ok):
            if not ok or not connect_jack_ports("system:capture_%d" % self.current_tuner_port,
                                                "effect_%d:%s" % (TUNER_INSTANCE_ID, TUNER_INPUT_PORT)):
                self.send_notmodified("remove %d" % TUNER_INSTANCE_ID)
                callback(False)
                return

            if self.prefs.get("tuner-mutes-outputs", "true") != "false":
                self.mute()

            callback(True)

        def tuner_added(ok):
            if not ok:
                callback(False)
                return
            self.send_notmodified("monitor_output %d %s" % (TUNER_INSTANCE_ID, TUNER_MONITOR_PORT), monitor_added)

        self.send_notmodified("add %s %d" % (TUNER_URI, TUNER_INSTANCE_ID), tuner_added)

    def hmi_tuner_off(self, callback):
        logging.info("hmi tuner off")

        def tuner_removed(ok):
            self.unmute()
            callback(True)

        self.send_notmodified("remove %d" % TUNER_INSTANCE_ID, tuner_removed)

    def hmi_tuner_input(self, input_port, callback):
        logging.info("hmi tuner input")

        if 0 <= input_port > 2:
            callback(False)
            return

        disconnect_jack_ports("system:capture_%s" % self.current_tuner_port,
                              "effect_%d:%s" % (TUNER_INSTANCE_ID, TUNER_INPUT_PORT))

        connect_jack_ports("system:capture_%s" % input_port,
                           "effect_%d:%s" % (TUNER_INSTANCE_ID, TUNER_INPUT_PORT))

        self.current_tuner_port = input_port
        callback(True)

    @gen.coroutine
    def set_tuner_value(self, value):
        if value == 0.0:
            return

        freq, note, cents = find_freqnotecents(value)
        yield gen.Task(self.hmi.tuner, freq, note, cents)

    def hmi_get_truebypass_value(self, right, callback):
        """Query the True Bypass setting of the given channel."""
        logging.info("hmi true bypass get ({0})".format(right))

        bypassed = get_truebypass_value(right)
        callback(True, int(bypassed))

    def hmi_set_truebypass_value(self, right, bypassed, callback):
        """Change the True Bypass setting of the given channel."""
        logging.info("hmi true bypass set to ({0}, {1})".format(right, bypassed))
        set_truebypass_value(right, bypassed)
        callback(True)

    def hmi_get_quick_bypass_mode(self, callback):
        """Query the Quick Bypass Mode setting."""
        logging.info("hmi quick bypass mode get.")

        result = self.profile.get_quick_bypass_mode()
        callback(True, int(result))

    def hmi_set_quick_bypass_mode(self, mode, callback):
        """Change the Quick Bypass Mode setting to `mode`."""
        logging.info("hmi quick bypass mode set to `{0}`".format(mode))

        self.profile.set_quick_bypass_mode(mode)
        callback(True)

    def hmi_get_tempo_bpm(self, callback):
        """Get the Jack BPM."""
        bpm = get_jack_data(True)['bpm']
        logging.info("hmi get tempo bpm: {0}".format(bpm))
        callback(True, float(bpm))

    def hmi_set_tempo_bpm(self, bpm, callback):
        """Set the Jack BPM."""
        logging.info("hmi tempo bpm set to {0}".format(bpm))

        # Forward to mod-host. It will check assertions.
        self.send_notmodified("set_bpm {:f}".format(bpm))
        callback(True)

    def hmi_get_tempo_bpb(self, callback):
        """Get the Jack Beats Per Bar."""
        logging.info("hmi tempo bpb get")
        bpb = get_jack_data(True)['bpb']
        callback(True, float(bpb))

    def hmi_set_tempo_bpb(self, bpb, callback):
        """Set the Jack Beats Per Bar."""
        logging.info("hmi tempo bpb set to {0}".format(bpb))

        # Forward to mod-host. It will check assertions.
        self.send_notmodified("set_bpb {:f}".format(bpb))
        callback(True)

    def hmi_get_snapshot_prgch(self, callback):
        """Query the MIDI channel for selecting a snapshot via Program Change."""
        logging.info("hmi get snapshot channel")

        channel = self.profile.get_midi_prgch_channel("snapshot")
        # NOTE: Assume this value is always the same as in mod-host.

        callback(True, int(channel))

    def hmi_set_snapshot_prgch(self, channel, callback):
        """Set the MIDI channel for selecting a snapshot via Program Change."""
        logging.info("hmi set snapshot channel {0}".format(channel))

        if self.profile.set_midi_prgch_channel("snapshot", channel):
            self.send_notmodified("set_midi_program_change_pedalboard_snapshot_channel 1 %d" % channel)
            callback(True)
        else:
            callback(False)

    def hmi_get_pedalboard_prgch(self, callback):
        """Query the MIDI channel for selecting a pedalboard in a bank via Program Change."""
        logging.info("hmi get pedalboard channel")

        channel = self.profile.get_midi_prgch_channel("pedalboard")
        callback(True, int(channel))

    def hmi_set_pedalboard_prgch(self, channel, callback):
        """Set the MIDI channel for selecting a pedalboard in a bank via Program Change."""
        logging.info("hmi set pedalboard channel {0}".format(channel))

        if self.profile.set_midi_prgch_channel("pedalboard", channel):
            self.send_notmodified("set_midi_program_change_pedalboard_bank_channel 1 %d" % channel)
            callback(True)
        else:
            callback(False)

    def hmi_get_clk_src(self, callback):
        """Query the tempo and transport sync mode."""
        logging.info("hmi get clock source")

        mode = self.profile.get_sync_mode()
        # NOTE: We assume the state in mod-host will only change if
        # `hmi_set_clk_src()` is called!

        callback(True, int(mode))

    def hmi_set_clk_src(self, mode, callback):
        """Set the tempo and transport sync mode."""
        logging.info("hmi set clock source {0}".format(mode))

        if mode in [0, 1, 2]:
            # Communicate with mod host.
            # Note: _First_ disable all unchoosen options.
            if mode == 0: # Internal
                self.send_notmodified("feature_enable link 0")
                self.send_notmodified("feature_enable midi_clock_slave 0")
            if mode == 1: # MIDI Beat Clock
                self.send_notmodified("feature_enable link 0")
                self.send_notmodified("feature_enable midi_clock_slave 1")
            if mode == 2: # Ableton Link
                self.send_notmodified("feature_enable midi_clock_slave 0")
                self.send_notmodified("feature_enable link 1")

            result = self.profile.set_sync_mode(mode)
            callback(result)
        else:
            callback(False)

    # There is a plug-in for that. But Jesse does not find it usable.
    def hmi_get_send_midi_clk(self, callback):
        """Query the status of sending MIDI Beat Clock."""
        logging.info("hmi get midi beat clock status")

        # TODO: This uses the `utils/utils_jack.cpp` module with
        # hardcoded values for instance ID and port symbol!
        callback(True, int(has_midi_beat_clock_sender_port()))

    def hmi_set_send_midi_clk_on(self, set_send_midi_clk_on_callback):
        # Define the callback we use below
        def midi_beat_clock_sender_added(ok):
            if ok == MIDI_BEAT_CLOCK_SENDER_INSTANCE_ID:
                # Connect the plug-in to the MIDI output.  TODO: In
                # legacy mode this would be "ttymidi:MIDI_in" or any
                # USB MIDI device
                jack_output_port = "mod-midi-broadcaster:in"
                result = connect_jack_ports("effect_%d:%s" % (MIDI_BEAT_CLOCK_SENDER_INSTANCE_ID,
                                                              MIDI_BEAT_CLOCK_SENDER_OUTPUT_PORT),
                                            jack_output_port)
                logging.info("connect result: {0}".format(result))
                if result:
                    set_send_midi_clk_on_callback(True)
                else:
                    # Since something went wrong, remove the plug-in
                    self.send_notmodified("remove %d" % MIDI_BEAT_CLOCK_SENDER_INSTANCE_ID)
                    set_send_midi_clk_on_callback(False)
            else:
                set_send_midi_clk_on_callback(False)

        self.send_notmodified("add %s %d" % (MIDI_BEAT_CLOCK_SENDER_URI, MIDI_BEAT_CLOCK_SENDER_INSTANCE_ID), midi_beat_clock_sender_added)

    def hmi_set_send_midi_clk_off(self, set_send_midi_clk_off_callback):
        logging.info("hmi set midi beat clock OFF")
        # Just remove the plug-in without disconnecting gracefully
        self.send_notmodified("remove %d" % MIDI_BEAT_CLOCK_SENDER_INSTANCE_ID)
        set_send_midi_clk_off_callback(True)

    def hmi_set_send_midi_clk(self, onoff, callback):
        """Query the status of sending MIDI Beat Clock."""
        logging.info("hmi set midi beat clock status to {0}".format(onoff))

        if onoff in [0, 1]:
            if onoff == 0:
                self.hmi_set_send_midi_clk_off(callback)
            if onoff == 1:
                self.hmi_set_send_midi_clk_on(callback)
        else:
            callback(False)

    def hmi_get_current_profile(self, callback):
        """Return the index of the currently loaded profile. This is a string."""
        logging.info("hmi get current profile")
        (index, changed) = self.profile.get_last_stored_profile_index()
        # TODO: This is bad, because it is not decoupled from the protocol syntax
        callback(True, "{0} {1}".format(str(index), int(changed)))

    def hmi_retrieve_profile(self, index, callback):
        """Trigger loading profile with `index`."""
        logging.info("hmi retrieve profile")
        result = self.profile.retrieve(index)
        callback(result)

    def hmi_store_profile(self, index, callback):
        """Trigger storing current profile to `index`."""
        logging.info("hmi store profile")
        result = self.profile.store(index)
        callback(result)

    def hmi_get_exp_cv(self, callback):
        """Get the mode of the configurable input."""
        logging.info("hmi get exp/cv mode")
        mode = self.profile.get_configurable_input_mode()
        callback(True, int(mode))

    def hmi_set_exp_cv(self, mode, callback):
        """Set the mode of the configurable input."""
        logging.info("hmi set exp/cv mode to {0}".format(mode))
        if mode in [0, 1]:
            self.profile.set_configurable_input_mode(mode)
            callback(True)
        else:
            callback(False)

    def hmi_get_hp_cv(self, callback):
        """Get the mode of the configurable output."""
        logging.info("hmi get hp/cv mode")
        mode = self.profile.get_configurable_output_mode()
        callback(True, int(mode))

    def hmi_set_hp_cv(self, mode, callback):
        """Set the mode of the configurable output."""
        logging.info("hmi set hp/cv mode to {0}".format(mode))
        if mode in [0, 1]:
            self.profile.set_configurable_output_mode(mode)
            callback(True)
        else:
            callback(False)


    def hmi_get_in_chan_link(self, callback):
        """Get the link state of the input channel pair."""
        callback(True, int(self.profile.get_stereo_link("input")))


    def hmi_set_in_chan_link(self, link_mode, callback):
        """Set the link state of the input channel pair."""
        result = self.profile.set_stereo_link("input", link_mode)
        callback(result)

    def hmi_get_out_chan_link(self, callback):
        """Get the link state of the output channel pair."""
        result = self.profile.get_stereo_link("output")
        callback(True, int(result))


    def hmi_set_out_chan_link(self, link, callback):
        """Set the link state of the output channel pair."""
        result = self.profile.get_stereo_link("output")
        callback(result)

    def hmi_get_display_brightness(self, callback):
        """Get the brightness of the display."""
        logging.info("hmi get display brightness")
        value = self.prefs.get("display_brightness", DEFAULT_DISPLAY_BRIGHTNESS)
        callback(True, int(value))

    def hmi_set_display_brightness(self, brightness, callback):
        """Set the display_brightness."""
        logging.info("hmi set display brightness to {0}".format(brightness))
        if brightness in [0, 1, 2, 3, 4]:
            self.prefs.setAndSave("display_brightness", brightness)
            callback(True)
        else:
            callback(False)

    def hmi_get_master_volume_channel_mode(self, callback):
        """Get the mode how the master volume is linked to the channel output volumes."""
        logging.info("hmi get master volume channel mode")
        value = self.profile.get_master_volume_channel_mode()
        callback(True, int(value))

    def hmi_set_master_volume_channel_mode(self, mode, callback):
        """Set the mode how the master volume is linked to the channel output volumes."""
        logging.info("hmi set master volume channel mode to {0}".format(mode))
        result = self.profile.set_master_volume_channel_mode(mode)
        callback(result)

    def hmi_get_play_status(self, callback):
        """Return if the transport is rolling (1) or not (0)."""
        state = get_jack_data(True)['rolling']
        if state in [0, 1]:
            callback(True, int(state))
        else:
            callback(False)

    def hmi_set_play_status(self, play_status, callback):
        """Set the transport state."""
        if play_status in [True, False]:
            self.transport_rolling = play_status
            self.send_notmodified(
                "transport %i %f %f" % (self.transport_rolling, self.transport_bpb, self.transport_bpm)
            )
            callback(True)
        else:
            callback(False)

    def hmi_get_tuner_mute(self, callback):
        """Return if the tuner lets audio through or not."""
        default = "true"
        mute = self.prefs.get("tuner-mutes-outputs", default)
        result = 0
        if mute == "true":
            result = 1

        callback(True, int(result))

    def hmi_set_tuner_mute(self, mute, callback):
        """Set if the tuner lets audio through or not."""
        if mute in [0, 1]:
            value = "false"
            if mute == 1:
                value = "true"
            self.prefs.setAndSave("tuner-mutes-outputs", value)
            callback(True)
        else:
            callback(False)

    def hmi_get_pb_name(self, callback):
        """Return the name of the currently loaded pedalboard."""
        callback(True, str(self.pedalboard_name))

    def hmi_get_exp_mode(self, callback):
        """Return, if the expression pedal signal is on tip or sleeve."""
        mode = self.profile.get_exp_mode()
        callback(True, int(mode))

    def hmi_set_exp_mode(self, mode, callback):
        """Set the mode mode for the expression pedal input. That is, if the signal is on tip or sleeve."""
        callback(True)

    def hmi_get_control_voltage_bias(self, callback):
        """Get the setting of the control voltage bias."""
        bias_mode = self.profile.get_control_voltage_bias()  # 0="0 to 5 volts", 1="-2.5 to 2.5 volts"
        callback(True, int(bias_mode))

    def hmi_set_control_voltage_bias(self, bias_mode, callback):
        """Set the setting of the control voltage bias."""
        result = self.profile.set_control_voltage_bias(bias_mode)
        callback(result)

    # -----------------------------------------------------------------------------------------------------------------
    # JACK stuff

    # Get list of Hardware MIDI devices
    # returns (devsInUse, devList, names, midi_aggregated_mode)
    def get_midi_ports(self):
        out_ports = {}
        full_ports = {}

        # Current setup
        for port_symbol, port_alias, _ in self.midiports:
            port_aliases = port_alias.split(";",1)
            port_alias   = port_aliases[0]
            if len(port_aliases) != 1:
                out_ports[port_alias] = port_symbol
            full_ports[port_symbol] = port_alias

        # Extra MIDI Outs
        ports = get_jack_hardware_ports(False, True)
        for port in ports:
            if not port.startswith(("system:midi_", "nooice")):
                continue
            alias = get_jack_port_alias(port)
            if not alias:
                continue
            title = alias.split("-",5)[-1].replace("-"," ").replace(";",".")
            out_ports[title] = port

        # Extra MIDI Ins
        ports = get_jack_hardware_ports(False, False)
        for port in ports:
            if not port.startswith(("system:midi_", "nooice")):
                continue
            alias = get_jack_port_alias(port)
            if not alias:
                continue
            title = alias.split("-",5)[-1].replace("-"," ").replace(";",".")
            if title in out_ports.keys():
                port = "%s;%s" % (port, out_ports[title])
            full_ports[port] = title

        devsInUse = []
        devList = []
        names = {}
        midiportIds = tuple(i[0] for i in self.midiports)
        for port_id, port_alias in full_ports.items():
            devList.append(port_id)
            if port_id in midiportIds:
                devsInUse.append(port_id)
            names[port_id] = port_alias + (" (in+out)" if port_alias in out_ports else " (in)")

        devList.sort()
        return (devsInUse, devList, names, self.midi_aggregated_mode)

    def get_port_name_alias(self, portname):
        alias = get_jack_port_alias(portname)

        if alias:
            return alias.split("-",5)[-1].replace("-"," ").replace(";",".")

        return portname.split(":",1)[-1].title()

    # Set the selected MIDI devices
    # Will remove or add new JACK ports (in mod-ui) as needed
    def set_midi_devices(self, newDevs, midi_aggregated_mode):
        def add_port(name, title, isOutput):
            index = int(name[-1])
            title = title.replace("-","_").replace(" ","_")

            if name.startswith("nooice"):
                index += 100

            self.msg_callback("add_hw_port /graph/%s midi %i %s %i" % (name.split(":",1)[-1], int(isOutput), title, index))

        def remove_port(name):
            removed_conns = []

            for ports in self.connections:
                jackports = (self._fix_host_connection_port(ports[0]), self._fix_host_connection_port(ports[1]))
                if name not in jackports:
                    continue
                disconnect_jack_ports(jackports[0], jackports[1])
                removed_conns.append(ports)

            for ports in removed_conns:
                self.connections.remove(ports)
                self.msg_callback("disconnect %s %s" % (ports[0], ports[1]))

            self.msg_callback("remove_hw_port /graph/%s" % (name.split(":",1)[-1]))

        midiportIds = tuple(i[0] for i in self.midiports)

        # remove
        for i in reversed(range(len(self.midiports))):
            port_symbol, port_alias, _ = self.midiports[i]
            if port_symbol in newDevs:
                continue

            if ";" in port_symbol:
                inp, outp = port_symbol.split(";",1)
                remove_port(inp)
                remove_port(outp)
            else:
                remove_port(port_symbol)

            self.midiports.pop(i)

        # add
        for port_symbol in newDevs:
            if not(self.midi_aggregated_mode and not(midi_aggregated_mode)) and port_symbol in midiportIds:
                continue

            if ";" in port_symbol:
                inp, outp = port_symbol.split(";",1)
                title_in  = self.get_port_name_alias(inp)
                title_out = self.get_port_name_alias(outp)
                title     = title_in + ";" + title_out
                if not midi_aggregated_mode:
                    add_port(inp, title_in, False)
                    add_port(outp, title_out, True)
            else:
                title = self.get_port_name_alias(port_symbol)
                if not midi_aggregated_mode:
                    add_port(port_symbol, title, False)

            self.midiports.append([port_symbol, title, []])

        # MIDI mode
        if self.midi_aggregated_mode == midi_aggregated_mode:
            return

        # from legacy to aggregated mode
        if midi_aggregated_mode:
            # Add "All MIDI In/Out" ports
            if self.hasMidiMergerOut:
                self.msg_callback("add_hw_port /graph/midi_merger_out midi 0 All_MIDI_In 1")
            if self.hasMidiBroadcasterIn:
                self.msg_callback("add_hw_port /graph/midi_broadcaster_in midi 1 All_MIDI_Out 1")

            # Remove Serial MIDI ports
            self.msg_callback("remove_hw_port /graph/serial_midi_in")
            self.msg_callback("remove_hw_port /graph/serial_midi_out")

            # Remove USB MIDI ports
            for i in reversed(range(len(self.midiports))):
                port_symbol, port_alias, _ = self.midiports[i]

                if ";" in port_symbol:
                    inp, outp = port_symbol.split(";",1)
                    self.msg_callback("remove_hw_port /graph/%s" % (inp.split(":",1)[-1]))
                    self.msg_callback("remove_hw_port /graph/%s" % (outp.split(":",1)[-1]))
                else:
                    self.msg_callback("remove_hw_port /graph/%s" % (port_symbol.split(":",1)[-1]))


        # from aggregated to legacy mode
        else:
            # Remove "All MIDI In/Out" ports
            if self.hasMidiMergerOut:
                self.msg_callback("remove_hw_port /graph/midi_merger_out")
            if self.hasMidiBroadcasterIn:
                self.msg_callback("remove_hw_port /graph/midi_broadcaster_in")

            # Add Serial MIDI ports
            if self.hasSerialMidiIn:
                self.msg_callback("add_hw_port /graph/serial_midi_in midi 0 Serial_MIDI_In 0")
            if self.hasSerialMidiOut:
                self.msg_callback("add_hw_port /graph/serial_midi_out midi 1 Serial_MIDI_Out 0")

        self.midi_aggregated_mode = midi_aggregated_mode

    # -----------------------------------------------------------------------------------------------------------------<|MERGE_RESOLUTION|>--- conflicted
+++ resolved
@@ -664,13 +664,8 @@
             pb_name = "UNTITLED" # NOTE: In MOD UI this is grayed out but visible
         self.hmi.send("boot {0} {1} {2}".format(display_brightness,
                                                 self.profile.get_master_volume_channel_mode(),
-<<<<<<< HEAD
                                                 pb_name))
-        
-=======
-                                                self.pedalboard_name))
-
->>>>>>> 2ffbd4da
+
         # All set, disable HW bypass now
         init_bypass()
 
