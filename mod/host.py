# -*- coding: utf-8 -*-

# Copyright 2012-2013 AGR Audio, Industria e Comercio LTDA. <contato@portalmod.com>
#
# This program is free software: you can redistribute it and/or modify
# it under the terms of the GNU General Public License as published by
# the Free Software Foundation, either version 3 of the License, or
# (at your option) any later version.
#
# This program is distributed in the hope that it will be useful,
# but WITHOUT ANY WARRANTY; without even the implied warranty of
# MERCHANTABILITY or FITNESS FOR A PARTICULAR PURPOSE.  See the
# GNU General Public License for more details.
#
# You should have received a copy of the GNU General Public License
# along with this program.  If not, see <http://www.gnu.org/licenses/>.

"""
This module works as an interface for mod-host, it uses a socket to communicate
with mod-host, the protocol is described in <http://github.com/portalmod/mod-host>

The module relies on tornado.ioloop stuff, but you need to start the ioloop
by yourself:

>>> from tornado import ioloop
>>> ioloop.IOLoop.instance().start()

This will start the mainloop and will handle the callbacks and the async functions
"""

from base64 import b64encode
from collections import OrderedDict
from datetime import timedelta
from random import randint
from tornado import gen, iostream
from tornado.ioloop import IOLoop, PeriodicCallback
import os, json, socket, time, logging
import shutil

from mod import (
    TextFileFlusher,
    get_hardware_descriptor, get_nearest_valid_scalepoint_value, read_file_contents, safe_json_load, symbolify
)
from mod.addressings import Addressings
from mod.bank import (
    list_banks, get_last_bank_and_pedalboard, save_last_bank_and_pedalboard,
)
from mod.mod_protocol import (
    CMD_BANKS,
    CMD_PEDALBOARDS,
    CMD_PEDALBOARD_LOAD,
    CMD_PEDALBOARD_RESET,
    CMD_PEDALBOARD_SAVE,
    CMD_CONTROL_GET,
    CMD_CONTROL_SET,
    CMD_CONTROL_PAGE,
    CMD_MENU_ITEM_CHANGE,
    CMD_TUNER_ON,
    CMD_TUNER_OFF,
    CMD_TUNER_INPUT,
    CMD_PROFILE_LOAD,
    CMD_PROFILE_STORE,
    CMD_DUO_FOOT_NAVIG,
    CMD_DUO_CONTROL_NEXT,
    CMD_DUOX_NEXT_PAGE,
    CMD_DUOX_SNAPSHOT_LOAD,
    CMD_DUOX_SNAPSHOT_SAVE,
    BANK_FUNC_NONE,
    BANK_FUNC_PEDALBOARD_NEXT,
    BANK_FUNC_PEDALBOARD_PREV,
    FLAG_CONTROL_ENUMERATION,
    FLAG_CONTROL_TRIGGER,
    FLAG_CONTROL_REVERSE_ENUM,
    FLAG_CONTROL_MOMENTARY,
    FLAG_PAGINATION_PAGE_UP,
    FLAG_PAGINATION_WRAP_AROUND,
    FLAG_PAGINATION_INITIAL_REQ,
    FLAG_SCALEPOINT_PAGINATED,
    FLAG_SCALEPOINT_WRAP_AROUND,
    FLAG_SCALEPOINT_END_PAGE,
<<<<<<< HEAD
=======
    FLAG_SCALEPOINT_ALT_LED_COLOR,
>>>>>>> 65f7b36a
    MENU_ID_SL_IN,
    MENU_ID_SL_OUT,
    MENU_ID_TUNER_MUTE,
    MENU_ID_QUICK_BYPASS,
    MENU_ID_PLAY_STATUS,
    MENU_ID_MIDI_CLK_SOURCE,
    MENU_ID_MIDI_CLK_SEND,
    MENU_ID_SNAPSHOT_PRGCHGE,
    MENU_ID_PB_PRGCHNGE,
    MENU_ID_TEMPO,
    MENU_ID_BEATS_PER_BAR,
    MENU_ID_BYPASS1,
    MENU_ID_BYPASS2,
    MENU_ID_BRIGHTNESS,
    MENU_ID_CURRENT_PROFILE,
    MENU_ID_FOOTSWITCH_NAV,
    MENU_ID_EXP_CV_INPUT,
    MENU_ID_HP_CV_OUTPUT,
    MENU_ID_MASTER_VOL_PORT,
    MENU_ID_EXP_MODE,
    MENU_ID_TOP,
    menu_item_id_to_str,
)
from mod.profile import (
    Profile,
    apply_mixer_values,
)
from mod.protocol import (
    PLUGIN_LOG_TRACE, PLUGIN_LOG_NOTE, PLUGIN_LOG_WARNING, PLUGIN_LOG_ERROR,
    Protocol, ProtocolError, process_resp,
)
from mod.settings import (
    APP, LOG, DEFAULT_PEDALBOARD, LV2_PEDALBOARDS_DIR,
    PEDALBOARD_INSTANCE, PEDALBOARD_INSTANCE_ID, PEDALBOARD_URI, PEDALBOARD_TMP_DIR,
    TUNER_URI, TUNER_INSTANCE_ID, TUNER_INPUT_PORT, TUNER_MONITOR_PORT, HMI_TIMEOUT,
    UNTITLED_PEDALBOARD_NAME, DEFAULT_SNAPSHOT_NAME,
    MIDI_BEAT_CLOCK_SENDER_URI, MIDI_BEAT_CLOCK_SENDER_INSTANCE_ID, MIDI_BEAT_CLOCK_SENDER_OUTPUT_PORT,
)
from mod.tuner import (
    find_freqnotecents,
)
from modtools.utils import (
    charPtrToString,
    is_bundle_loaded, add_bundle_to_lilv_world, remove_bundle_from_lilv_world, rescan_plugin_presets,
    get_plugin_info, get_plugin_control_inputs_and_monitored_outputs, get_pedalboard_info, get_state_port_values,
    list_plugins_in_bundle, get_all_pedalboards, get_pedalboard_plugin_values,
    init_jack, close_jack, get_jack_data,
    init_bypass, get_jack_port_alias, get_jack_hardware_ports,
    has_serial_midi_input_port, has_serial_midi_output_port,
    has_midi_merger_output_port, has_midi_broadcaster_input_port,
    has_midi_beat_clock_sender_port,
    connect_jack_ports, connect_jack_midi_output_ports, disconnect_jack_ports,
    set_truebypass_value, get_master_volume,
    set_util_callbacks, kPedalboardTimeAvailableBPB,
    kPedalboardTimeAvailableBPM, kPedalboardTimeAvailableRolling
)
from modtools.tempo import (
    convert_seconds_to_port_value_equivalent,
    get_divider_options,
    get_port_value,
)

DISPLAY_BRIGHTNESS_0   = 0
DISPLAY_BRIGHTNESS_25  = 1
DISPLAY_BRIGHTNESS_50  = 2
DISPLAY_BRIGHTNESS_75  = 3
DISPLAY_BRIGHTNESS_100 = 4
DISPLAY_BRIGHTNESS_VALUES = (
    DISPLAY_BRIGHTNESS_0,
    DISPLAY_BRIGHTNESS_25,
    DISPLAY_BRIGHTNESS_50,
    DISPLAY_BRIGHTNESS_75,
    DISPLAY_BRIGHTNESS_100)

QUICK_BYPASS_MODE_1    = 0
QUICK_BYPASS_MODE_2    = 1
QUICK_BYPASS_MODE_BOTH = 2
QUICK_BYPASS_MODE_VALUES = (
    QUICK_BYPASS_MODE_1,
    QUICK_BYPASS_MODE_2,
    QUICK_BYPASS_MODE_BOTH)

DEFAULT_DISPLAY_BRIGHTNESS = DISPLAY_BRIGHTNESS_50
DEFAULT_QUICK_BYPASS_MODE  = QUICK_BYPASS_MODE_BOTH

# Special URI for non-addressed controls
kNullAddressURI = "null"

# Special URIs for midi-learn
kMidiLearnURI = "/midi-learn"
kMidiUnlearnURI = "/midi-unlearn"
kMidiCustomPrefixURI = "/midi-custom_" # to show current one

# URI for BPM sync (for non-addressed control ports)
kBpmURI ="/bpm"

# CV related constants
CV_PREFIX = 'cv_'
CV_OPTION = '/cv'
HW_CV_PREFIX = CV_OPTION + '/graph/' + CV_PREFIX

# TODO: check pluginData['designations'] when doing addressing
# TODO: hmi_save_current_pedalboard does not send browser msgs, needed?
# TODO: finish presets, testing

def midi_port_alias_to_name(alias, withSpaces):
    space = " " if withSpaces else "_"
    if False:
        # for alsa-raw midi option
        return alias.split("-",5)[-1].replace("-",space).replace(";",".")
    else:
        # for alsa-seq midi option
        return alias.split(":",1)[-1].replace("-",space).replace(";",".")\
          .replace("/midi_capture_",space+"MIDI"+space)\
          .replace("/midi_playback_",space+"MIDI"+space)

def get_all_good_and_bad_pedalboards():
    allpedals  = get_all_pedalboards()
    goodpedals = []
    badbundles = []

    for pb in allpedals:
        if pb['broken']:
            badbundles.append(pb['bundle'])
        else:
            goodpedals.append(pb)

    if len(goodpedals) == 0:
        goodpedals.append({
            'broken': False,
            "uri": "file://" + DEFAULT_PEDALBOARD,
            "bundle": DEFAULT_PEDALBOARD,
            "title": UNTITLED_PEDALBOARD_NAME,
            "version": 0,
        })

    return goodpedals, badbundles

# class to map between numeric ids and string instances
class InstanceIdMapper(object):
    def __init__(self):
        self.clear()

    def clear(self):
        # last used id, always incrementing
        self.last_id = 0
        # map id <-> instances
        self.id_map = {}
        # map instances <-> ids
        self.instance_map = {}

        self.id_map[PEDALBOARD_INSTANCE_ID] = PEDALBOARD_INSTANCE
        self.instance_map[PEDALBOARD_INSTANCE] = PEDALBOARD_INSTANCE_ID

    # get a numeric id from a string instance
    def get_id(self, instance):
        # check if it already exists
        if instance in self.instance_map.keys():
            return self.instance_map[instance]

        # increment last id
        idx = self.last_id
        self.last_id += 1

        # create mapping
        self.instance_map[instance] = idx
        self.id_map[idx] = instance

        # ready
        return idx

    # get a numeric id from a string instance
    # Tries to use a pre-defined id first if possible
    def get_id_by_number(self, instance, instanceNumber):
        if instanceNumber < 0:
            return self.get_id(instance)

        if instanceNumber in self.id_map.keys():
            return self.get_id(instance)

        self.last_id = max(self.last_id, instanceNumber+1)
        self.instance_map[instance] = instanceNumber
        self.id_map[instanceNumber] = instance

        # ready
        return instanceNumber

    def get_id_without_creating(self, instance):
        return self.instance_map[instance]

    # get a string instance from a numeric id
    def get_instance(self, id):
        return self.id_map[id]

class Host(object):
    DESIGNATIONS_INDEX_ENABLED   = 0
    DESIGNATIONS_INDEX_FREEWHEEL = 1
    DESIGNATIONS_INDEX_BPB       = 2
    DESIGNATIONS_INDEX_BPM       = 3
    DESIGNATIONS_INDEX_SPEED     = 4

    # HMI snapshots, reusing the same code for pedalboard snapshots but with reserved negative numbers
    HMI_SNAPSHOTS_OFFSET = 100
    HMI_SNAPSHOTS_1      = 0 - (HMI_SNAPSHOTS_OFFSET + 0)
    HMI_SNAPSHOTS_2      = 0 - (HMI_SNAPSHOTS_OFFSET + 1)
    HMI_SNAPSHOTS_3      = 0 - (HMI_SNAPSHOTS_OFFSET + 2)

    def __init__(self, hmi, prefs, msg_callback):
        self.hmi = hmi
        self.prefs = prefs
        self.msg_callback = msg_callback

        self.addr = ("localhost", 5555)
        self.readsock = None
        self.writesock = None
        self.crashed = False
        self.connected = False
        self._queue = []
        self._idle = True
        self.profile_applied = False
        self.hmi_ping_io = None

        self.addressings = Addressings()
        self.mapper = InstanceIdMapper()
        self.descriptor = get_hardware_descriptor()
        self.profile = Profile(self.profile_apply, self.descriptor)

        self.current_tuner_port = 1
        self.current_tuner_mute = self.prefs.get("tuner-mutes-outputs", False, bool)

        self.allpedalboards = None
        self.banks = None

        self.bank_id = 0
        self.connections = []
        self.audioportsIn = []
        self.audioportsOut = []
        self.cvportsIn = []
        self.cvportsOut = []
        self.midiports = [] # [symbol, alias, pending-connections]
        self.midi_aggregated_mode = True
        self.hasSerialMidiIn = False
        self.hasSerialMidiOut = False
        self.first_pedalboard    = True
        self.pedalboard_empty    = True
        self.pedalboard_modified = False
        self.pedalboard_name     = ""
        self.pedalboard_path     = ""
        self.pedalboard_size     = [0,0]
        self.pedalboard_version  = 0
        self.current_pedalboard_snapshot_id = -1
        self.pedalboard_snapshots  = []
        self.next_hmi_pedalboard_to_load = None
        self.next_hmi_pedalboard_loading = False
        self.hmi_snapshots = [None, None]
        self.transport_rolling = False
        self.transport_bpb     = 4.0
        self.transport_bpm     = 120.0
        self.transport_sync    = "none"
        self.last_data_finish_msg = 0.0
        self.last_data_finish_handle = None
        self.last_true_bypass_left = True
        self.last_true_bypass_right = True
        self.abort_progress_catcher = {}
        self.processing_pending_flag = False
        self.init_plugins_data()

        if APP and os.getenv("MOD_LIVE_ISO") is not None:
            self.jack_hwin_prefix  = "system:playback_"
            self.jack_hwout_prefix = "system:capture_"
        else:
            self.jack_hwin_prefix  = "mod-monitor:in_"
            self.jack_hwout_prefix = "mod-monitor:out_"

        self.jack_slave_prefix = "mod-slave"

        # checked when saving pedal presets
        self.plugins_added = []
        self.plugins_removed = []

        self.statstimer = PeriodicCallback(self.statstimer_callback, 1000)

        if os.path.exists("/proc/meminfo"):
            self.memfile  = open("/proc/meminfo", 'r')
            self.memtotal = 0.0

            self.memfseek_free    = 0
            self.memfseek_buffers = 0
            self.memfseek_cached  = 0
            self.memfseek_shmmem  = 0
            self.memfseek_reclaim = 0

            memfseek = 0

            for line in self.memfile.readlines():
                if line.startswith("MemTotal:"):
                    self.memtotal = float(int(line.replace("MemTotal:","",1).replace("kB","",1).strip()))
                elif line.startswith("MemFree:"):
                    self.memfseek_free = memfseek+9
                elif line.startswith("Buffers:"):
                    self.memfseek_buffers = memfseek+9
                elif line.startswith("Cached:"):
                    self.memfseek_cached = memfseek+8
                elif line.startswith("Shmem:"):
                    self.memfseek_shmmem = memfseek+7
                elif line.startswith("SReclaimable:"):
                    self.memfseek_reclaim = memfseek+14
                memfseek += len(line)

            if self.memtotal != 0.0 and 0 not in (self.memfseek_free,
                                                  self.memfseek_buffers,
                                                  self.memfseek_cached,
                                                  self.memfseek_shmmem,
                                                  self.memfseek_reclaim):
                self.memtimer = PeriodicCallback(self.memtimer_callback, 5000)

                if os.path.exists("/sys/class/thermal/thermal_zone0/temp"):
                    self.thermalfile = open("/sys/class/thermal/thermal_zone0/temp", 'r')
                else:
                    self.thermalfile = None

                if os.path.exists("/sys/devices/system/cpu/cpu0/cpufreq/scaling_cur_freq"):
                    self.cpufreqfile = open("/sys/devices/system/cpu/cpu0/cpufreq/scaling_cur_freq", 'r')
                else:
                    self.cpufreqfile = None

        else:
            self.memtimer = None

        set_util_callbacks(self.jack_bufsize_changed,
                           self.jack_port_appeared,
                           self.jack_port_deleted,
                           self.true_bypass_changed)

        # Setup addressing callbacks
        self.addressings._task_addressing = self.addr_task_addressing
        self.addressings._task_unaddressing = self.addr_task_unaddressing
        self.addressings._task_set_value = self.addr_task_set_value
        self.addressings._task_get_plugin_data = self.addr_task_get_plugin_data
        self.addressings._task_get_plugin_cv_port_op_mode = self.addr_task_get_plugin_cv_port_op_mode
        self.addressings._task_get_plugin_presets = self.addr_task_get_plugin_presets
        self.addressings._task_get_port_value = self.addr_task_get_port_value
        self.addressings._task_store_address_data = self.addr_task_store_address_data
        self.addressings._task_hw_added = self.addr_task_hw_added
        self.addressings._task_hw_removed = self.addr_task_hw_removed
        self.addressings._task_act_added = self.addr_task_act_added
        self.addressings._task_act_removed = self.addr_task_act_removed
        self.addressings._task_set_available_pages = self.addr_task_set_available_pages

        # Register HMI protocol callbacks (they are without arguments here)
        Protocol.register_cmd_callback('ALL', CMD_BANKS, self.hmi_list_banks)
        Protocol.register_cmd_callback('ALL', CMD_PEDALBOARDS, self.hmi_list_bank_pedalboards)

        Protocol.register_cmd_callback('ALL', CMD_PEDALBOARD_LOAD, self.hmi_load_bank_pedalboard)
        Protocol.register_cmd_callback('ALL', CMD_PEDALBOARD_RESET, self.hmi_reset_current_pedalboard)
        Protocol.register_cmd_callback('ALL', CMD_PEDALBOARD_SAVE, self.hmi_save_current_pedalboard)

        Protocol.register_cmd_callback('ALL', CMD_CONTROL_GET, self.hmi_parameter_get)
        Protocol.register_cmd_callback('ALL', CMD_CONTROL_SET, self.hmi_parameter_set)
        Protocol.register_cmd_callback('ALL', CMD_CONTROL_PAGE, self.hmi_next_control_page)

        Protocol.register_cmd_callback('ALL', CMD_TUNER_ON, self.hmi_tuner_on)
        Protocol.register_cmd_callback('ALL', CMD_TUNER_OFF, self.hmi_tuner_off)
        Protocol.register_cmd_callback('ALL', CMD_TUNER_INPUT, self.hmi_tuner_input)

        Protocol.register_cmd_callback('ALL', CMD_MENU_ITEM_CHANGE, self.hmi_menu_item_change)

        Protocol.register_cmd_callback('ALL', CMD_PROFILE_LOAD, self.hmi_retrieve_profile)
        Protocol.register_cmd_callback('ALL', CMD_PROFILE_STORE, self.hmi_store_profile)

        Protocol.register_cmd_callback('DUO', CMD_DUO_FOOT_NAVIG, self.hmi_footswitch_navigation)
        Protocol.register_cmd_callback('DUO', CMD_DUO_CONTROL_NEXT, self.hmi_parameter_addressing_next)

        Protocol.register_cmd_callback('DUOX', CMD_DUOX_NEXT_PAGE, self.hmi_page_load)
        Protocol.register_cmd_callback('DUOX', CMD_DUOX_SNAPSHOT_LOAD, self.hmi_snapshot_load)
        Protocol.register_cmd_callback('DUOX', CMD_DUOX_SNAPSHOT_SAVE, self.hmi_snapshot_save)

        if not APP:
            IOLoop.instance().add_callback(self.init_host)

    def __del__(self):
        self.msg_callback("stop")
        self.close_jack()

    def jack_bufsize_changed(self, bufSize):
        self.msg_callback("bufsize %i" % bufSize)

    def jack_port_appeared(self, name, isOutput):
        name = charPtrToString(name)
        isOutput = bool(isOutput)

        if name.startswith(self.jack_slave_prefix+":"):
            name = name.replace(self.jack_slave_prefix+":","")
            if name.startswith("midi_"):
                ptype = "midi"
            elif name.startswith(CV_PREFIX):
                ptype = "cv"
            else:
                ptype = "audio"

            index = 100 + int(name.rsplit("_",1)[-1])
            title = name.title().replace(" ","_")
            self.msg_callback("add_hw_port /graph/%s %s %i %s %i" % (name, ptype, int(isOutput), title, index))
            return

        if self.midi_aggregated_mode:
            # new ports are ignored under midi aggregated mode
            return

        alias = get_jack_port_alias(name)
        if not alias:
            return
        alias = midi_port_alias_to_name(alias, True)

        if not isOutput:
            connect_jack_ports(name, "mod-host:midi_in")

        for i in range(len(self.midiports)):
            port_symbol, port_alias, port_conns = self.midiports[i]
            if alias == port_alias or (";" in port_alias and alias in port_alias.split(";",1)):
                split = port_symbol.split(";")

                if len(split) == 1:
                    oldnode = "/graph/" + port_symbol.split(":",1)[-1]
                    port_symbol = name
                elif isOutput:
                    oldnode = "/graph/" + split[1].split(":",1)[-1]
                    split[1] = name
                else:
                    oldnode = "/graph/" + split[0].split(":",1)[-1]
                    split[0] = name
                port_symbol = ";".join(split)

                self.midiports[i][0] = port_symbol
                break
        else:
            return

        index = int(name[-1])
        title = self.get_port_name_alias(name).replace("-","_").replace(" ","_")
        newnode = "/graph/" + name.split(":",1)[-1]

        if name.startswith("nooice"):
            index += 100

        self.msg_callback("add_hw_port /graph/%s midi %i %s %i" % (name.split(":",1)[-1], int(isOutput), title, index))

        for i in reversed(range(len(port_conns))):
            if port_conns[i][0] == oldnode:
                port_conns[i] = (newnode, port_conns[i][1])
            elif port_conns[i][1] == oldnode:
                port_conns[i] = (port_conns[i][0], newnode)
            connection = port_conns[i]

            if newnode not in connection:
                continue
            if not connect_jack_ports(self._fix_host_connection_port(connection[0]),
                                      self._fix_host_connection_port(connection[1])):
                continue

            self.connections.append(connection)
            self.msg_callback("connect %s %s" % (connection[0], connection[1]))
            port_conns.pop(i)

    def jack_port_deleted(self, name):
        name = charPtrToString(name)
        removed_conns = self.remove_port_from_connections(name)

        for port_symbol, port_alias, port_conns in self.midiports:
            if name == port_symbol or (";" in port_symbol and name in port_symbol.split(";",1)):
                port_conns += removed_conns
                break

        self.msg_callback("remove_hw_port /graph/%s" % (name.split(":",1)[-1]))

    def true_bypass_changed(self, left, right):
        self.msg_callback("truebypass %i %i" % (left, right))

        if self.hmi.initialized:
            if self.last_true_bypass_left != left:
                self.hmi.set_profile_value(MENU_ID_BYPASS1, int(left), None)
            if self.last_true_bypass_right != right:
                self.hmi.set_profile_value(MENU_ID_BYPASS2, int(right), None)

        self.last_true_bypass_left = left
        self.last_true_bypass_right = right

    def remove_port_from_connections(self, name):
        removed_conns = []

        for ports in self.connections:
            jackports = (self._fix_host_connection_port(ports[0]), self._fix_host_connection_port(ports[1]))
            if name not in jackports:
                continue
            disconnect_jack_ports(jackports[0], jackports[1])
            removed_conns.append(ports)

        for ports in removed_conns:
            self.connections.remove(ports)
            disconnect_jack_ports(ports[0], ports[1])

        return removed_conns

    # -----------------------------------------------------------------------------------------------------------------
    # Addressing callbacks

    def addr_task_addressing(self, atype, actuator, data, callback, send_hmi=True):
        if atype == Addressings.ADDRESSING_TYPE_HMI:
            if send_hmi and self.hmi.initialized:
                actuator_uri = self.addressings.hmi_hw2uri_map[actuator]
                return self.hmi.control_add(data, actuator, actuator_uri, callback)
            else:
                if callback is not None:
                    callback(True)
                return

        if atype == Addressings.ADDRESSING_TYPE_CC:
            label = '"%s"' % data['label'].replace('"', '')
            unit  = '"%s"' % data['unit'].replace('"', '')
            optionsData = []

            rmaximum = data['maximum']
            rvalue   = data['value']

            if data['options']:
                currentNum = 0
                numBytesFree = 1024-128

                for o in data['options']:
                    if currentNum > 50:
                        if rvalue >= currentNum:
                            rvalue = 0
                        rmaximum = currentNum
                        break

                    optdata    = '"%s" %f' % (o[1].replace('"', ''), float(o[0]))
                    optdataLen = len(optdata)

                    if numBytesFree-optdataLen-2 < 0:
                        print("WARNING: Preventing sending too many options to addressing (stopped at %i)" % currentNum)
                        if rvalue >= currentNum:
                            rvalue = 0.0
                        rmaximum = currentNum
                        break

                    currentNum += 1
                    numBytesFree -= optdataLen+1
                    optionsData.append(optdata)

            options = "%d %s" % (len(optionsData), " ".join(optionsData))
            options = options.strip()

            return self.send_notmodified("cc_map %d %s %d %d %s %f %f %f %i %s %s" % (data['instance_id'],
                                                                                      data['port'],
                                                                                      actuator[0], # device id
                                                                                      actuator[1], # actuator id
                                                                                      label,
                                                                                      rvalue,
                                                                                      data['minimum'],
                                                                                      rmaximum,
                                                                                      data['steps'],
                                                                                      unit,
                                                                                      options
                                                                                      ), callback, datatype='boolean')

        if atype == Addressings.ADDRESSING_TYPE_MIDI:
            return self.send_notmodified("midi_map %d %s %i %i %f %f" % (data['instance_id'],
                                                                         data['port'],
                                                                         data['midichannel'],
                                                                         data['midicontrol'],
                                                                         data['minimum'],
                                                                         data['maximum'],
                                                                         ), callback, datatype='boolean')
        if atype == Addressings.ADDRESSING_TYPE_BPM:
            if callback is not None:
                callback(True)
            return

        if atype == Addressings.ADDRESSING_TYPE_CV:
            source_port_name = self.get_jack_source_port_name(actuator)
            return self.send_notmodified("cv_map %d %s %s %f %f %s" % (data['instance_id'],
                                                                       data['port'],
                                                                       source_port_name,
                                                                       data['minimum'],
                                                                       data['maximum'],
                                                                       data['operational_mode']
                                                                       ), callback, datatype='boolean')

        print("ERROR: Invalid addressing requested for", actuator)
        callback(False)
        return

    def addr_task_unaddressing(self, atype, instance_id, portsymbol, callback, send_hmi=True, hw_ids=None):
        if atype == Addressings.ADDRESSING_TYPE_HMI:
            self.pedalboard_modified = True
            if send_hmi:
                return self.hmi.control_rm(hw_ids, callback)
            else:
                if callback is not None:
                    callback(True)
                return

        if atype == Addressings.ADDRESSING_TYPE_CC:
            return self.send_modified("cc_unmap %d %s" % (instance_id, portsymbol), callback, datatype='boolean')

        if atype == Addressings.ADDRESSING_TYPE_MIDI:
            return self.send_modified("midi_unmap %d %s" % (instance_id, portsymbol), callback, datatype='boolean')

        if atype == Addressings.ADDRESSING_TYPE_CV:
            return self.send_modified("cv_unmap %d %s" % (instance_id, portsymbol), callback, datatype='boolean')

        if atype == Addressings.ADDRESSING_TYPE_BPM:
            if callback is not None:
                callback(True)
            return

        print("ERROR: Invalid unaddressing requested")
        callback(False)
        return

    def addr_task_set_value(self, atype, actuator, data, callback, send_hmi=True):
        if atype == Addressings.ADDRESSING_TYPE_HMI:
            if not self.hmi.initialized:
                return callback(False)
            if data['hmitype'] & FLAG_CONTROL_ENUMERATION:
                options = tuple(o[0] for o in data['options'])
                try:
                    value = options.index(data['value'])
                except ValueError:
                    logging.error("[host] address set value not in list %f", data['value'])
                    callback(False)
                    return
                # FIXME the following code does a control_add instead of control_set in case of enums
                # Making it work on HMI with pagination could be tricky, so work around this for now
                actuator_uri = data['actuator_uri']
                logging.error("[host] addr_task_set_value called with an enumeration %s", actuator_uri)
                self.addressings.hmi_load_current(actuator_uri, callback)
                return
            else:
                value = data['value']
            if send_hmi:
                return self.hmi.control_set(actuator, value, callback)
            else:
                if callback is not None:
                    callback(True)
                return

        if atype == Addressings.ADDRESSING_TYPE_CC:
            return self.send_modified("cc_value_set %d %s %f" % (data['instance_id'], data['port'], data['value']),
                                      callback, datatype='boolean')

        # Everything else has nothing
        callback(True)

    def addr_task_get_plugin_data(self, instance_id):
        return self.plugins[instance_id]

    def addr_task_get_plugin_presets(self, uri):
        if uri == PEDALBOARD_URI:
            if self.current_pedalboard_snapshot_id < 0 or len(self.pedalboard_snapshots) == 0:
                return []
            self.plugins[PEDALBOARD_INSTANCE_ID]['preset'] = "file:///%i" % self.current_pedalboard_snapshot_id
            presets = self.pedalboard_snapshots
            presets = [{'uri': 'file:///%i'%i,
                        'label': presets[i]['name']} for i in range(len(presets)) if presets[i] is not None]
            return presets
        return get_plugin_info(uri)['presets']

    def addr_task_get_port_value(self, instance_id, portsymbol):
        if instance_id == PEDALBOARD_INSTANCE_ID:
            if portsymbol == ":bpb":
                return self.transport_bpb
            if portsymbol == ":bpm":
                return self.transport_bpm
            if portsymbol == ":rolling":
                return 1.0 if self.transport_rolling else 0.0

        pluginData = self.plugins[instance_id]

        if portsymbol == ":bypass":
            return 1.0 if pluginData['bypassed'] else 0.0

        if portsymbol == ":presets":
            if len(pluginData['mapPresets']) == 0 or not pluginData['preset']:
                return 0.0
            return float(pluginData['mapPresets'].index(pluginData['preset']))

        return pluginData['ports'][portsymbol]

    def addr_task_store_address_data(self, instance_id, portsymbol, data):
        pluginData = self.plugins[instance_id]
        pluginData['addressings'][portsymbol] = data

    def addr_task_hw_added(self, dev_uri, label, labelsuffix, version):
        self.msg_callback("hw_add %s %s %s %s" % (dev_uri,
                                                  label.replace(" ","_"),
                                                  labelsuffix.replace(" ","_"),
                                                  version))

    def addr_task_hw_removed(self, dev_uri, label, version):
        self.msg_callback("hw_rem %s %s %s" % (dev_uri, label.replace(" ","_"), version))

    def addr_task_act_added(self, metadata):
        self.msg_callback("act_add " + b64encode(json.dumps(metadata).encode("utf-8")).decode("utf-8"))

    def addr_task_act_removed(self, uri):
        for instance_id, pluginData in self.plugins.items():
            relevant_ports = []
            for portsymbol, addressing in pluginData['addressings'].items():
                if addressing['actuator_uri'] == uri:
                    self.pedalboard_modified = True
                    relevant_ports.append(portsymbol)

            for portsymbol in relevant_ports:
                pluginData['addressings'].pop(portsymbol)

        self.msg_callback("act_del %s" % uri)

    def addr_task_set_available_pages(self, pages, callback):
        if self.hmi.initialized:
            return self.hmi.set_available_pages(pages, callback)
        print("WARNING: Trying to send available pages, HMI not initialized")
        callback(False)
        return

    def addr_task_get_plugin_cv_port_op_mode(self, actuator_uri):
        instance, port = actuator_uri.split(CV_OPTION)[1].rsplit("/", 1)
        instance_id = self.mapper.get_id_without_creating(instance)
        plugin_data = self.plugins[instance_id]
        plugin_info = get_plugin_info(plugin_data['uri'])
        port_info = next((p for p in plugin_info['ports']['cv']['output'] if p['symbol'] == port), None)
        if port_info:
            maximum = port_info['ranges']['maximum']
            minimum = port_info['ranges']['minimum']
            if minimum < 0 and maximum <= 0: # unipolar-
                return "-"
            if minimum < 0 and maximum > 0: # bipolar
                return "b"
            if minimum >= 0 and maximum > 0: # unipolar+
                return "+"
        return "+"

    # -----------------------------------------------------------------------------------------------------------------
    # Initialization

    def ping_hmi(self):
        if self.hmi_ping_io is not None:
            IOLoop.instance().remove_timeout(self.hmi_ping_io)
        self.hmi_ping_io = IOLoop.instance().call_later(5, self.ping_hmi)
        self.hmi.ping(None)

    def ping_hmi_start(self):
        if self.hmi_ping_io is None:
            self.hmi_ping_io = IOLoop.instance().call_later(5, self.ping_hmi)

    def ping_hmi_stop(self):
        if self.hmi_ping_io is not None:
            IOLoop.instance().remove_timeout(self.hmi_ping_io)
            self.hmi_ping_io = None

    def wait_hmi_initialized(self, callback):
        if (self.hmi.initialized and self.profile_applied) or self.hmi.isFake():
            print("HMI initialized right away")
            callback(True)
            return

        def retry():
            if (self.hmi.initialized and self.profile_applied) or self._attemptNumber >= 20:
                print("HMI initialized FINAL", self._attemptNumber, self.hmi.initialized)
                del self._attemptNumber
                if HMI_TIMEOUT > 0:
                    self.ping_hmi_start()
                callback(self.hmi.initialized)
            else:
                self._attemptNumber += 1
                IOLoop.instance().call_later(0.25, retry)
                print("HMI initialized waiting", self._attemptNumber)

        self._attemptNumber = 0
        retry()

    @gen.coroutine
    def init_host(self):
        self.init_jack()
        self.open_connection_if_needed(None)

        # Disable plugin processing while initializing
        yield gen.Task(self.send_notmodified, "feature_enable processing 0", datatype='boolean')

        # Remove all plugins, non-waiting
        self.send_notmodified("remove -1")

        # Set directory for temporary data
        self.send_notmodified("state_tmpdir {}".format(PEDALBOARD_TMP_DIR))

        # get current transport data
        data = get_jack_data(True)
        self.transport_rolling = data['rolling']
        self.transport_bpm     = data['bpm']
        self.transport_bpb     = data['bpb']

        # load everything
        self.allpedalboards, badbundles = get_all_good_and_bad_pedalboards()
        self.banks = list_banks(badbundles, False)

        bank_id, pedalboard = get_last_bank_and_pedalboard()

        # ensure HMI is initialized by now
        yield gen.Task(self.wait_hmi_initialized)

        if pedalboard and os.path.exists(pedalboard):
            self.bank_id = bank_id
            self.load(pedalboard)

        else:
            self.bank_id = 0

            if os.path.exists(DEFAULT_PEDALBOARD):
                self.load(DEFAULT_PEDALBOARD, True)

        # Setup MIDI program navigation
        midi_pb_prgch, midi_ss_prgch = self.profile.get_midi_prgch_channels()
        if midi_pb_prgch >= 1 and midi_pb_prgch <= 16:
            self.send_notmodified("monitor_midi_program %d 1" % (midi_pb_prgch-1))
        if midi_ss_prgch >= 1 and midi_ss_prgch <= 16:
            self.send_notmodified("monitor_midi_program %d 1" % (midi_ss_prgch-1))

        # Wait for all mod-host messages to be processed
        yield gen.Task(self.send_notmodified, "feature_enable processing 2", datatype='boolean')

        # After all is set, update the HMI
        if self.hmi.initialized:
            yield gen.Task(self.send_hmi_boot)

        # All set, disable HW bypass now
        init_bypass()

    def init_jack(self):
        self.audioportsIn  = []
        self.audioportsOut = []
        self.cvportsIn  = []
        self.cvportsOut = []

        if not init_jack():
            self.hasSerialMidiIn = False
            self.hasSerialMidiOut = False
            return False

        for port in get_jack_hardware_ports(True, False):
            client_name, port_name = port.split(":",1)
            if client_name == "mod-spi2jack":
                cv_port_name = CV_PREFIX + port_name
                self.cvportsIn.append(cv_port_name)
                self.addressings.add_hw_cv_port('/cv/graph/' + cv_port_name)
            else:
                self.audioportsIn.append(port_name)

        for port in get_jack_hardware_ports(True, True):
            client_name, port_name = port.split(":",1)
            if client_name == "mod-jack2spi":
                self.cvportsOut.append(CV_PREFIX + port_name)
            else:
                self.audioportsOut.append(port_name)

        self.hasSerialMidiIn = has_serial_midi_input_port()
        self.hasSerialMidiOut = has_serial_midi_output_port()
        self.midi_aggregated_mode = has_midi_merger_output_port() or has_midi_broadcaster_input_port()

        return True

    def close_jack(self):
        close_jack()

    def init_plugins_data(self):
        self.plugins = {
            PEDALBOARD_INSTANCE_ID: {
                "instance"    : PEDALBOARD_INSTANCE,
                "uri"         : PEDALBOARD_URI,
                "addressings" : {},
                "midiCCs"     : {
                    ":bpb"    : (-1,-1,0.0,1.0),
                    ":bpm"    : (-1,-1,0.0,1.0),
                    ":rolling": (-1,-1,0.0,1.0),
                },
                "ports"       : {},
                "ranges"      : {},
                "designations": (None,None,None,None,None),
                "preset"      : "",
                "mapPresets"  : []
            }
        }

    def open_connection_if_needed(self, websocket):
        if self.readsock is not None and self.writesock is not None:
            self.report_current_state(websocket)
            return

        def reader_check_response():
            self.process_read_queue()

        def writer_check_response():
            self.connected = True
            self.report_current_state(websocket)
            self.statstimer.start()

            if self.memtimer is not None:
                self.memtimer_callback()
                self.memtimer.start()

            if len(self._queue):
                self.process_write_queue()
            else:
                self._idle = True

        self._idle = False
        self._queue = []

        # Main socket, used for sending messages
        self.writesock = iostream.IOStream(socket.socket(socket.AF_INET, socket.SOCK_STREAM))
        self.writesock.set_close_callback(self.writer_connection_closed)
        self.writesock.set_nodelay(True)
        self.writesock.connect(self.addr, writer_check_response)

        # Extra socket, used for receiving messages
        self.readsock = iostream.IOStream(socket.socket(socket.AF_INET, socket.SOCK_STREAM))
        self.readsock.set_close_callback(self.reader_connection_closed)
        self.readsock.set_nodelay(True)
        self.readsock.connect((self.addr[0], self.addr[1]+1), reader_check_response)

    def reader_connection_closed(self):
        self.readsock = None

    def writer_connection_closed(self):
        self.writesock = None
        self.crashed = True
        self.connected = False
        self.statstimer.stop()

        if self.memtimer is not None:
            self.memtimer.stop()

        self.msg_callback("stop")

        while True:
            try:
                msg, callback, datatype = self._queue.pop(0)
                logging.debug("[host] popped from queue: %s", msg)
            except IndexError:
                self._idle = True
                break

            if callback is not None:
                callback(process_resp(None, datatype))

        IOLoop.instance().call_later(5, self.reconnect_jack)

    def send_hmi_boot(self, callback):
        display_brightness = self.prefs.get("display-brightness", DEFAULT_DISPLAY_BRIGHTNESS, int, DISPLAY_BRIGHTNESS_VALUES)
        quick_bypass_mode = self.prefs.get("quick-bypass-mode", DEFAULT_QUICK_BYPASS_MODE, int, QUICK_BYPASS_MODE_VALUES)

        bootdata = "{} {} {} {}".format(display_brightness,
                                        quick_bypass_mode,
                                        int(self.current_tuner_mute),
                                        self.profile.get_index())

        if self.descriptor.get('hmi_set_master_vol', False):
            master_chan_mode = self.profile.get_master_volume_channel_mode()
            master_chan_is_mode_2 = master_chan_mode == Profile.MASTER_VOLUME_CHANNEL_MODE_2
            bootdata += " {} {}".format(master_chan_mode, get_master_volume(master_chan_is_mode_2))

        # we will dispatch all messages in reverse order, terminating in "boot"
        msgs = [(self.hmi.boot, [bootdata])]

        if self.descriptor.get('hmi_set_pb_name', False):
            pbname = self.pedalboard_name or UNTITLED_PEDALBOARD_NAME
            msgs.append((self.hmi.set_pedalboard_name, [pbname]))

        if self.descriptor.get('hmi_set_ss_name', False):
            ssname = self.snapshot_name() or DEFAULT_SNAPSHOT_NAME
            msgs.append((self.hmi.set_snapshot_name, [ssname]))

        if self.descriptor.get('pages_cb', False):
            msgs.append((self.hmi.set_available_pages, [self.addressings.available_pages]))

        if self.isBankFootswitchNavigationOn():
            msgs.append((self.hmi.set_profile_value, [MENU_ID_FOOTSWITCH_NAV, 1])) # FIXME profile as name is wrong

        def send_boot_msg(_):
            try:
                func, args = msgs.pop(len(msgs)-1)
            except IndexError:
                callback(True)
                return
            else:
                args.append(send_boot_msg)
                func(*args)

        send_boot_msg(None)

    @gen.coroutine
    def reconnect_hmi(self, hmi):
        abort_catcher = self.abort_previous_loading_progress("reconnect_hmi")
        self.hmi = hmi
        self.hmi_snapshots = [None, None]
        self.next_hmi_pedalboard_to_load = None
        self.next_hmi_pedalboard_loading = False
        self.processing_pending_flag = False
        self.open_connection_if_needed(None)

        # Wait for init
        yield gen.Task(self.wait_hmi_initialized)

        if not self.hmi.initialized:
            return

        self.profile.apply_first()
        yield gen.Task(self.send_hmi_boot)
        yield gen.Task(self.initialize_hmi, False)

        actuators = [actuator['uri'] for actuator in self.descriptor.get('actuators', [])]
        self.addressings.current_page = 0
        self.addressings.load_current(actuators, (None, None), False, True, abort_catcher)

    def reconnect_jack(self):
        if not self.init_jack():
            return
        self.open_connection_if_needed(None)

    # -----------------------------------------------------------------------------------------------------------------

    def isBankFootswitchNavigationOn(self):
        return (
            self.descriptor.get("hmi_bank_navigation", False) and
            self.prefs.get("bank-footswitch-navigation", False)
        )

    def setNavigateWithFootswitches(self, enabled, callback):
        def foot2_callback(_):
            acthw  = self.addressings.hmi_uri2hw_map["/hmi/footswitch2"]
            cfgact = BANK_FUNC_PEDALBOARD_NEXT if enabled else BANK_FUNC_NONE
            self.hmi.bank_config(acthw, cfgact, callback)

        acthw  = self.addressings.hmi_uri2hw_map["/hmi/footswitch1"]
        cfgact = BANK_FUNC_PEDALBOARD_PREV if enabled else BANK_FUNC_NONE
        self.hmi.bank_config(acthw, cfgact, foot2_callback)

    # -----------------------------------------------------------------------------------------------------------------

    def initialize_hmi(self, uiConnected, callback):
        # If UI is already connected, do nothing
        if uiConnected:
            callback(True)
            return

        self.allpedalboards, badbundles = get_all_good_and_bad_pedalboards()
        self.banks = list_banks(badbundles, False)

        bank_id, pedalboard = get_last_bank_and_pedalboard()

        # report pedalboard and banks
        if pedalboard and os.path.exists(pedalboard) and bank_id > 0 and bank_id <= len(self.banks):
            bank = self.banks[bank_id-1]
            pedalboards = bank['pedalboards']

        else:
            bank_id = 0
            pedalboards = self.allpedalboards

            if not (pedalboard and os.path.exists(pedalboard)):
                pedalboard = DEFAULT_PEDALBOARD if os.path.exists(DEFAULT_PEDALBOARD) else ""

        if pedalboard:
            for num, pb in enumerate(pedalboards):
                if pb['bundle'] == pedalboard:
                    pedalboard_id = num
                    break
            else:
                # we loaded a pedalboard that is not in the bank, try loading from "all pedalboards" bank
                bank_id = 0
                pedalboards = self.allpedalboards

                for num, pb in enumerate(pedalboards):
                    if pb['bundle'] == pedalboard:
                        pedalboard_id = num
                        break
                else:
                    # well, shit
                    pedalboard_id = 0
                    pedalboard = ""

        else:
            pedalboard_id = 0

        def cb_migi_pb_prgch(_):
            midi_pb_prgch = self.profile.get_midi_prgch_channel("pedalboard")
            if midi_pb_prgch >= 1 and midi_pb_prgch <= 16:
                self.send_notmodified("monitor_midi_program %d 1" % (midi_pb_prgch-1),
                                      callback, datatype='boolean')
            else:
                callback(True)

        def cb_footswitches(_):
            self.setNavigateWithFootswitches(True, cb_migi_pb_prgch)

        def cb_set_initial_state(_):
            cb = cb_footswitches if self.isBankFootswitchNavigationOn() else cb_migi_pb_prgch
            self.hmi.initial_state(bank_id, pedalboard_id, pedalboards, cb)

        if self.hmi.initialized:
            self.setNavigateWithFootswitches(False, cb_set_initial_state)
        else:
            cb_migi_pb_prgch(True)

    def start_session(self, callback):
        midi_pb_prgch, midi_ss_prgch = self.profile.get_midi_prgch_channels()
        if midi_pb_prgch >= 1 and midi_pb_prgch <= 16:
            self.send_notmodified("monitor_midi_program %d 0" % (midi_pb_prgch-1))

        self.allpedalboards = []
        self.banks = []

        if not self.hmi.initialized:
            callback(True)
            return

        self.ping_hmi_stop()

        def footswitch_addr2_callback(_):
            self.addressings.hmi_load_first("/hmi/footswitch2", callback)

        def footswitch_addr1_callback(_):
            self.addressings.hmi_load_first("/hmi/footswitch1", footswitch_addr2_callback)

        def footswitch_bank_callback(_):
            self.setNavigateWithFootswitches(False, footswitch_addr1_callback)

        self.hmi.ui_con(footswitch_bank_callback)

    def end_session(self, callback):
        self.allpedalboards, badbundles = get_all_good_and_bad_pedalboards()
        self.banks = list_banks(badbundles, False)

        if not self.hmi.initialized:
            callback(True)
            return

        def initialize_callback(_):
            self.initialize_hmi(False, callback)

        self.hmi.ui_dis(initialize_callback)

        if HMI_TIMEOUT > 0:
            self.ping_hmi_start()

    # -----------------------------------------------------------------------------------------------------------------
    # Message handling

    def process_read_message(self, msg):
        msg = msg[:-1].decode("utf-8", errors="ignore")
        logging.debug("[host] received <- %s", repr(msg))

        self.process_read_message_body(msg)
        self.process_read_queue()

    @gen.coroutine
    def process_read_message_body(self, msg):
        ioloop = IOLoop.instance()

        if msg == "data_finish":
            now  = ioloop.time()
            diff = now-self.last_data_finish_msg

            if diff >= 0.5:
                try:
                    yield gen.Task(self.send_output_data_ready, now)
                except Exception as e:
                    logging.exception(e)

            elif self.last_data_finish_handle is None:
                if diff < 0.2:
                    diff = 0.2
                else:
                    diff = 0.5-diff
                self.last_data_finish_handle = ioloop.call_later(diff, self.send_output_data_ready_later)

            else:
                logging.error("[host] data_finish ignored")

            return

        cmd, data = msg.split(" ",1)

        if cmd == "param_set":
            msg_data    = data.split(" ",3)
            instance_id = int(msg_data[0])
            portsymbol  = msg_data[1]
            value       = float(msg_data[2])

            try:
                instance   = self.mapper.get_instance(instance_id)
                pluginData = self.plugins[instance_id]
            except:
                pass
            else:
                if portsymbol == ":bypass":
                    pluginData['bypassed'] = bool(value)

                elif portsymbol == ":presets":
                    print("presets changed by backend", value)
                    abort_catcher = self.abort_previous_loading_progress("process_read_message_body")
                    value = int(value)
                    if value < 0 or value >= len(pluginData['mapPresets']):
                        return

                    try:
                        if instance_id == PEDALBOARD_INSTANCE_ID:
                            value = int(pluginData['mapPresets'][value].replace("file:///",""))
                            yield gen.Task(self.snapshot_load_gen_helper, value, False, abort_catcher)
                        else:
                            yield gen.Task(self.preset_load_gen_helper, instance, pluginData['mapPresets'][value], False, abort_catcher)
                    except Exception as e:
                        logging.exception(e)

                else:
                    pluginData['ports'][portsymbol] = value

                    if instance_id == PEDALBOARD_INSTANCE_ID:
                        self.process_read_message_pedal_changed(portsymbol, value)

                self.pedalboard_modified = True
                self.msg_callback("param_set %s %s %f" % (instance, portsymbol, value))

        elif cmd == "output_set":
            msg_data    = data.split(" ",3)
            instance_id = int(msg_data[0])
            portsymbol  = msg_data[1]
            value       = float(msg_data[2])

            if instance_id == TUNER_INSTANCE_ID:
                self.set_tuner_value(value)

            else:
                try:
                    instance   = self.mapper.get_instance(instance_id)
                    pluginData = self.plugins[instance_id]
                except:
                    pass
                else:
                    pluginData['outputs'][portsymbol] = value
                    self.msg_callback("output_set %s %s %f" % (instance, portsymbol, value))

        elif cmd == "atom":
            msg_data    = data.split(" ",3)
            instance_id = int(msg_data[0])
            portsymbol  = msg_data[1]
            atomjson    = msg_data[2]

            try:
                instance   = self.mapper.get_instance(instance_id)
                pluginData = self.plugins[instance_id]
            except:
                pass
            else:
                #pluginData['outputs'][portsymbol] = atomjson
                self.msg_callback("output_atom %s %s %s" % (instance, portsymbol, atomjson))

        elif cmd == "midi_mapped":
            msg_data    = data.split(" ",7)
            instance_id = int(msg_data[0])
            portsymbol  = msg_data[1]
            channel     = int(msg_data[2])
            controller  = int(msg_data[3])
            value       = float(msg_data[4])
            minimum     = float(msg_data[5])
            maximum     = float(msg_data[6])

            instance   = self.mapper.get_instance(instance_id)
            pluginData = self.plugins[instance_id]

            if portsymbol == ":bypass":
                pluginData['bypassCC'] = (channel, controller)
                pluginData['bypassed'] = bool(value)
            else:
                pluginData['midiCCs'][portsymbol] = (channel, controller, minimum, maximum)
                pluginData['ports'][portsymbol] = value

            self.pedalboard_modified = True
            pluginData['addressings'][portsymbol] = self.addressings.add_midi(instance_id,
                                                                              portsymbol,
                                                                              channel, controller,
                                                                              minimum, maximum)

            self.msg_callback("midi_map %s %s %i %i %f %f" % (instance, portsymbol,
                                                              channel, controller,
                                                              minimum, maximum))
            self.msg_callback("param_set %s %s %f" % (instance, portsymbol, value))

        elif cmd == "midi_program_change":
            msg_data = data.split(" ", 2)
            program  = int(msg_data[0])
            channel  = int(msg_data[1])+1

            if channel == self.profile.get_midi_prgch_channel("pedalboard"):
                bank_id = self.bank_id
                if self.bank_id > 0 and self.bank_id <= len(self.banks):
                    pedalboards = self.banks[self.bank_id-1]['pedalboards']
                else:
                    pedalboards = self.allpedalboards

                if program >= 0 and program < len(pedalboards):
                    while self.next_hmi_pedalboard_loading:
                        yield gen.sleep(0.25)
                    try:
                        yield gen.Task(self.hmi_load_bank_pedalboard, bank_id, program)
                    except Exception as e:
                        logging.exception(e)

            elif channel == self.profile.get_midi_prgch_channel("snapshot"):
                abort_catcher = self.abort_previous_loading_progress("midi_program_change")
                try:
                    yield gen.Task(self.snapshot_load_gen_helper, program, False, abort_catcher)
                except Exception as e:
                    logging.exception(e)

        elif cmd == "transport":
            msg_data = data.split(" ",3)
            rolling  = bool(int(msg_data[0]))
            bpb      = float(msg_data[1])
            bpm      = float(msg_data[2])
            speed    = 1.0 if rolling else 0.0

            rolling_changed = self.transport_rolling != rolling
            bpb_changed     = self.transport_bpb != bpb
            bpm_changed     = self.transport_bpm != bpm

            for pluginData in self.plugins.values():
                _, _2, bpb_symbol, bpm_symbol, speed_symbol = pluginData['designations']

                if bpb_symbol is not None and bpb_changed:
                    pluginData['ports'][bpb_symbol] = bpb
                    self.msg_callback("param_set %s %s %f" % (pluginData['instance'], bpb_symbol, bpb))

                if bpm_symbol is not None and bpm_changed:
                    pluginData['ports'][bpm_symbol] = bpm
                    self.msg_callback("param_set %s %s %f" % (pluginData['instance'], bpm_symbol, bpm))

                if speed_symbol is not None and rolling_changed:
                    pluginData['ports'][speed_symbol] = speed
                    self.msg_callback("param_set %s %s %f" % (pluginData['instance'], speed_symbol, speed))

            self.transport_rolling = rolling
            self.transport_bpb     = bpb
            self.transport_bpm     = bpm

            self.msg_callback("transport %i %f %f %s" % (rolling, bpb, bpm, self.transport_sync))

            if self.hmi.initialized:
                if rolling_changed:
                    try:
                        yield gen.Task(self.hmi.set_profile_value, MENU_ID_PLAY_STATUS, int(rolling))
                    except Exception as e:
                        logging.exception(e)

                if bpb_changed:
                    try:
                        yield gen.Task(self.hmi.set_profile_value, MENU_ID_BEATS_PER_BAR, bpb)
                    except Exception as e:
                        logging.exception(e)

                if bpm_changed:
                    try:
                        yield gen.Task(self.hmi.set_profile_value, MENU_ID_TEMPO, bpm)
                    except Exception as e:
                        logging.exception(e)

                    for actuator_uri in self.addressings.virtual_addressings:
                        addrs = self.addressings.virtual_addressings[actuator_uri]
                        for addr in addrs:
                            try:
                                yield gen.Task(self.set_param_from_bpm, addr, bpm)
                            except Exception as e:
                                logging.exception(e)

                    for actuator_uri in self.addressings.hmi_addressings:
                        addrs = self.addressings.hmi_addressings[actuator_uri]['addrs']
                        for addr in addrs:
                            try:
                                yield gen.Task(self.set_param_from_bpm, addr, bpm)
                            except Exception as e:
                                logging.exception(e)

        elif cmd == "log":
            ltype, lmsg = data.split(" ", 1)
            self.msg_callback("log " + data)

            if ltype == PLUGIN_LOG_TRACE:
                logging.debug("[plugin] %s", lmsg)
            elif ltype == PLUGIN_LOG_NOTE:
                logging.info("[plugin] %s", lmsg)
            elif ltype == PLUGIN_LOG_WARNING:
                logging.warning("[plugin] %s", lmsg)
            elif ltype == PLUGIN_LOG_ERROR:
                logging.error("[plugin] %s", lmsg)

        else:
            logging.error("[host] unrecognized command: %s", cmd)

    def process_read_message_pedal_changed(self, portsymbol, value):
        if portsymbol == ":bpb":
            self.transport_bpb = value
            designation_index  = self.DESIGNATIONS_INDEX_BPB

        elif portsymbol == ":bpm":
            self.transport_bpm = value
            designation_index  = self.DESIGNATIONS_INDEX_BPM

        elif portsymbol == ":rolling":
            self.transport_rolling = bool(int(value))
            designation_index      = self.DESIGNATIONS_INDEX_SPEED

        else:
            return

        for pluginData in self.plugins.values():
            des_symbol = pluginData['designations'][designation_index]

            if des_symbol is None:
                continue
            pluginData['ports'][des_symbol] = value
            self.msg_callback("param_set %s %s %f" % (pluginData['instance'], des_symbol, value))

        self.msg_callback("transport %i %f %f %s" % (self.transport_rolling,
                                                     self.transport_bpb,
                                                     self.transport_bpm,
                                                     self.transport_sync))
    def process_read_queue(self):
        if self.readsock is None:
            return
        self.readsock.read_until(b"\0", self.process_read_message)

    def send_output_data_ready(self, now, callback):
        ioloop = IOLoop.instance()
        self.last_data_finish_msg = ioloop.time() if now is None else now

        if self.last_data_finish_handle is not None:
            #ioloop.remove_timeout(self.last_data_finish_handle)
            self.last_data_finish_handle = None

        self.send_notmodified("output_data_ready", callback)

    @gen.coroutine
    def send_output_data_ready_later(self):
        yield gen.Task(self.send_output_data_ready, None)

    def process_write_queue(self):
        try:
            msg, callback, datatype = self._queue.pop(0)
            logging.debug("[host] popped from queue: %s", msg)
        except IndexError:
            self._idle = True
            return

        if self.writesock is None:
            self.process_write_queue()
            return

        def check_response(resp):
            if callback is not None:
                resp = resp.decode("utf-8", errors="ignore")
                logging.debug("[host] received <- %s", repr(resp))

                if datatype == 'string':
                    r = resp
                elif not resp.startswith("resp"):
                    logging.error("[host] protocol error: %s (for msg: '%s')", ProtocolError(resp), msg)
                    r = None
                else:
                    r = resp.replace("resp ", "").replace("\0", "").strip()

                callback(process_resp(r, datatype))

            self.process_write_queue()

        self._idle = False
        logging.debug("[host] sending -> %s", msg)

        encmsg = "%s\0" % str(msg)
        self.writesock.write(encmsg.encode("utf-8"))
        self.writesock.read_until(b"\0", check_response)

    # send data to host, set modified flag to true
    def send_modified(self, msg, callback=None, datatype='int'):
        self.pedalboard_modified = True

        if self.crashed:
            if callback is not None:
                callback(process_resp(None, datatype))
            return

        self._queue.append((msg, callback, datatype))
        if self._idle:
            self.process_write_queue()

    # send data to host, don't change modified flag
    def send_notmodified(self, msg, callback=None, datatype='int'):
        if self.crashed:
            if callback is not None:
                callback(process_resp(None, datatype))
            return

        self._queue.append((msg, callback, datatype))
        logging.debug("[host] idle? -> %i", self._idle)
        if self._idle:
            self.process_write_queue()

    # -----------------------------------------------------------------------------------------------------------------
    # Host stuff

    def abort_previous_loading_progress(self, caller):
        p = self.abort_progress_catcher
        self.abort_progress_catcher = {}
        p['abort'] = True
        p['caller'] = caller
        return self.abort_progress_catcher

    def mute(self):
        disconnect_jack_ports(self.jack_hwout_prefix + "1", "system:playback_1")
        disconnect_jack_ports(self.jack_hwout_prefix + "2", "system:playback_2")
        disconnect_jack_ports(self.jack_hwout_prefix + "1", "mod-peakmeter:in_3")
        disconnect_jack_ports(self.jack_hwout_prefix + "2", "mod-peakmeter:in_4")

    def unmute(self):
        connect_jack_ports(self.jack_hwout_prefix + "1", "system:playback_1")
        connect_jack_ports(self.jack_hwout_prefix + "2", "system:playback_2")
        connect_jack_ports(self.jack_hwout_prefix + "1", "mod-peakmeter:in_3")
        connect_jack_ports(self.jack_hwout_prefix + "2", "mod-peakmeter:in_4")

    def report_current_state(self, websocket):
        if websocket is None:
            return

        data = get_jack_data(False)
        websocket.write_message(self.get_system_stats_message())
        websocket.write_message("stats %0.1f %i" % (data['cpuLoad'], data['xruns']))
        websocket.write_message("transport %i %f %f %s" % (self.transport_rolling,
                                                           self.transport_bpb,
                                                           self.transport_bpm,
                                                           self.transport_sync))
        websocket.write_message("truebypass %i %i" % (self.last_true_bypass_left, self.last_true_bypass_right))
        websocket.write_message("loading_start %d %d" % (self.pedalboard_empty, self.pedalboard_modified))
        websocket.write_message("size %d %d" % (self.pedalboard_size[0], self.pedalboard_size[1]))

        for dev_uri, label, labelsuffix, version in self.addressings.cchain.hw_versions.values():
            websocket.write_message("hw_add %s %s %s %s" % (dev_uri,
                                                            label.replace(" ","_"),
                                                            labelsuffix.replace(" ","_"),
                                                            version))

        crashed = self.crashed
        self.crashed = False

        if crashed:
            self.init_jack()
            # Setup a few things as done in `init_host`, but without waiting
            midi_pb_prgch, midi_ss_prgch = self.profile.get_midi_prgch_channels()
            if midi_pb_prgch >= 1 and midi_pb_prgch <= 16:
                self.send_notmodified("monitor_midi_program %d 1" % (midi_pb_prgch-1))
            if midi_ss_prgch >= 1 and midi_ss_prgch <= 16:
                self.send_notmodified("monitor_midi_program %d 1" % (midi_ss_prgch-1))
            self.send_notmodified("state_tmpdir {}".format(PEDALBOARD_TMP_DIR))
            self.send_notmodified("transport %i %f %f" % (self.transport_rolling, self.transport_bpb, self.transport_bpm))
            self.addressings.cchain.restart_if_crashed()

            if self.transport_sync == "link":
                self.set_link_enabled()
            elif self.transport_sync == "midi_clock_slave":
                self.set_midi_clock_slave_enabled()

        midiports = []
        for port_id, port_alias, _ in self.midiports:
            if ";" in port_id:
                inp, outp = port_id.split(";",1)
                midiports.append(inp)
                midiports.append(outp)
            else:
                midiports.append(port_id)

        # Audio In
        for i in range(len(self.audioportsIn)):
            name  = self.audioportsIn[i]
            title = name.title().replace(" ","_")
            websocket.write_message("add_hw_port /graph/%s audio 0 %s %i" % (name, title, i+1))

        # Control Voltage In
        for i in range(len(self.cvportsIn)):
            name  = self.cvportsIn[i]
            title = name.title().replace(" ","_")
            websocket.write_message("add_hw_port /graph/%s cv 0 %s %i" % (name, title, i+1))

        # Audio Out
        for i in range(len(self.audioportsOut)):
            name  = self.audioportsOut[i]
            title = name.title().replace(" ","_")
            websocket.write_message("add_hw_port /graph/%s audio 1 %s %i" % (name, title, i+1))

        # Control Voltage Out
        for i in range(len(self.cvportsOut)):
            name  = self.cvportsOut[i]
            title = name.title().replace(" ","_")
            websocket.write_message("add_hw_port /graph/%s cv 1 %s %i" % (name, title, i+1))

        # MIDI In
        if self.midi_aggregated_mode:
            if has_midi_merger_output_port():
                websocket.write_message("add_hw_port /graph/midi_merger_out midi 0 All_MIDI_In 1")

        else:
            if self.hasSerialMidiIn:
                websocket.write_message("add_hw_port /graph/serial_midi_in midi 0 Serial_MIDI_In 0")

            ports = get_jack_hardware_ports(False, False)
            for i in range(len(ports)):
                name = ports[i]
                if name not in midiports and not name.startswith("%s:midi_" % self.jack_slave_prefix):
                    continue
                alias = get_jack_port_alias(name)

                if alias:
                    title = midi_port_alias_to_name(alias, False)
                else:
                    title = name.split(":",1)[-1].title()
                title = title.replace(" ","_")
                websocket.write_message("add_hw_port /graph/%s midi 0 %s %i" % (name.split(":",1)[-1], title, i+1))

        # MIDI Out
        if self.midi_aggregated_mode:
            if has_midi_broadcaster_input_port():
                websocket.write_message("add_hw_port /graph/midi_broadcaster_in midi 1 All_MIDI_Out 1")

        else:
            if self.hasSerialMidiOut:
                websocket.write_message("add_hw_port /graph/serial_midi_out midi 1 Serial_MIDI_Out 0")

            ports = get_jack_hardware_ports(False, True)
            for i in range(len(ports)):
                name = ports[i]
                if name not in midiports and not name.startswith("%s:midi_" % self.jack_slave_prefix):
                    continue
                alias = get_jack_port_alias(name)
                if alias:
                    title = midi_port_alias_to_name(alias, False)
                else:
                    title = name.split(":",1)[-1].title()
                title = title.replace(" ","_")
                websocket.write_message("add_hw_port /graph/%s midi 1 %s %i" % (name.split(":",1)[-1], title, i+1))

        rinstances = {
            PEDALBOARD_INSTANCE_ID: PEDALBOARD_INSTANCE
        }

        for instance_id, pluginData in self.plugins.items():
            if instance_id == PEDALBOARD_INSTANCE_ID:
                continue

            rinstances[instance_id] = pluginData['instance']

            websocket.write_message("add %s %s %.1f %.1f %d %d" % (pluginData['instance'], pluginData['uri'],
                                                                   pluginData['x'], pluginData['y'],
                                                                   int(pluginData['bypassed']),
                                                                   int(bool(pluginData['buildEnv']))))

            if -1 not in pluginData['bypassCC']:
                mchnnl, mctrl = pluginData['bypassCC']
                websocket.write_message("midi_map %s :bypass %i %i 0.0 1.0" % (pluginData['instance'], mchnnl, mctrl))

            if pluginData['preset']:
                websocket.write_message("preset %s %s" % (pluginData['instance'], pluginData['preset']))

            if crashed:
                self.send_notmodified("add %s %d" % (pluginData['uri'], instance_id))
                if pluginData['bypassed']:
                    self.send_notmodified("bypass %d 1" % (instance_id,))
                if -1 not in pluginData['bypassCC']:
                    mchnnl, mctrl = pluginData['bypassCC']
                    self.send_notmodified("midi_map %d :bypass %i %i 0.0 1.0" % (instance_id, mchnnl, mctrl))
                if pluginData['preset']:
                    self.send_notmodified("preset_load %d %s" % (instance_id, pluginData['preset']))

            for symbol, value in pluginData['ports'].items():
                websocket.write_message("param_set %s %s %f" % (pluginData['instance'], symbol, value))

                if crashed:
                    self.send_notmodified("param_set %d %s %f" % (instance_id, symbol, value))

            for symbol, value in pluginData['outputs'].items():
                if value is None:
                    continue
                websocket.write_message("output_set %s %s %f" % (pluginData['instance'], symbol, value))

                if crashed:
                    self.send_notmodified("monitor_output %d %s" % (instance_id, symbol))

            if crashed:
                for symbol, data in pluginData['midiCCs'].items():
                    mchnnl, mctrl, minimum, maximum = data
                    if -1 not in (mchnnl, mctrl):
                        self.send_notmodified("midi_map %d %s %i %i %f %f" % (instance_id, symbol,
                                                                              mchnnl, mctrl, minimum, maximum))

                for portsymbol, addressing in pluginData['addressings'].items():
                    if self.addressings.get_actuator_type(addressing['actuator_uri']) == Addressings.ADDRESSING_TYPE_CV:
                        source_port_name = self.get_jack_source_port_name(addressing['actuator_uri'])
                        self.send_notmodified("cv_map %d %s %s %f %f %s" % (instance_id,
                                                                            portsymbol,
                                                                            source_port_name,
                                                                            addressing['minimum'],
                                                                            addressing['maximum'],
                                                                            addressing['operational_mode']))

        for port_from, port_to in self.connections:
            websocket.write_message("connect %s %s" % (port_from, port_to))

            if crashed:
                self.send_notmodified("connect %s %s" % (self._fix_host_connection_port(port_from),
                                                         self._fix_host_connection_port(port_to)))

        self.addressings.add_cv_plugin_ports(lambda msg: websocket.write_message(msg))
        self.addressings.registerMappings(lambda msg: websocket.write_message(msg), rinstances)

        # TODO: restore HMI and CC addressings if crashed

        websocket.write_message("loading_end %d" % self.current_pedalboard_snapshot_id)

    # -----------------------------------------------------------------------------------------------------------------
    # Host stuff - add & remove bundles

    def add_bundle(self, bundlepath, callback):
        if is_bundle_loaded(bundlepath):
            print("NOTE: Skipped add_bundle, already in world")
            callback((False, "Bundle already loaded"))
            return

        def host_callback(_):
            plugins = add_bundle_to_lilv_world(bundlepath)
            callback((True, plugins))

        self.send_notmodified("bundle_add \"%s\"" % bundlepath.replace('"','\\"'), host_callback, datatype='boolean')

    def remove_bundle(self, bundlepath, isPluginBundle, callback):
        if not is_bundle_loaded(bundlepath):
            print("NOTE: Skipped remove_bundle, not in world")
            callback((False, "Bundle not loaded"))
            return

        if isPluginBundle and len(self.plugins) > 0:
            plugins = list_plugins_in_bundle(bundlepath)

            for plugin in self.plugins.values():
                if plugin['uri'] in plugins:
                    callback((False, "Plugin is currently in use, cannot remove"))
                    return

        def host_callback(_):
            plugins = remove_bundle_from_lilv_world(bundlepath)
            callback((True, plugins))

        self.send_notmodified("bundle_remove \"%s\"" % bundlepath.replace('"','\\"'), host_callback, datatype='boolean')

    def refresh_bundle(self, bundlepath, plugin_uri):
        if not is_bundle_loaded(bundlepath):
            return (False, "Bundle not loaded")

        plugins = list_plugins_in_bundle(bundlepath)

        if plugin_uri not in plugins:
            return (False, "Requested plugin URI does not exist inside the bundle")

        remove_bundle_from_lilv_world(bundlepath)
        add_bundle_to_lilv_world(bundlepath)
        return (True, "")

    # -----------------------------------------------------------------------------------------------------------------
    # Host stuff - reset, add, remove

    def reset(self, callback):
        def host_callback(ok):
            self.msg_callback("remove :all")
            if os.path.exists(PEDALBOARD_TMP_DIR):
                shutil.rmtree(PEDALBOARD_TMP_DIR)
            os.makedirs(PEDALBOARD_TMP_DIR)
            callback(ok)

        self.bank_id = 0
        self.connections = []
        self.addressings.clear()
        self.mapper.clear()
        self.snapshot_clear()

        self.pedalboard_empty    = True
        self.pedalboard_modified = False
        self.pedalboard_name     = ""
        self.pedalboard_path     = ""
        self.pedalboard_size     = [0,0]
        self.pedalboard_version  = 0

        save_last_bank_and_pedalboard(0, "")
        self.init_plugins_data()
        self.send_notmodified("remove -1", host_callback, datatype='boolean')

    def paramhmi_set(self, instance, portsymbol, value, callback):
        if instance == 'pedalboard':
            test = '/' + instance
        elif instance.startswith('/graph'):
            test = instance
        else:
            test =  '/graph/' + instance
        instance_id = self.mapper.get_id_without_creating(test)
        plugin_data = self.plugins.get(instance_id, None)

        if plugin_data is None:
            print("ERROR: Trying to set param for non-existing plugin instance %i: '%s'" % (instance_id, instance))
            if callback is not None:
                callback(False)
            return

        current_addressing = plugin_data['addressings'].get(portsymbol, None)

        # Not addressed, no need to go further
        if current_addressing is None:
            if callback is not None:
                callback(True)
            return

        # Don't bother HMI while it has tempo mapping, since those do not change values here
        if current_addressing.get('tempo', False):
            if callback is not None:
                callback(True)
            return

        actuator_uri  = current_addressing['actuator_uri']
        actuator_type = self.addressings.get_actuator_type(actuator_uri)

        # update value
        current_addressing['value'] = float(value)

        if actuator_type == Addressings.ADDRESSING_TYPE_CC:
            return self.send_modified("cc_value_set %d %s %f" % (instance_id, portsymbol, current_addressing['value']),
                                      callback, datatype='boolean')

        if actuator_type != Addressings.ADDRESSING_TYPE_HMI:
            if callback is not None:
                callback(True)
            return

        addressings       = self.addressings.hmi_addressings[actuator_uri]
        addressings_addrs = addressings['addrs']
        group_actuators   = self.addressings.get_group_actuators(actuator_uri)

        # If not currently displayed on HMI screen, then we do not need to set the new value
        if self.addressings.pages_cb:
            if current_addressing.get('page', None) != self.addressings.current_page:
                if callback is not None:
                    callback(True)
                return

        elif group_actuators is None:
            current_index = addressings['idx']
            for i, addr in enumerate(addressings_addrs):
                if current_addressing['actuator_uri'] != addr['actuator_uri']:
                    continue
                if current_addressing['instance_id'] != addr['instance_id']:
                    continue
                if current_addressing['port'] != addr['port']:
                    continue
                if current_index == i:
                    break
            else:
                if callback is not None:
                    callback(True)
                return

        # FIXME the following code does a control_add instead of control_set in case of enums
        # Making it work on HMI with pagination could be tricky, so work around this for now
        if group_actuators is not None:
            if len(group_actuators) != 2:
                logging.error("paramhmi_set has len(group_actuators) != 2")
                callback(False)
                return

            def set_2nd_hmi_value(ok):
                if not ok:
                    callback(False)
                    return
                hw_id2 = self.addressings.hmi_uri2hw_map[group_actuators[1]]
                #self.hmi.control_set(hw_id2, float(value), callback)
                #self.hmi.control_add(current_addressing, hw_id2, group_actuators[1], callback)
                self.addressings.hmi_load_current(group_actuators[1], callback)

            hw_id1 = self.addressings.hmi_uri2hw_map[group_actuators[0]]
            #self.hmi.control_set(hw_id1, float(value), set_2nd_hmi_value)
            #self.hmi.control_add(current_addressing, hw_id1, group_actuators[0], set_2nd_hmi_value)
            self.addressings.hmi_load_current(group_actuators[0], set_2nd_hmi_value)

        else:
            hw_id = self.addressings.hmi_uri2hw_map[actuator_uri]
            if current_addressing['hmitype'] & FLAG_CONTROL_ENUMERATION:
                self.addressings.hmi_load_current(actuator_uri, callback)
            else:
                self.hmi.control_set(hw_id, current_addressing['value'], callback)

    def add_plugin(self, instance, uri, x, y, callback):
        instance_id = self.mapper.get_id(instance)

        def host_callback(resp):
            if resp < 0:
                callback(False)
                return
            bypassed = False

            allports = get_plugin_control_inputs_and_monitored_outputs(uri)
            badports = []
            valports = {}
            ranges = {}

            enabled_symbol = None
            freewheel_symbol = None
            bpb_symbol = None
            bpm_symbol = None
            speed_symbol = None

            for port in allports['inputs']:
                symbol = port['symbol']
                valports[symbol] = port['ranges']['default']
                ranges[symbol] = (port['ranges']['minimum'], port['ranges']['maximum'])

                # skip notOnGUI controls
                if "notOnGUI" in port['properties']:
                    badports.append(symbol)

                # skip special designated controls
                elif port['designation'] == "http://lv2plug.in/ns/lv2core#enabled":
                    enabled_symbol = symbol
                    badports.append(symbol)
                    valports[symbol] = 0.0 if bypassed else 1.0

                elif port['designation'] == "http://lv2plug.in/ns/lv2core#freeWheeling":
                    freewheel_symbol = symbol
                    badports.append(symbol)
                    valports[symbol] = 0.0

                elif port['designation'] == "http://lv2plug.in/ns/ext/time#beatsPerBar":
                    bpb_symbol = symbol
                    badports.append(symbol)
                    valports[symbol] = self.transport_bpb

                elif port['designation'] == "http://lv2plug.in/ns/ext/time#beatsPerMinute":
                    bpm_symbol = symbol
                    badports.append(symbol)
                    valports[symbol] = self.transport_bpm

                elif port['designation'] == "http://lv2plug.in/ns/ext/time#speed":
                    speed_symbol = symbol
                    badports.append(symbol)
                    valports[symbol] = 1.0 if self.transport_rolling else 0.0

            self.plugins[instance_id] = {
                "instance"    : instance,
                "uri"         : uri,
                "bypassed"    : bypassed,
                "bypassCC"    : (-1,-1),
                "x"           : x,
                "y"           : y,
                "addressings" : {}, # symbol: addressing
                "midiCCs"     : dict((p['symbol'], (-1,-1,0.0,1.0)) for p in allports['inputs']),
                "ports"       : valports,
                "ranges"      : ranges,
                "badports"    : badports,
                "designations": (enabled_symbol, freewheel_symbol, bpb_symbol, bpm_symbol, speed_symbol),
                "outputs"     : dict((symbol, None) for symbol in allports['monitoredOutputs']),
                "preset"      : "",
                "mapPresets"  : [],
                "buildEnv"    : allports['buildEnvironment'],
            }

            for output in allports['monitoredOutputs']:
                self.send_notmodified("monitor_output %d %s" % (instance_id, output))

            if len(self.pedalboard_snapshots) > 0:
                self.plugins_added.append(instance_id)

            callback(True)
            self.msg_callback("add %s %s %.1f %.1f %d %d" % (instance, uri, x, y,
                                                             int(bypassed),
                                                             int(bool(allports['buildEnvironment']))))

        self.send_modified("add %s %d" % (uri, instance_id), host_callback, datatype='int')

    def add_used_actuators(self, actuator_uri, used_hmi_actuators, used_hw_ids):
        used_hmi_actuators.append(actuator_uri)
        hw_id = self.addressings.hmi_uri2hw_map[actuator_uri]
        used_hw_ids.append(hw_id)

    @gen.coroutine
    def remove_plugin(self, instance, callback):
        instance_id = self.mapper.get_id_without_creating(instance)

        try:
            pluginData = self.plugins.pop(instance_id)
        except KeyError:
            callback(False)
            return

        # Remove any addressing made to plugin's cv ports
        info = get_plugin_info(pluginData['uri'])
        if 'cv' in info['ports']:
            for port in info['ports']['cv']['output']:
                cv_port_uri = CV_OPTION + instance + '/' + port['symbol']
                try:
                    yield gen.Task(self.cv_addressing_plugin_port_remove_gen_helper, cv_port_uri)
                except Exception as e:
                    logging.exception(e)

        if len(self.pedalboard_snapshots) > 0:
            self.plugins_removed.append(instance)
            if instance_id in self.plugins_added:
                self.plugins_added.remove(instance_id)

        used_hmi_actuators = []
        used_hw_ids = []

        for symbol in [symbol for symbol in pluginData['addressings'].keys()]:
            addressing    = pluginData['addressings'].pop(symbol)
            actuator_uri  = addressing['actuator_uri']
            actuator_type = self.addressings.get_actuator_type(actuator_uri)
            was_active    = self.addressings.remove(addressing)
            if actuator_type == Addressings.ADDRESSING_TYPE_HMI:
                if actuator_uri not in used_hmi_actuators and was_active:
                    group_actuators = self.addressings.get_group_actuators(actuator_uri)
                    if group_actuators is not None:
                        for real_actuator_uri in group_actuators:
                            self.add_used_actuators(real_actuator_uri, used_hmi_actuators, used_hw_ids)
                    else:
                        self.add_used_actuators(actuator_uri, used_hmi_actuators, used_hw_ids)

            elif actuator_type == Addressings.ADDRESSING_TYPE_CC or actuator_type == Addressings.ADDRESSING_TYPE_CV:
                try:
                    yield gen.Task(self.addr_task_unaddressing, actuator_type,
                                                                addressing['instance_id'],
                                                                addressing['port'])
                except Exception as e:
                    logging.exception(e)

        # Send new available pages to hmi if needed
        send_hmi_available_pages = False
        if self.addressings.pages_cb:
            for page in range(self.addressings.pages_nb):
                send_hmi_available_pages |= self.check_available_pages(page)

        # Send everything that HMI needs
        if self.hmi.initialized:
            if send_hmi_available_pages:
                try:
                    yield gen.Task(self.addr_task_set_available_pages, self.addressings.available_pages)
                except Exception as e:
                    logging.exception(e)

            if len(used_hw_ids) > 0:
                try:
                    yield gen.Task(self.hmi.control_rm, used_hw_ids)
                except Exception as e:
                    logging.exception(e)

            for actuator_uri in used_hmi_actuators:
                try:
                    yield gen.Task(self.addressings.hmi_load_current, actuator_uri)
                except Exception as e:
                    logging.exception(e)

        ok = yield gen.Task(self.send_modified, "remove %d" % instance_id, datatype='boolean')

        removed_connections = []
        for ports in self.connections:
            if ports[0].rsplit("/",1)[0] == instance or ports[1].rsplit("/",1)[0] == instance:
                removed_connections.append(ports)
        for ports in removed_connections:
            self.connections.remove(ports)
            self.msg_callback("disconnect %s %s" % (ports[0], ports[1]))

        self.msg_callback("remove %s" % (instance))
        callback(ok)

    # -----------------------------------------------------------------------------------------------------------------
    # Host stuff - plugin values

    def bypass(self, instance, bypassed, callback):
        instance_id = self.mapper.get_id_without_creating(instance)
        pluginData  = self.plugins[instance_id]

        pluginData['bypassed'] = bypassed
        self.send_modified("bypass %d %d" % (instance_id, int(bypassed)), callback, datatype='boolean')

        enabled_symbol = pluginData['designations'][self.DESIGNATIONS_INDEX_ENABLED]
        if enabled_symbol is None:
            return

        value = 0.0 if bypassed else 1.0
        pluginData['ports'][enabled_symbol] = value
        # mod-host is supposed to take care of this one
        # self.send_notmodified("param_set %d %s %f" % (instance_id, enabled_symbol, value))

    def param_set(self, port, value, callback):
        instance, symbol = port.rsplit("/", 1)
        instance_id = self.mapper.get_id_without_creating(instance)
        pluginData  = self.plugins[instance_id]

        if symbol in pluginData['designations']:
            print("ERROR: Trying to modify a specially designated port '%s', stop!" % symbol)
            callback(False)
            return

        pluginData['ports'][symbol] = value
        self.send_modified("param_set %d %s %f" % (instance_id, symbol, value), callback, datatype='boolean')

    def patch_param_set(self, instance, uri, value, callback):
        instance_id = self.mapper.get_id_without_creating(instance)
        pluginData  = self.plugins[instance_id]

        if uri in pluginData['designations']:
            print("ERROR: Trying to modify a specially designated parameter '%s', stop!" % uri)
            callback(False)
            return

        # pluginData['parameters'][uri] = value
        print("mod-host sent param_set %d %s \"%s\"" % (instance_id, uri, value))
        self.send_modified("param_set %d %s \"%s\"" % (instance_id, uri, value), callback, datatype='boolean')

    def set_position(self, instance, x, y):
        instance_id = self.mapper.get_id_without_creating(instance)
        pluginData  = self.plugins[instance_id]

        pluginData['x'] = x
        pluginData['y'] = y

    def reload_pedalboard(self, affected_uris):
        # Reload pedalboard if any effect in affected_uris is in use
        # Reloading works by saving and loading current pedalboard to a tmp path
        running_uris = dict([ (p['uri'], 1) for p in self.plugins.values() ])
        affected = False
        for uri in affected_uris:
            if running_uris.get(uri.decode()):
                affected = True
                break
        if not affected:
            return
        bundlepath = '/tmp/reloaded.pedalboard'
        if os.path.exists(bundlepath):
            shutil.rmtree(bundlepath)
        os.mkdir(bundlepath)
        self.save_state_to_ttl(bundlepath, self.pedalboard_name, 'tmp')
        def load(ok):
            if ok:
                self.load(bundlepath)
            shutil.rmtree(bundlepath)
        self.reset(load)

    # -----------------------------------------------------------------------------------------------------------------
    # Host stuff - plugin presets

    # helper function for gen.Task, which has troubles calling into a coroutine directly
    def preset_load_gen_helper(self, instance, uri, from_hmi, abort_catcher, callback):
        self.preset_load(instance, uri, from_hmi, abort_catcher, callback)

    @gen.coroutine
    def preset_load(self, instance, uri, from_hmi, abort_catcher, callback):
        instance_id = self.mapper.get_id_without_creating(instance)
        current_pedal = self.pedalboard_path
        pluginData = self.plugins[instance_id]
        pluginData['nextPreset'] = uri

        try:
            ok = yield gen.Task(self.send_modified, "preset_load %d %s" % (instance_id, uri), datatype='boolean')
        except Exception as e:
            callback(False)
            logging.exception(e)
            return

        if not ok:
            callback(False)
            return
        if self.pedalboard_path != current_pedal:
            print("WARNING: Pedalboard changed during preset_load request")
            callback(False)
            return
        if pluginData['nextPreset'] != uri:
            print("WARNING: Preset changed during preset_load request")
            callback(False)
            return
        if abort_catcher.get('abort', False):
            print("WARNING: Abort triggered during preset_load request, caller:", abort_catcher['caller'])
            callback(False)
            return

        try:
            state = yield gen.Task(self.send_notmodified, "preset_show %s" % uri, datatype='string')
        except Exception as e:
            callback(False)
            logging.exception(e)
            return

        if not state:
            callback(False)
            return
        if self.pedalboard_path != current_pedal:
            print("WARNING: Pedalboard changed during preset_show request")
            callback(False)
            return
        if pluginData['nextPreset'] != uri:
            print("WARNING: Preset changed during preset_load request")
            callback(False)
            return
        if abort_catcher.get('abort', False):
            print("WARNING: Abort triggered during preset_load request, caller:", abort_catcher['caller'])
            callback(False)
            return

        pluginData['preset'] = uri
        self.msg_callback("preset %s %s" % (instance, uri))

        used_actuators = []

        for symbol, value in get_state_port_values(state).items():
            if symbol in pluginData['designations'] or pluginData['ports'].get(symbol, None) in (value, None):
                continue

            minimum, maximum = pluginData['ranges'][symbol]
            if value < minimum:
                print("ERROR: preset_load with value below minimum: symbol '%s', value %f" % (symbol, value))
                value = minimum
            elif value > maximum:
                print("ERROR: preset_load with value above maximum: symbol '%s', value %f" % (symbol, value))
                value = maximum

            pluginData['ports'][symbol] = value

            self.msg_callback("param_set %s %s %f" % (instance, symbol, value))

            addressing = pluginData['addressings'].get(symbol, None)
            if addressing is not None:
                addressing['value'] = value
                if addressing['actuator_uri'] not in used_actuators:
                    used_actuators.append(addressing['actuator_uri'])

        try:
            yield gen.Task(self.addressings.load_current_with_callback, used_actuators, (instance_id, ":presets"), True, from_hmi, abort_catcher)
        except Exception as e:
            callback(False)
            logging.exception(e)
            return

        callback(True)

    def preset_save_new(self, instance, name, callback):
        instance_id  = self.mapper.get_id_without_creating(instance)
        pluginData   = self.plugins[instance_id]
        plugin_uri   = pluginData['uri']
        symbolname   = symbolify(name)[:32]
        presetbundle = os.path.expanduser("~/.lv2/%s-%s.lv2") % (instance.replace("/graph/","",1), symbolname)

        if os.path.exists(presetbundle):
            # if presetbundle already exists, generate a new random bundle path
            while True:
                presetbundle = os.path.expanduser("~/.lv2/%s-%s-%i.lv2" % (instance.replace("/graph/","",1),
                                                                           symbolname,
                                                                           randint(1,99999)))
                if os.path.exists(presetbundle):
                    continue
                break

        def add_bundle_callback(ok):
            # done
            preseturi = "file://%s.ttl" % os.path.join(presetbundle, symbolname)
            pluginData['preset'] = preseturi

            os.sync()
            callback({
                'ok'    : True,
                'bundle': presetbundle,
                'uri'   : preseturi
            })

        def host_callback(ok):
            if not ok:
                os.sync()
                callback({
                    'ok': False,
                })
                return
            rescan_plugin_presets(plugin_uri)
            self.add_bundle(presetbundle, add_bundle_callback)

        self.send_notmodified("preset_save %d \"%s\" %s %s.ttl" % (instance_id,
                                                                   name.replace('"','\\"'),
                                                                   presetbundle,
                                                                   symbolname), host_callback, datatype='boolean')

    def preset_save_replace(self, instance, uri, bundlepath, name, callback):
        instance_id = self.mapper.get_id_without_creating(instance)
        pluginData  = self.plugins[instance_id]
        plugin_uri  = pluginData['uri']
        symbolname  = symbolify(name)[:32]

        if pluginData['preset'] != uri or not os.path.exists(bundlepath):
            callback({
                'ok': False,
            })
            return

        def add_bundle_callback(ok):
            preseturi = "file://%s.ttl" % os.path.join(bundlepath, symbolname)
            pluginData['preset'] = preseturi
            os.sync()
            callback({
                'ok'    : True,
                'bundle': bundlepath,
                'uri'   : preseturi
            })

        def host_callback(ok):
            if not ok:
                os.sync()
                callback({
                    'ok': False,
                })
                return
            self.add_bundle(bundlepath, add_bundle_callback)

        def start(_):
            shutil.rmtree(bundlepath)
            rescan_plugin_presets(plugin_uri)
            pluginData['preset'] = ""
            self.send_notmodified("preset_save %d \"%s\" %s %s.ttl" % (instance_id,
                                                                       name.replace('"','\\"'),
                                                                       bundlepath,
                                                                       symbolname), host_callback, datatype='boolean')

        self.remove_bundle(bundlepath, False, start)

    def preset_delete(self, instance, uri, bundlepath, callback):
        instance_id = self.mapper.get_id_without_creating(instance)
        pluginData  = self.plugins[instance_id]
        plugin_uri  = pluginData['uri']

        if pluginData['preset'] != uri or not os.path.exists(bundlepath):
            callback(False)
            return

        def start(_):
            shutil.rmtree(bundlepath)
            rescan_plugin_presets(plugin_uri)
            pluginData['preset'] = ""
            self.msg_callback("preset %s null" % instance)
            callback(True)

        self.remove_bundle(bundlepath, False, start)

    # -----------------------------------------------------------------------------------------------------------------
    # Host stuff - pedalboard snapshots

    def snapshot_make(self, name):
        self.pedalboard_modified = True

        snapshot = {
            "name": name,
            "data": {},
        }

        for instance_id, pluginData in self.plugins.items():
            if instance_id == PEDALBOARD_INSTANCE_ID:
                continue
            instance = pluginData['instance'].replace("/graph/","",1)
            snapshot['data'][instance] = {
                "bypassed": pluginData['bypassed'],
                "ports"   : pluginData['ports'].copy(),
                "preset"  : pluginData['preset'],
            }

        return snapshot

    def snapshot_name(self, idx=None):
        if idx is None:
            idx = self.current_pedalboard_snapshot_id
        if idx < 0 or idx >= len(self.pedalboard_snapshots) or self.pedalboard_snapshots[idx] is None:
            return None
        return self.pedalboard_snapshots[idx]['name']

    def snapshot_init(self):
        snapshot = self.snapshot_make("Default")
        self.plugins_added   = []
        self.plugins_removed = []
        self.current_pedalboard_snapshot_id = 0
        self.pedalboard_snapshots = [snapshot]

    def snapshot_clear(self):
        self.plugins_added   = []
        self.plugins_removed = []
        self.current_pedalboard_snapshot_id = -1
        self.pedalboard_snapshots = []

    def snapshot_disable(self, callback):
        self.snapshot_clear()
        self.pedalboard_modified = True
        self.unaddress(PEDALBOARD_INSTANCE, ":presets", True, callback)

    def snapshot_save(self):
        idx = self.current_pedalboard_snapshot_id

        if idx < 0 or idx >= len(self.pedalboard_snapshots) or self.pedalboard_snapshots[idx] is None:
            return False

        name   = self.pedalboard_snapshots[idx]['name']
        snapshot = self.snapshot_make(name)
        self.pedalboard_snapshots[idx] = snapshot
        return True

    def snapshot_saveas(self, name):
        if len(self.pedalboard_snapshots) == 0:
            self.snapshot_init()

        preset = self.snapshot_make(name)
        self.pedalboard_snapshots.append(preset)

        self.current_pedalboard_snapshot_id = len(self.pedalboard_snapshots)-1

        return self.current_pedalboard_snapshot_id

    def snapshot_rename(self, idx, name):
        if idx < 0 or idx >= len(self.pedalboard_snapshots) or self.pedalboard_snapshots[idx] is None:
            return False

        self.pedalboard_modified = True
        self.pedalboard_snapshots[idx]['name'] = name

        return True

    def snapshot_remove(self, idx):
        if idx < 0 or idx >= len(self.pedalboard_snapshots) or self.pedalboard_snapshots[idx] is None:
            return False

        snapshot_to_remove = self.pedalboard_snapshots[idx]
        self.pedalboard_modified = True
        self.pedalboard_snapshots.remove(snapshot_to_remove)
        return True

    # helper function for gen.Task, which has troubles calling into a coroutine directly
    def snapshot_load_gen_helper(self, idx, from_hmi, abort_catcher, callback):
        self.snapshot_load(idx, from_hmi, abort_catcher, callback)

    @gen.coroutine
    def snapshot_load(self, idx, from_hmi, abort_catcher, callback):
        if idx in (self.HMI_SNAPSHOTS_1, self.HMI_SNAPSHOTS_2, self.HMI_SNAPSHOTS_3):
            snapshot = self.hmi_snapshots[abs(idx + self.HMI_SNAPSHOTS_OFFSET)]
            is_hmi_snapshot = True

        else:
            if idx < 0 or idx >= len(self.pedalboard_snapshots):
                callback(False)
                return

            snapshot = self.pedalboard_snapshots[idx]
            is_hmi_snapshot = False

            if snapshot is None:
                print("ERROR: Asked to load an invalid pedalboard preset, number", idx)
                callback(False)
                return

            self.current_pedalboard_snapshot_id = idx
            self.plugins[PEDALBOARD_INSTANCE_ID]['preset'] = "file:///%i" % idx

        used_actuators = []

        for instance, data in snapshot['data'].items():
            if abort_catcher.get('abort', False):
                print("WARNING: Abort triggered during snapshot_load request, caller:", abort_catcher['caller'])
                callback(False)
                return

            instance = "/graph/%s" % instance

            if instance in self.plugins_removed:
                continue

            try:
                instance_id = self.mapper.get_id_without_creating(instance)
            except KeyError:
                self.plugins_removed.append(instance)
                continue

            pluginData = self.plugins[instance_id]
            diffBypass = pluginData['bypassed'] != data['bypassed']

            if diffBypass:
                addressing = pluginData['addressings'].get(":bypass", None)
                if addressing is not None:
                    addressing['value'] = 1.0 if data['bypassed'] else 0.0
                    if addressing['actuator_uri'] not in used_actuators:
                        used_actuators.append(addressing['actuator_uri'])

            # if bypassed, do it now
            if diffBypass and data['bypassed']:
                self.msg_callback("param_set %s :bypass 1.0" % (instance,))
                try:
                    yield gen.Task(self.bypass, instance, True)
                except Exception as e:
                    logging.exception(e)

            if data['preset'] and data['preset'] != pluginData['preset']:
                self.msg_callback("preset %s %s" % (instance, data['preset']))
                try:
                    yield gen.Task(self.preset_load_gen_helper, instance, data['preset'], from_hmi, abort_catcher)
                except Exception as e:
                    logging.exception(e)

                addressing = pluginData['addressings'].get(":presets", None)
                if addressing is not None:
                    addressing['value'] = pluginData['mapPresets'].index(data['preset'])
                    if addressing['actuator_uri'] not in used_actuators:
                        used_actuators.append(addressing['actuator_uri'])

            for symbol, value in data['ports'].items():
                if symbol in pluginData['designations'] or pluginData['ports'].get(symbol, None) in (value, None):
                    continue

                self.msg_callback("param_set %s %s %f" % (instance, symbol, value))
                try:
                    yield gen.Task(self.param_set, "%s/%s" % (instance, symbol), value)
                except Exception as e:
                    logging.exception(e)

                addressing = pluginData['addressings'].get(symbol, None)
                if addressing is not None:
                    addressing['value'] = value
                    if addressing['actuator_uri'] not in used_actuators:
                        used_actuators.append(addressing['actuator_uri'])

            # if not bypassed (enabled), do it at the end
            if diffBypass and not data['bypassed']:
                self.msg_callback("param_set %s :bypass 0.0" % (instance,))
                try:
                    yield gen.Task(self.bypass, instance, False)
                except Exception as e:
                    logging.exception(e)

        if abort_catcher.get('abort', False):
            callback(False)
            return

        if is_hmi_snapshot or not from_hmi:
            skippedPort = (None, None)
        else:
            skippedPort = (PEDALBOARD_INSTANCE_ID, ":presets")

        self.addressings.load_current(used_actuators, skippedPort, True, from_hmi, abort_catcher)

        if not is_hmi_snapshot:
            # TODO: change to pedal_snapshot?
            self.msg_callback("pedal_preset %d" % idx)

            if not from_hmi:
                try:
                    yield gen.Task(self.paramhmi_set, 'pedalboard', ":presets", idx)
                except Exception as e:
                    logging.exception(e)

            if self.descriptor.get('hmi_set_ss_name', False):
                finalname = (self.snapshot_name() or DEFAULT_SNAPSHOT_NAME)
                if from_hmi:
                    self.hmi.set_snapshot_name(finalname, None)
                else:
                    try:
                        yield gen.Task(self.hmi.set_snapshot_name, finalname)
                    except Exception as e:
                        logging.exception(e)

        # callback must be last action
        callback(True)

    @gen.coroutine
    def page_load(self, idx, abort_catcher, callback):
        if not self.addressings.pages_cb:
            print("ERROR: hmi next page not supported")
            callback(False)
            return

        # If a pedalboard is loading (via MIDI program messsage), wait for it to finish
        while self.next_hmi_pedalboard_to_load is not None:
            yield gen.sleep(0.25)

        for uri, addressings in self.addressings.hmi_addressings.items():
            if abort_catcher.get('abort', False):
                print("WARNING: Abort triggered during page_load request, caller:", abort_catcher['caller'])
                callback(False)
                return

            hw_id = self.addressings.hmi_uri2hw_map[uri]
            addrs = addressings['addrs']

            # Nothing assigned to current actuator on any pages, nothing to do
            if len(addrs) == 0:
                continue

            page_to_load_assigned = self.addressings.is_page_assigned(addrs, idx)

            # Nothing assigned to current actuator on page to load
            if not page_to_load_assigned:
                continue

            # Else, send control_add with new data
            try:
                next_addressing_data = self.addressings.get_addressing_for_page(addrs, idx)
            except StopIteration:
                continue

            next_addressing_data['value'] = self.addr_task_get_port_value(next_addressing_data['instance_id'],
                                                                          next_addressing_data['port'])

            # NOTE: ignoring callback here, as HMI is handling a request right now
            self.hmi.control_add(next_addressing_data, hw_id, uri, None)

        self.addressings.current_page = idx % self.addressings.pages_nb

        # callback must be last action
        callback(True)

    # -----------------------------------------------------------------------------------------------------------------
    # Host stuff - connections

    def _fix_host_connection_port(self, port):
        """Map URL style port names to Jack port names."""
        data = port.split("/")
        # For example, "/graph/capture_2" becomes ['', 'graph',
        # 'capture_2']. Plugin paths can be longer, e.g.  ['', 'graph',
        # 'BBCstereo', 'inR']

        if len(data) == 3:
            # Handle special cases
            if data[2] == "serial_midi_in":
                return "ttymidi:MIDI_in"
            if data[2] == "serial_midi_out":
                return "ttymidi:MIDI_out"
            if data[2] == "midi_merger_out":
                return "mod-midi-merger:out"
            if data[2] == "midi_broadcaster_in":
                return "mod-midi-broadcaster:in"
            if data[2].startswith("playback_"):
                num = data[2].replace("playback_","",1)
                if num in ("1", "2"):
                    return self.jack_hwin_prefix + num

            if data[2].startswith(("audio_from_slave_",
                                   "audio_to_slave_",
                                   "midi_from_slave_",
                                   "midi_to_slave_",
                                   "USB_Audio_Capture_",
                                   "USB_Audio_Playback_")):
                return "%s:%s" % (self.jack_slave_prefix, data[2])

            if data[2].startswith("nooice_capture_"):
                num = data[2].replace("nooice_capture_","",1)
                return "nooice%s:nooice_capture_%s" % (num, num)

            # Handle the Control Voltage ports
            if data[2].startswith("cv_capture_"):
                num = data[2].replace("cv_capture_", "", 1)
                return "mod-spi2jack:capture_{0}".format(num)
            if data[2].startswith("cv_playback_"):
                num = data[2].replace("cv_playback_", "", 1)
                return "mod-jack2spi:playback_{0}".format(num)
            if data[2] == "cv_exp_pedal":
                return "mod-spi2jack:exp_pedal"

            # Default guess
            return "system:%s" % data[2]

        instance    = "/graph/%s" % data[2]
        portsymbol  = data[3]
        instance_id = self.mapper.get_id_without_creating(instance)
        return "effect_%d:%s" % (instance_id, portsymbol)

    def connect(self, port_from, port_to, callback):
        if (port_from, port_to) in self.connections:
            print("NOTE: Requested connection already exists")
            callback(True)
            return

        def host_callback(ok):
            callback(ok)
            if ok:
                self.connections.append((port_from, port_to))
                self.msg_callback("connect %s %s" % (port_from, port_to))
            else:
                print("ERROR: backend failed to connect ports: '%s' => '%s'" % (port_from, port_to))

        self.send_modified("connect %s %s" % (self._fix_host_connection_port(port_from),
                                              self._fix_host_connection_port(port_to)),
                           host_callback, datatype='boolean')

    def disconnect(self, port_from, port_to, callback):
        def host_callback(ok):
            # always return true. disconnect failures are not fatal, but still print error for debugging
            callback(True)
            self.msg_callback("disconnect %s %s" % (port_from, port_to))

            if not ok:
                print("ERROR: disconnect '%s' => '%s' failed" % (port_from, port_to))

            self.pedalboard_modified = True

            try:
                self.connections.remove((port_from, port_to))
            except:
                print("NOTE: Requested '%s' => '%s' connection doesn't exist" % (port_from, port_to))

        if len(self.connections) == 0:
            return host_callback(False)

        # If the plugin or port don't exist, assume disconnected
        try:
            port_from_2 = self._fix_host_connection_port(port_from)
        except:
            print("NOTE: Requested '%s' source port doesn't exist, assume disconnected" % port_from)
            return host_callback(True)

        try:
            port_to_2 = self._fix_host_connection_port(port_to)
        except:
            print("NOTE: Requested '%s' target port doesn't exist, assume disconnected" % port_to)
            return host_callback(True)

        host_callback(disconnect_jack_ports(port_from_2, port_to_2))

    # -----------------------------------------------------------------------------------------------------------------
    # Host stuff - load & save

    def load(self, bundlepath, isDefault=False, abort_catcher=None):
        first_pedalboard = self.first_pedalboard
        self.first_pedalboard = False

        try:
            pb = get_pedalboard_info(bundlepath)
        except:
            self.bank_id = 0
            try:
                bundlepath = DEFAULT_PEDALBOARD
                isDefault = True
                pb = get_pedalboard_info(bundlepath)
            except:
                bundlepath = ""
                pb = {
                    'title': "",
                    'width': 0,
                    'height': 0,
                    'midi_separated_mode': False,
                    'connections': [],
                    'plugins': [],
                    'timeInfo': {
                        'available': False,
                    },
                    'version': 0,
                }
        self.msg_callback("loading_start %i 0" % int(isDefault))
        self.msg_callback("size %d %d" % (pb['width'],pb['height']))

        midi_aggregated_mode = not pb.get('midi_separated_mode', True)

        if self.midi_aggregated_mode != midi_aggregated_mode:
            self.send_notmodified("feature_enable aggregated-midi {}".format(int(midi_aggregated_mode)))
            self.set_midi_devices_change_mode(midi_aggregated_mode)

        if not self.midi_aggregated_mode:
            # MIDI Devices might change port names at anytime
            # To properly restore MIDI HW connections we need to map the "old" port names (from project)
            mappedOldMidiIns   = dict((p['symbol'], p['name']) for p in pb['hardware']['midi_ins'])
            mappedOldMidiOuts  = dict((p['symbol'], p['name']) for p in pb['hardware']['midi_outs'])
            mappedOldMidiOuts2 = dict((p['name'], p['symbol']) for p in pb['hardware']['midi_outs'])
            mappedNewMidiIns   = OrderedDict((midi_port_alias_to_name(get_jack_port_alias(p), True),
                                            p.split(":",1)[-1]) for p in get_jack_hardware_ports(False, False))
            mappedNewMidiOuts  = OrderedDict((midi_port_alias_to_name(get_jack_port_alias(p), True),
                                            p.split(":",1)[-1]) for p in get_jack_hardware_ports(False, True))

        else:
            mappedOldMidiIns  = {}
            mappedOldMidiOuts = {}
            mappedNewMidiIns  = {}
            mappedNewMidiOuts = {}

        curmidisymbols = []
        for port_symbol, port_alias, _ in self.midiports:
            if ";" in port_symbol:
                ports = port_symbol.split(";", 1)
                curmidisymbols.append(ports[0].split(":",1)[-1])
                curmidisymbols.append(ports[1].split(":",1)[-1])
            else:
                curmidisymbols.append(port_symbol.split(":",1)[-1])

        # register devices
        index = 0
        for name, symbol in mappedNewMidiIns.items():
            index += 1
            if name not in mappedOldMidiIns.values():
                continue
            if symbol in curmidisymbols:
                continue
            self.msg_callback("add_hw_port /graph/%s midi 0 %s %i" % (symbol, name.replace(" ","_"), index))

            if name in mappedNewMidiOuts.keys():
                outsymbol    = mappedNewMidiOuts[name]
                storedtitle  = name+";"+name
                storedsymbol = "system:%s;system:%s" % (symbol, outsymbol)
            else:
                storedtitle = name
                if symbol.startswith("nooice_capture_"):
                    num = symbol.replace("nooice_capture_","",1)
                    storedsymbol = "nooice%s:nooice_capture_%s" % (num, num)
                else:
                    storedsymbol = "system:" + symbol
            curmidisymbols.append(symbol)
            self.midiports.append([storedsymbol, storedtitle, []])

        # try to find old devices that are not available right now
        for symbol, name in mappedOldMidiIns.items():
            if symbol.split(":",1)[-1] in curmidisymbols:
                continue
            if name in mappedNewMidiOuts.keys():
                continue
            # found it
            if name in mappedOldMidiOuts2.keys():
                outsymbol   = mappedOldMidiOuts2[name]
                storedtitle = name+";"+name
                if ":" in symbol:
                    storedsymbol = "%s;%s" % (symbol, outsymbol)
                else:
                    storedsymbol = "system:%s;system:%s" % (symbol, outsymbol)
            else:
                storedtitle = name
                if ":" in symbol:
                    storedsymbol = symbol
                else:
                    storedsymbol = "system:" + symbol
            self.midiports.append([storedsymbol, storedtitle, []])

        index = 0
        for name, symbol in mappedNewMidiOuts.items():
            index += 1
            if name not in mappedOldMidiOuts.values():
                continue
            if symbol in curmidisymbols:
                continue
            self.msg_callback("add_hw_port /graph/%s midi 1 %s %i" % (symbol, name.replace(" ","_"), index))

        instances = {
            PEDALBOARD_INSTANCE: (PEDALBOARD_INSTANCE_ID, PEDALBOARD_URI)
        }
        rinstances = {
            PEDALBOARD_INSTANCE_ID: PEDALBOARD_INSTANCE
        }

        skippedPortAddressings = []
        if self.transport_sync != "none":
            skippedPortAddressings.append(PEDALBOARD_INSTANCE+"/:bpm")

        timeAvailable = pb['timeInfo']['available'] if first_pedalboard or self.transport_sync == "none" else 0

        if timeAvailable != 0:
            pluginData = self.plugins[PEDALBOARD_INSTANCE_ID]
            if timeAvailable & kPedalboardTimeAvailableBPB:
                ccData = pb['timeInfo']['bpbCC']
                if ccData['channel'] >= 0 and ccData['channel'] < 16:
                    if ccData['hasRanges'] and ccData['maximum'] > ccData['minimum']:
                        minimum = ccData['minimum']
                        maximum = ccData['maximum']
                    else:
                        minimum = 1
                        maximum = 16
                    pluginData['midiCCs'][':bpb'] = (ccData['channel'], ccData['control'], minimum, maximum)
                    pluginData['addressings'][':bpb'] = self.addressings.add_midi(PEDALBOARD_INSTANCE_ID,
                                                                                  ':bpb',
                                                                                  ccData['channel'],
                                                                                  ccData['control'],
                                                                                  minimum, maximum)
                self.set_transport_bpb(pb['timeInfo']['bpb'], False, True, False, False)

            if timeAvailable & kPedalboardTimeAvailableBPM:
                ccData = pb['timeInfo']['bpmCC']
                if ccData['channel'] >= 0 and ccData['channel'] < 16:
                    if ccData['hasRanges'] and ccData['maximum'] > ccData['minimum']:
                        minimum = ccData['minimum']
                        maximum = ccData['maximum']
                    else:
                        minimum = 20
                        maximum = 280
                    pluginData['midiCCs'][':bpm'] = (ccData['channel'], ccData['control'], minimum, maximum)
                    pluginData['addressings'][':bpm'] = self.addressings.add_midi(PEDALBOARD_INSTANCE_ID,
                                                                                  ':bpm',
                                                                                  ccData['channel'],
                                                                                  ccData['control'],
                                                                                  minimum, maximum)
                self.set_transport_bpm(pb['timeInfo']['bpm'], False, True, False, False)

            if timeAvailable & kPedalboardTimeAvailableRolling:
                ccData = pb['timeInfo']['rollingCC']
                if ccData['channel'] >= 0 and ccData['channel'] < 16:
                    pluginData['midiCCs'][':rolling'] = (ccData['channel'], ccData['control'], 0.0, 1.0)
                    pluginData['addressings'][':rolling'] = self.addressings.add_midi(PEDALBOARD_INSTANCE_ID,
                                                                                      ':rolling',
                                                                                      ccData['channel'],
                                                                                      ccData['control'],
                                                                                      0.0, 1.0)
                self.set_transport_rolling(pb['timeInfo']['rolling'], False, True, False)

        else: # time not available
            self.set_transport_bpb(self.transport_bpb, False, True, False, False)
            self.set_transport_bpm(self.transport_bpm, False, True, False, False)
            self.set_transport_rolling(self.transport_rolling, False, True, False, False)

        if abort_catcher is not None and abort_catcher.get('abort', False):
            print("WARNING: Abort triggered during PB load request 1, caller:", abort_catcher['caller'])
            return

        self.send_notmodified("transport %i %f %f" % (self.transport_rolling,
                                                      self.transport_bpb,
                                                      self.transport_bpm))

        self.msg_callback("transport %i %f %f %s" % (self.transport_rolling,
                                                     self.transport_bpb,
                                                     self.transport_bpm,
                                                     self.transport_sync))

        if bundlepath:
            self.load_pb_snapshots(pb['plugins'], bundlepath)
        self.load_pb_plugins(pb['plugins'], instances, rinstances)
        self.load_pb_connections(pb['connections'], mappedOldMidiIns, mappedOldMidiOuts,
                                                    mappedNewMidiIns, mappedNewMidiOuts)

        if bundlepath:
            self.send_notmodified("state_load {}".format(bundlepath))
            self.addressings.load(bundlepath, instances, skippedPortAddressings, abort_catcher)

        if abort_catcher is not None and abort_catcher.get('abort', False):
            print("WARNING: Abort triggered during PB load request 2, caller:", abort_catcher['caller'])
            return

        self.addressings.add_cv_plugin_ports(self.msg_callback)
        self.addressings.registerMappings(self.msg_callback, rinstances)

        self.msg_callback("loading_end %d" % self.current_pedalboard_snapshot_id)

        if isDefault:
            self.pedalboard_empty    = True
            self.pedalboard_modified = False
            self.pedalboard_name     = ""
            self.pedalboard_path     = ""
            self.pedalboard_size     = [0,0]
            self.pedalboard_version  = 0
            self.midi_aggregated_mode = True
            #save_last_bank_and_pedalboard(0, "")
        else:
            self.pedalboard_empty    = False
            self.pedalboard_modified = False
            self.pedalboard_name     = pb['title']
            self.pedalboard_path     = bundlepath
            self.pedalboard_size     = [pb['width'],pb['height']]
            self.pedalboard_version  = pb['version']

            if bundlepath and bundlepath.startswith(LV2_PEDALBOARDS_DIR):
                save_last_bank_and_pedalboard(self.bank_id, bundlepath)
            else:
                save_last_bank_and_pedalboard(0, "")

            os.sync()

        return self.pedalboard_name

    def load_pb_snapshots(self, plugins, bundlepath):
        self.snapshot_clear()

        # NOTE: keep the filename "presets.json" for backwards compatibility.
        snapshots = safe_json_load(os.path.join(bundlepath, "presets.json"), list)

        if len(snapshots) == 0:
            return

        self.current_pedalboard_snapshot_id = 0
        self.pedalboard_snapshots = snapshots

        initial_snapshot = snapshots[0]['data']

        for p in plugins:
            pdata = initial_snapshot.get(p['instance'], None)

            if pdata is None:
                print("WARNING: Pedalboard preset missing data for instance name '%s'" % p['instance'])
                continue

            p['bypassed'] = pdata['bypassed']

            for port in p['ports']:
                port['value'] = pdata['ports'].get(port['symbol'], port['value'])

            p['preset'] = pdata['preset']

    def load_pb_plugins(self, plugins, instances, rinstances):
        for p in plugins:
            allports = get_plugin_control_inputs_and_monitored_outputs(p['uri'])

            if 'error' in allports.keys() and allports['error']:
                continue

            instance    = "/graph/%s" % p['instance']
            instance_id = self.mapper.get_id_by_number(instance, p['instanceNumber'])

            instances[p['instance']] = (instance_id, p['uri'])
            rinstances[instance_id]  = instance

            badports = []
            valports = {}
            ranges   = {}

            enabled_symbol = None
            freewheel_symbol = None
            bpb_symbol = None
            bpm_symbol = None
            speed_symbol = None

            for port in allports['inputs']:
                symbol = port['symbol']
                valports[symbol] = port['ranges']['default']
                ranges[symbol] = (port['ranges']['minimum'], port['ranges']['maximum'])

                # skip notOnGUI controls
                if "notOnGUI" in port['properties']:
                    badports.append(symbol)

                # skip special designated controls
                elif port['designation'] == "http://lv2plug.in/ns/lv2core#enabled":
                    enabled_symbol = symbol
                    badports.append(symbol)
                    valports[symbol] = 0.0 if p['bypassed'] else 1.0

                elif port['designation'] == "http://lv2plug.in/ns/lv2core#freeWheeling":
                    freewheel_symbol = symbol
                    badports.append(symbol)
                    valports[symbol] = 0.0

                elif port['designation'] == "http://lv2plug.in/ns/ext/time#beatsPerBar":
                    bpb_symbol = symbol
                    badports.append(symbol)
                    valports[symbol] = self.transport_bpb

                elif port['designation'] == "http://lv2plug.in/ns/ext/time#beatsPerMinute":
                    bpm_symbol = symbol
                    badports.append(symbol)
                    valports[symbol] = self.transport_bpm

                elif port['designation'] == "http://lv2plug.in/ns/ext/time#speed":
                    speed_symbol = symbol
                    badports.append(symbol)
                    valports[symbol] = 1.0 if self.transport_rolling else 0.0

            self.plugins[instance_id] = pluginData = {
                "instance"    : instance,
                "uri"         : p['uri'],
                "bypassed"    : p['bypassed'],
                "bypassCC"    : (p['bypassCC']['channel'], p['bypassCC']['control']),
                "x"           : p['x'],
                "y"           : p['y'],
                "addressings" : {}, # symbol: addressing
                "midiCCs"     : dict((p['symbol'], (-1,-1,0.0,1.0)) for p in allports['inputs']),
                "ports"       : valports,
                "ranges"      : ranges,
                "badports"    : badports,
                "designations": (enabled_symbol, freewheel_symbol, bpb_symbol, bpm_symbol, speed_symbol),
                "outputs"     : dict((symbol, None) for symbol in allports['monitoredOutputs']),
                "preset"      : p['preset'],
                "mapPresets"  : [],
                "nextPreset"  : "",
                "buildEnv"    : allports['buildEnvironment'],
            }

            self.send_notmodified("add %s %d" % (p['uri'], instance_id))

            if p['bypassed']:
                self.send_notmodified("bypass %d 1" % (instance_id,))

            self.msg_callback("add %s %s %.1f %.1f %d %d" % (instance,
                                                             p['uri'], p['x'], p['y'],
                                                             int(p['bypassed']),
                                                             int(bool(allports['buildEnvironment']))))

            if p['bypassCC']['channel'] >= 0 and p['bypassCC']['control'] >= 0:
                pluginData['addressings'][':bypass'] = self.addressings.add_midi(instance_id, ":bypass",
                                                                                 p['bypassCC']['channel'],
                                                                                 p['bypassCC']['control'],
                                                                                 0.0, 1.0)

            if p['preset']:
                self.send_notmodified("preset_load %d %s" % (instance_id, p['preset']))
                self.msg_callback("preset %s %s" % (instance, p['preset']))

            for port in p['ports']:
                symbol = port['symbol']
                value  = port['value']

                oldValue = pluginData['ports'].get(symbol, None)

                if oldValue is None:
                    continue

                if oldValue != value:
                    pluginData['ports'][symbol] = value
                    self.send_notmodified("param_set %d %s %f" % (instance_id, symbol, value))
                    self.msg_callback("param_set %s %s %f" % (instance, symbol, value))

                # don't address "bad" ports
                if symbol in badports:
                    continue

                mchnnl = port['midiCC']['channel']
                mctrl  = port['midiCC']['control']

                if mchnnl >= 0 and mchnnl < 16:
                    if port['midiCC']['hasRanges'] and port['midiCC']['maximum'] > port['midiCC']['minimum']:
                        minimum = port['midiCC']['minimum']
                        maximum = port['midiCC']['maximum']
                    else:
                        minimum, maximum = ranges[symbol]

                    pluginData['midiCCs'][symbol] = (mchnnl, mctrl, minimum, maximum)
                    pluginData['addressings'][symbol] = self.addressings.add_midi(instance_id, symbol,
                                                                                  mchnnl, mctrl, minimum, maximum)

            for output in allports['monitoredOutputs']:
                self.send_notmodified("monitor_output %d %s" % (instance_id, output))

    def load_pb_connections(self, connections, mappedOldMidiIns, mappedOldMidiOuts,
                                               mappedNewMidiIns, mappedNewMidiOuts):
        for c in connections:
            doConnectionNow = True
            aliasname1 = aliasname2 = None

            if c['source'] in mappedOldMidiIns.keys():
                aliasname1 = mappedOldMidiIns[c['source']]
                try:
                    portname = mappedNewMidiIns[aliasname1]
                except:
                    doConnectionNow = False
                else:
                    c['source'] = portname

            if c['target'] in mappedOldMidiOuts.keys():
                aliasname2 = mappedOldMidiOuts[c['target']]
                try:
                    portname = mappedNewMidiOuts[aliasname2]
                except:
                    doConnectionNow = False
                else:
                    c['target'] = portname

            port_from = "/graph/%s" % c['source']
            port_to   = "/graph/%s" % c['target']

            if doConnectionNow:
                try:
                    port_from_2 = self._fix_host_connection_port(port_from)
                    port_to_2   = self._fix_host_connection_port(port_to)
                except:
                    continue
                self.send_notmodified("connect %s %s" % (port_from_2, port_to_2))
                self.connections.append((port_from, port_to))
                self.msg_callback("connect %s %s" % (port_from, port_to))

            elif aliasname1 is not None or aliasname2 is not None:
                for port_symbol, port_alias, port_conns in self.midiports:
                    port_alias = port_alias.split(";",1) if ";" in port_alias else [port_alias]
                    if aliasname1 in port_alias or aliasname2 in port_alias:
                        port_conns.append((port_from, port_to))

    def save(self, title, asNew, callback):
        titlesym = symbolify(title)[:16]

        # Save over existing bundlepath
        if self.pedalboard_path and os.path.exists(self.pedalboard_path) and os.path.isdir(self.pedalboard_path) and \
            self.pedalboard_path.startswith(LV2_PEDALBOARDS_DIR) and not asNew:
            bundlepath = self.pedalboard_path
            newPedalboard = False

        # Save new
        else:
            lv2path = os.path.expanduser("~/.pedalboards/")
            trypath = os.path.join(lv2path, "%s.pedalboard" % titlesym)

            # if trypath already exists, generate a random bundlepath based on title
            if os.path.exists(trypath):
                while True:
                    trypath = os.path.join(lv2path, "%s-%i.pedalboard" % (titlesym, randint(1,99999)))
                    if os.path.exists(trypath):
                        continue
                    bundlepath = trypath
                    break

            # trypath doesn't exist yet, use it
            else:
                bundlepath = trypath

                # just in case..
                if not os.path.exists(lv2path):
                    os.mkdir(lv2path)

            os.mkdir(bundlepath)

            self.pedalboard_path = bundlepath
            newPedalboard = True

        # save ttl
        self.pedalboard_name     = title
        self.pedalboard_empty    = False
        self.pedalboard_modified = False
        self.save_state_to_ttl(bundlepath, title, titlesym)
        save_last_bank_and_pedalboard(0, bundlepath)

        def state_saved_cb(ok):
            os.sync()
            callback(True)

        # ask host to save any needed extra state
        self.send_notmodified("state_save {}".format(bundlepath), state_saved_cb, datatype='boolean')

        return bundlepath, newPedalboard

    def save_state_to_ttl(self, bundlepath, title, titlesym):
        self.save_state_manifest(bundlepath, titlesym)
        self.save_state_addressings(bundlepath)
        self.save_state_presets(bundlepath)
        self.save_state_mainfile(bundlepath, title, titlesym)

    def save_state_manifest(self, bundlepath, titlesym):
        # Write manifest.ttl
        with TextFileFlusher(os.path.join(bundlepath, "manifest.ttl")) as fh:
            fh.write("""\
@prefix ingen: <http://drobilla.net/ns/ingen#> .
@prefix lv2:   <http://lv2plug.in/ns/lv2core#> .
@prefix pedal: <http://moddevices.com/ns/modpedal#> .
@prefix rdfs:  <http://www.w3.org/2000/01/rdf-schema#> .

<%s.ttl>
    lv2:prototype ingen:GraphPrototype ;
    a lv2:Plugin ,
        ingen:Graph ,
        pedal:Pedalboard ;
    rdfs:seeAlso <%s.ttl> .
""" % (titlesym, titlesym))

    def save_state_addressings(self, bundlepath):
        instances = {
            PEDALBOARD_INSTANCE_ID: PEDALBOARD_INSTANCE
        }

        for instance_id, plugin in self.plugins.items():
            instances[instance_id] = plugin['instance']

        self.addressings.save(bundlepath, instances)

    def save_state_presets(self, bundlepath):
        # Write presets.json. NOTE: keep the filename for backwards
        # compatibility. TODO: Add to global settings.
        snapshots_filepath = os.path.join(bundlepath, "presets.json")

        if len(self.pedalboard_snapshots) > 1:
            for instance in self.plugins_removed:
                for snapshot in self.pedalboard_snapshots:
                    if snapshot is None:
                        continue
                    try:
                        snapshot['data'].pop(instance.replace("/graph/","",1))
                    except KeyError:
                        pass

            for instance_id in self.plugins_added:
                for snapshot in self.pedalboard_snapshots:
                    if snapshot is None:
                        continue
                    pluginData = self.plugins[instance_id]
                    instance   = pluginData['instance'].replace("/graph/","",1)
                    snapshot['data'][instance] = {
                        "bypassed": pluginData['bypassed'],
                        "ports"   : pluginData['ports'].copy(),
                        "preset"  : pluginData['preset'],
                    }

            snapshots = [p for p in self.pedalboard_snapshots if p is not None]
            with TextFileFlusher(snapshots_filepath) as fh:
                json.dump(snapshots, fh)

        elif os.path.exists(snapshots_filepath):
            os.remove(snapshots_filepath)

        self.plugins_added   = []
        self.plugins_removed = []

    def save_state_mainfile(self, bundlepath, title, titlesym):
        self.pedalboard_version += 1

        # Create list of midi in/out ports
        midiportsIn   = []
        midiportsOut  = []
        midiportAlias = {}

        for port_symbol, port_alias, _ in self.midiports:
            if ";" in port_symbol:
                inp, outp = port_symbol.split(";",1)
                midiportsIn.append(inp)
                midiportsOut.append(outp)
                title_in, title_out = port_alias.split(";",1)
                midiportAlias[inp]  = title_in
                midiportAlias[outp] = title_out
            else:
                midiportsIn.append(port_symbol)
                midiportAlias[port_symbol] = port_alias

        # Arcs (connections)
        arcs = ""
        index = 0
        for port_from, port_to in self.connections:
            index += 1
            arcs += """
_:b%i
    ingen:tail <%s> ;
    ingen:head <%s> .
""" % (index, port_from.replace("/graph/","",1), port_to.replace("/graph/","",1))

        # Blocks (plugins)
        blocks = ""
        for instance_id, pluginData in self.plugins.items():
            if instance_id == PEDALBOARD_INSTANCE_ID:
                continue

            info = get_plugin_info(pluginData['uri'])
            instance = pluginData['instance'].replace("/graph/","",1)
            blocks += """
<%s>
    ingen:canvasX %.1f ;
    ingen:canvasY %.1f ;
    ingen:enabled %s ;
    ingen:polyphonic false ;
    lv2:microVersion %i ;
    lv2:minorVersion %i ;
    mod:builderVersion %i ;
    mod:releaseNumber %i ;
    lv2:port <%s> ;
    lv2:prototype <%s> ;
    pedal:instanceNumber %i ;
    pedal:preset <%s> ;
    a ingen:Block .
""" % (instance, pluginData['x'], pluginData['y'], "false" if pluginData['bypassed'] else "true",
       info['microVersion'], info['minorVersion'], info['builder'], info['release'],
       "> ,\n             <".join(tuple("%s/%s" % (instance, port['symbol']) for port in (info['ports']['audio']['input']+
                                                                                          info['ports']['audio']['output']+
                                                                                          info['ports']['control']['input']+
                                                                                          info['ports']['control']['output']+
                                                                                          info['ports']['cv']['input']+
                                                                                          info['ports']['cv']['output']+
                                                                                          info['ports']['midi']['input']+
                                                                                          info['ports']['midi']['output']+
                                                                                          [{'symbol': ":bypass"}]))),
       pluginData['uri'], instance_id, pluginData['preset'])

            # audio input
            for port in info['ports']['audio']['input']:
                blocks += """
<%s/%s>
    a lv2:AudioPort ,
        lv2:InputPort .
""" % (instance, port['symbol'])

            # audio output
            for port in info['ports']['audio']['input']:
                blocks += """
<%s/%s>
    a lv2:AudioPort ,
        lv2:OutputPort .
""" % (instance, port['symbol'])

            # cv input
            for port in info['ports']['cv']['input']:
                blocks += """
<%s/%s>
    a lv2:CVPort ,
        lv2:InputPort .
""" % (instance, port['symbol'])

            # cv output
            for port in info['ports']['cv']['output']:
                blocks += """
<%s/%s>
    a lv2:CVPort ,
        lv2:OutputPort .
""" % (instance, port['symbol'])

            # midi input
            for port in info['ports']['midi']['input']:
                blocks += """
<%s/%s>
    atom:bufferType atom:Sequence ;
    atom:supports midi:MidiEvent ;
    a atom:AtomPort ,
        lv2:InputPort .
""" % (instance, port['symbol'])

            # midi output
            for port in info['ports']['midi']['output']:
                blocks += """
<%s/%s>
    atom:bufferType atom:Sequence ;
    atom:supports midi:MidiEvent ;
    a atom:AtomPort ,
        lv2:OutputPort .
""" % (instance, port['symbol'])

            # control input, save values
            for symbol, value in pluginData['ports'].items():
                blocks += """
<%s/%s>
    ingen:value %f ;%s
    a lv2:ControlPort ,
        lv2:InputPort .
""" % (instance, symbol, value,
       ("""
    midi:binding [
        midi:channel %i ;
        midi:controllerNumber %i ;
        lv2:minimum %f ;
        lv2:maximum %f ;
        a midi:Controller ;
    ] ;""" % pluginData['midiCCs'][symbol]) if -1 not in pluginData['midiCCs'][symbol][0:2] else "")

            # control output
            for port in info['ports']['control']['output']:
                blocks += """
<%s/%s>
    a lv2:ControlPort ,
        lv2:OutputPort .
""" % (instance, port['symbol'])

            blocks += """
<%s/:bypass>
    ingen:value %i ;%s
    a lv2:ControlPort ,
        lv2:InputPort .
""" % (instance, 1 if pluginData['bypassed'] else 0,
       ("""
    midi:binding [
        midi:channel %i ;
        midi:controllerNumber %i ;
        a midi:Controller ;
    ] ;""" % pluginData['bypassCC']) if -1 not in pluginData['bypassCC'] else "")

        # Globak Ports
        pluginData = self.plugins[PEDALBOARD_INSTANCE_ID]

        # BeatsPerBar
        ports = """
<:bpb>
    ingen:value %f ;%s
    lv2:index 0 ;
    a lv2:ControlPort ,
        lv2:InputPort .
""" % (self.transport_bpb,
       ("""
    midi:binding [
        midi:channel %i ;
        midi:controllerNumber %i ;
        lv2:minimum %f ;
        lv2:maximum %f ;
        a midi:Controller ;
    ] ;""" % pluginData['midiCCs'][':bpb']) if -1 not in pluginData['midiCCs'][':bpb'][0:2] else "")

        # BeatsPerMinute
        index += 1
        ports += """
<:bpm>
    ingen:value %f ;%s
    lv2:index 1 ;
    a lv2:ControlPort ,
        lv2:InputPort .
""" % (self.transport_bpm,
       ("""
    midi:binding [
        midi:channel %i ;
        midi:controllerNumber %i ;
        lv2:minimum %f ;
        lv2:maximum %f ;
        a midi:Controller ;
    ] ;""" % pluginData['midiCCs'][':bpm']) if -1 not in pluginData['midiCCs'][':bpm'][0:2] else "")

        # Rolling
        ports += """
<:rolling>
    ingen:value %i ;%s
    lv2:index 2 ;
    a lv2:ControlPort ,
        lv2:InputPort .
""" % (int(self.transport_rolling),
       ("""
    midi:binding [
        midi:channel %i ;
        midi:controllerNumber %i ;
        a midi:Controller ;
    ] ;""" % pluginData['midiCCs'][':rolling'][0:2]) if -1 not in pluginData['midiCCs'][':rolling'][0:2] else "")

        # Control In/Out
        ports += """
<control_in>
    atom:bufferType atom:Sequence ;
    lv2:index 3 ;
    lv2:name "Control In" ;
    lv2:portProperty lv2:connectionOptional ;
    lv2:symbol "control_in" ;
    <http://lv2plug.in/ns/ext/resize-port#minimumSize> 4096 ;
    a atom:AtomPort ,
        lv2:InputPort .

<control_out>
    atom:bufferType atom:Sequence ;
    lv2:index 4 ;
    lv2:name "Control Out" ;
    lv2:portProperty lv2:connectionOptional ;
    lv2:symbol "control_out" ;
    <http://lv2plug.in/ns/ext/resize-port#minimumSize> 4096 ;
    a atom:AtomPort ,
        lv2:OutputPort .
"""
        index = 4

        # Ports (Audio In)
        for port in self.audioportsIn:
            index += 1
            ports += """
<%s>
    lv2:index %i ;
    lv2:name "%s" ;
    lv2:portProperty lv2:connectionOptional ;
    lv2:symbol "%s" ;
    a lv2:AudioPort ,
        lv2:InputPort .
""" % (port, index, port.title().replace("_"," "), port)

        # Ports (CV In)
        for port in self.cvportsIn:
            index += 1
            ports += """
<%s>
    lv2:index %i ;
    lv2:name "%s" ;
    lv2:portProperty lv2:connectionOptional ;
    lv2:symbol "%s" ;
    a lv2:CVPort ,
        lv2:InputPort .
""" % (port, index, port.title().replace("_"," "), port)

        # Ports (Audio Out)
        for port in self.audioportsOut:
            index += 1
            ports += """
<%s>
    lv2:index %i ;
    lv2:name "%s" ;
    lv2:portProperty lv2:connectionOptional ;
    lv2:symbol "%s" ;
    a lv2:AudioPort ,
        lv2:OutputPort .
""" % (port, index, port.title().replace("_"," "), port)

        # Ports (CV Out)
        for port in self.cvportsOut:
            index += 1
            ports += """
<%s>
    lv2:index %i ;
    lv2:name "%s" ;
    lv2:portProperty lv2:connectionOptional ;
    lv2:symbol "%s" ;
    a lv2:CVPort ,
        lv2:OutputPort .
""" % (port, index, port.title().replace("_"," "), port)

        # Ports (MIDI In)
        for port in midiportsIn:
            sname  = port.replace("system:","",1)
            index += 1
            ports += """
<%s>
    atom:bufferType atom:Sequence ;
    atom:supports midi:MidiEvent ;
    lv2:index %i ;
    lv2:name "%s" ;
    lv2:portProperty lv2:connectionOptional ;
    lv2:symbol "%s" ;
    <http://lv2plug.in/ns/ext/resize-port#minimumSize> 4096 ;
    a atom:AtomPort ,
        lv2:InputPort .
""" % (sname, index, midiportAlias[port], sname)

        # Ports (MIDI Out)
        for port in midiportsOut:
            sname  = port.replace("system:","",1)
            index += 1
            ports += """
<%s>
    atom:bufferType atom:Sequence ;
    atom:supports midi:MidiEvent ;
    lv2:index %i ;
    lv2:name "%s" ;
    lv2:portProperty lv2:connectionOptional ;
    lv2:symbol "%s" ;
    <http://lv2plug.in/ns/ext/resize-port#minimumSize> 4096 ;
    a atom:AtomPort ,
        lv2:OutputPort .
""" % (sname, index, midiportAlias[port], sname)

        # Serial MIDI In
        if self.hasSerialMidiIn:
            index += 1
            ports += """
<serial_midi_in>
    atom:bufferType atom:Sequence ;
    atom:supports midi:MidiEvent ;
    lv2:index %i ;
    lv2:name "DIN MIDI In" ;
    lv2:portProperty lv2:connectionOptional ;
    lv2:symbol "serial_midi_in" ;
    <http://lv2plug.in/ns/ext/resize-port#minimumSize> 4096 ;
    a atom:AtomPort ,
        lv2:InputPort .
""" % index

        # Serial MIDI Out
        if self.hasSerialMidiOut:
            index += 1
            ports += """
<serial_midi_out>
    atom:bufferType atom:Sequence ;
    atom:supports midi:MidiEvent ;
    lv2:index %i ;
    lv2:name "DIN MIDI In" ;
    lv2:portProperty lv2:connectionOptional ;
    lv2:symbol "serial_midi_out" ;
    <http://lv2plug.in/ns/ext/resize-port#minimumSize> 4096 ;
    a atom:AtomPort ,
        lv2:OutputPort .
""" % index

        # MIDI Aggregated Mode
        index += 1
        ports += """
<midi_separated_mode>
    ingen:value %i ;
    lv2:index %i ;
    a atom:AtomPort ,
        lv2:InputPort .
""" % (int(not self.midi_aggregated_mode), index)

        # Write the main pedalboard file
        pbdata = """\
@prefix atom:  <http://lv2plug.in/ns/ext/atom#> .
@prefix doap:  <http://usefulinc.com/ns/doap#> .
@prefix ingen: <http://drobilla.net/ns/ingen#> .
@prefix lv2:   <http://lv2plug.in/ns/lv2core#> .
@prefix midi:  <http://lv2plug.in/ns/ext/midi#> .
@prefix mod:   <http://moddevices.com/ns/mod#> .
@prefix pedal: <http://moddevices.com/ns/modpedal#> .
@prefix rdfs:  <http://www.w3.org/2000/01/rdf-schema#> .
%s%s%s
<>
    doap:name "%s" ;
    pedal:unitName "%s" ;
    pedal:unitModel "%s" ;
    pedal:width %i ;
    pedal:height %i ;
    pedal:addressings <addressings.json> ;
    pedal:screenshot <screenshot.png> ;
    pedal:thumbnail <thumbnail.png> ;
    pedal:version %i ;
    ingen:polyphony 1 ;
""" % (arcs, blocks, ports,
       title.replace('"','\\"'),
       self.descriptor.get('name', 'Unknown').replace('"','\\"'),
       self.descriptor.get('model', 'Unknown').replace('"','\\"'),
       self.pedalboard_size[0], self.pedalboard_size[1], self.pedalboard_version)

        # Arcs (connections)
        if len(self.connections) > 0:
            args = (" ,\n              _:b".join(tuple(str(i+1) for i in range(len(self.connections)))))
            pbdata += "    ingen:arc _:b%s ;\n" % args

        # Blocks (plugins)
        if len(self.plugins) > 0:
            args = ("> ,\n                <".join(tuple(p['instance'].replace("/graph/","",1) for i, p in self.plugins.items() if i != PEDALBOARD_INSTANCE_ID)))
            pbdata += "    ingen:block <%s> ;\n" % args

        # Ports
        portsyms = [":bpb",":bpm",":rolling","midi_separated_mode","control_in","control_out"]
        if self.hasSerialMidiIn:
            portsyms.append("serial_midi_in")
        if self.hasSerialMidiOut:
            portsyms.append("serial_midi_out")
        portsyms += [p.replace("system:","",1) for p in midiportsIn ]
        portsyms += [p.replace("system:","",1) for p in midiportsOut]
        portsyms += self.audioportsIn+self.cvportsIn+self.audioportsOut+self.cvportsOut
        pbdata += "    lv2:port <%s> ;\n" % ("> ,\n             <".join(portsyms))

        # End
        pbdata += """\
    lv2:extensionData <http://lv2plug.in/ns/ext/state#interface> ;
    a lv2:Plugin ,
        ingen:Graph ,
        pedal:Pedalboard .
"""

        # Write the main pedalboard file
        with TextFileFlusher(os.path.join(bundlepath, "%s.ttl" % titlesym)) as fh:
            fh.write(pbdata)

    # -----------------------------------------------------------------------------------------------------------------
    # Host stuff - misc

    def set_pedalboard_size(self, width, height):
        self.pedalboard_size = [width, height]

    # Set new param value after bpm change
    def set_param_from_bpm(self, addr, bpm, callback):
        if not addr.get('tempo', False):
            callback(False)
            return

        # compute new port value based on new bpm
        port_value = get_port_value(bpm, addr['dividers'], addr['unit'])
        if addr['unit'] != 'BPM': # convert back into port unit if needed
            port_value = convert_seconds_to_port_value_equivalent(port_value, addr['unit'])

        instance_id = addr['instance_id']
        portsymbol   = addr['port']
        instance = self.mapper.get_instance(instance_id)
        pluginData  = self.plugins.get(instance_id, None)
        if pluginData is None:
            callback(False)
            return

        self.host_and_web_parameter_set(pluginData, instance, instance_id, port_value, portsymbol, callback)

    def set_sync_mode(self, mode, sendHMI, sendWeb, setProfile, callback):
        if setProfile:
            if not self.profile.set_sync_mode(mode):
                callback(False)
                return

        def host_callback(ok):
            if not ok:
                callback(False)
                return

            if sendWeb:
                self.msg_callback("transport %i %f %f %s" % (self.transport_rolling,
                                                             self.transport_bpb,
                                                             self.transport_bpm,
                                                             self.transport_sync))
            if sendHMI and self.hmi.initialized:
                self.hmi.set_profile_value(MENU_ID_MIDI_CLK_SOURCE, self.profile.get_transport_source(), callback)
            else:
                callback(True)

        def unaddress_bpm_callback(ok):
            # Then set new sync mode and send to host
            if not ok:
                callback(False)
                return
            elif mode == Profile.TRANSPORT_SOURCE_INTERNAL:
                self.transport_sync = "none"
                self.send_notmodified("transport_sync none", host_callback, datatype='boolean')
            elif mode == Profile.TRANSPORT_SOURCE_MIDI_SLAVE:
                self.transport_sync = "midi_clock_slave"
                self.send_notmodified("transport_sync midi", host_callback, datatype='boolean')
            elif mode == Profile.TRANSPORT_SOURCE_ABLETON_LINK:
                self.transport_sync = "link"
                self.send_notmodified("transport_sync link", host_callback, datatype='boolean')
            else:
                callback(False)
                return

        # First, unadress BPM port if switching to Link or MIDI sync mode
        if mode in (Profile.TRANSPORT_SOURCE_MIDI_SLAVE, Profile.TRANSPORT_SOURCE_ABLETON_LINK):
            self.unaddress(PEDALBOARD_INSTANCE, ":bpm", True, unaddress_bpm_callback)
        else:
            unaddress_bpm_callback(True)

    @gen.coroutine
    def set_link_enabled(self):
        if self.plugins[PEDALBOARD_INSTANCE_ID]['addressings'].get(":bpm", None) is not None:
            print("ERROR: link enabled while BPM is still addressed")

        self.send_notmodified("transport_sync link")

        self.transport_sync = "link"
        self.profile.set_sync_mode(Profile.TRANSPORT_SOURCE_ABLETON_LINK)

        if self.hmi.initialized:
            try:
                yield gen.Task(self.hmi.set_profile_value, MENU_ID_MIDI_CLK_SOURCE, Profile.TRANSPORT_SOURCE_ABLETON_LINK)
            except Exception as e:
                logging.exception(e)

    @gen.coroutine
    def set_midi_clock_slave_enabled(self):
        if self.plugins[PEDALBOARD_INSTANCE_ID]['addressings'].get(":bpm", None) is not None:
            print("ERROR: MIDI Clock Slave enabled while BPM is still addressed")

        self.send_notmodified("transport_sync midi")

        self.transport_sync = "midi_clock_slave"
        self.profile.set_sync_mode(Profile.TRANSPORT_SOURCE_MIDI_SLAVE)

        if self.hmi.initialized:
            try:
                yield gen.Task(self.hmi.set_profile_value, MENU_ID_MIDI_CLK_SOURCE, Profile.TRANSPORT_SOURCE_MIDI_SLAVE)
            except Exception as e:
                logging.exception(e)

    @gen.coroutine
    def set_internal_transport_source(self):
        self.send_notmodified("feature_enable link 0")
        self.send_notmodified("feature_enable midi_clock_slave 0")

        self.transport_sync = "none"
        self.profile.set_sync_mode(Profile.TRANSPORT_SOURCE_INTERNAL)

        if self.hmi.initialized:
            try:
                yield gen.Task(self.hmi.set_profile_value, MENU_ID_MIDI_CLK_SOURCE, Profile.TRANSPORT_SOURCE_INTERNAL)
            except Exception as e:
                logging.exception(e)

    @gen.coroutine
    def set_transport_bpb(self, bpb, sendHost, sendHMI, sendWeb, sendHMIAddressing=True, callback=None, datatype='int'):
        self.transport_bpb = bpb
        self.profile.set_tempo_bpb(bpb)

        # If bpb is addressed to an actuator, then set value on hmi if currently displayed
        if sendHMIAddressing:
            try:
                yield gen.Task(self.paramhmi_set, 'pedalboard', ":bpb", bpb)
            except Exception as e:
                logging.exception(e)

        if sendHost:
            self.send_modified("transport %i %f %f" % (self.transport_rolling,
                                                       self.transport_bpb,
                                                       self.transport_bpm), callback, datatype)

        for pluginData in self.plugins.values():
            bpb_symbol = pluginData['designations'][self.DESIGNATIONS_INDEX_BPB]

            if bpb_symbol is not None:
                pluginData['ports'][bpb_symbol] = bpb
                if sendHost:
                    self.msg_callback("param_set %s %s %f" % (pluginData['instance'], bpb_symbol, bpb))

        if sendHMI and self.hmi.initialized:
            try:
                yield gen.Task(self.hmi.set_profile_value, MENU_ID_BEATS_PER_BAR, bpb)
            except Exception as e:
                logging.exception(e)

        if sendWeb:
            self.msg_callback("transport %i %f %f %s" % (self.transport_rolling,
                                                         self.transport_bpb,
                                                         self.transport_bpm,
                                                         self.transport_sync))

    @gen.coroutine
    def set_transport_bpm(self, bpm, sendHost, sendHMI, sendWeb, sendHMIAddressing, callback=None, datatype='int'):
        self.transport_bpm = bpm
        self.profile.set_tempo_bpm(bpm)

        for actuator_uri in self.addressings.virtual_addressings:
            addrs = self.addressings.virtual_addressings[actuator_uri]
            for addr in addrs:
                try:
                    yield gen.Task(self.set_param_from_bpm, addr, bpm)
                except Exception as e:
                    logging.exception(e)

        for actuator_uri in self.addressings.hmi_addressings:
            addrs = self.addressings.hmi_addressings[actuator_uri]['addrs']
            for addr in addrs:
                try:
                    yield gen.Task(self.set_param_from_bpm, addr, bpm)
                except Exception as e:
                    logging.exception(e)

        # If bpm is addressed to an actuator, then set value on hmi if currently displayed
        if sendHMIAddressing:
            try:
                yield gen.Task(self.paramhmi_set, 'pedalboard', ":bpm", bpm)
            except Exception as e:
                logging.exception(e)

        if sendHost:
            self.send_modified("transport %i %f %f" % (self.transport_rolling,
                                                       self.transport_bpb,
                                                       self.transport_bpm), callback, datatype)

        for pluginData in self.plugins.values():
            bpm_symbol = pluginData['designations'][self.DESIGNATIONS_INDEX_BPM]

            if bpm_symbol is not None:
                pluginData['ports'][bpm_symbol] = bpm
                if sendHost:
                    self.msg_callback("param_set %s %s %f" % (pluginData['instance'], bpm_symbol, bpm))

        if sendHMI and self.hmi.initialized:
            try:
                yield gen.Task(self.hmi.set_profile_value, MENU_ID_TEMPO, bpm)
            except Exception as e:
                logging.exception(e)

        if sendWeb:
            self.msg_callback("transport %i %f %f %s" % (self.transport_rolling,
                                                         self.transport_bpb,
                                                         self.transport_bpm,
                                                         self.transport_sync))

    @gen.coroutine
    def set_transport_rolling(self, rolling, sendHost, sendHMI, sendWeb, callback=None, datatype='int'):
        self.transport_rolling = rolling

        if sendHost:
            self.send_notmodified("transport %i %f %f" % (self.transport_rolling,
                                                          self.transport_bpb,
                                                          self.transport_bpm), callback, datatype)

        speed = 1.0 if rolling else 0.0

        for pluginData in self.plugins.values():
            speed_symbol = pluginData['designations'][self.DESIGNATIONS_INDEX_SPEED]

            if speed_symbol is not None:
                pluginData['ports'][speed_symbol] = speed
                if sendHost:
                    self.msg_callback("param_set %s %s %f" % (pluginData['instance'], speed_symbol, speed))

        if sendHMI and self.hmi.initialized:
            try:
                yield gen.Task(self.hmi.set_profile_value, MENU_ID_PLAY_STATUS, int(rolling))
            except Exception as e:
                logging.exception(e)

        if sendWeb:
            self.msg_callback("transport %i %f %f %s" % (self.transport_rolling,
                                                         self.transport_bpb,
                                                         self.transport_bpm,
                                                         self.transport_sync))

    #def set_midi_program_change_pedalboard_bank_channel(self, channel):
        #if self.profile.set_midi_prgch_channel("bank", channel):
            #self.send_notmodified("set_midi_program_change_pedalboard_bank_channel 1 %d" % channel)

    #def set_midi_program_change_pedalboard_snapshot_channel(self, channel):
        #if self.profile.set_midi_prgch_channel("snapshot", channel):
            #self.send_notmodified("set_midi_program_change_pedalboard_snapshot_channel 1 %d" % channel)

    # -----------------------------------------------------------------------------------------------------------------
    # Host stuff - timers

    def statstimer_callback(self):
        data = get_jack_data(False)
        self.msg_callback("stats %0.1f %i" % (data['cpuLoad'], data['xruns']))

    def get_free_memory_value(self):
        if not self.memfile:
            return "??"

        self.memfile.seek(self.memfseek_free)
        memfree = float(int(self.memfile.readline().replace("kB","",1).strip()))

        self.memfile.seek(self.memfseek_buffers)
        memcached  = int(self.memfile.readline().replace("kB","",1).strip())

        self.memfile.seek(self.memfseek_cached)
        memcached += int(self.memfile.readline().replace("kB","",1).strip())

        self.memfile.seek(self.memfseek_shmmem)
        memcached -= int(self.memfile.readline().replace("kB","",1).strip())

        self.memfile.seek(self.memfseek_reclaim)
        memcached += int(self.memfile.readline().replace("kB","",1).strip())

        return "%0.1f" % ((self.memtotal-memfree-float(memcached))/self.memtotal*100.0)

    def get_system_stats_message(self):
        memload = self.get_free_memory_value()
        cpufreq = read_file_contents(self.cpufreqfile, "0")
        try:
            cputemp = read_file_contents(self.thermalfile, "0")
        except OSError:
            cputemp = "0"
            self.thermalfile = None
        return "sys_stats %s %s %s" % (memload, cpufreq, cputemp)

    def memtimer_callback(self):
        self.msg_callback(self.get_system_stats_message())

    # -----------------------------------------------------------------------------------------------------------------
    # Addressing (public stuff)

    @gen.coroutine
    def address(self, instance, portsymbol, actuator_uri, label, minimum, maximum, value, steps, extras, callback,
                not_param_set=False, send_hmi=True):
        instance_id = self.mapper.get_id(instance)
        pluginData  = self.plugins.get(instance_id, None)

        tempo = extras.get('tempo', False)
        dividers = extras.get('dividers', None)
        page = extras.get('page', None)
        coloured = bool(int(extras.get('coloured', None) or 0))
        momentary = bool(int(extras.get('momentary', None) or 0))
        operational_mode = extras.get('operational_mode', '=')

        if pluginData is None:
            print("ERROR: Trying to address non-existing plugin instance %i: '%s'" % (instance_id, instance))
            callback(False)
            return

        # MIDI learn is not saved until a MIDI controller is moved.
        # So we need special casing for unlearn.
        if actuator_uri == kMidiUnlearnURI:
            self.send_modified("midi_unmap %d %s" % (instance_id, portsymbol), callback, datatype='boolean')
            return

        old_addressing = pluginData['addressings'].pop(portsymbol, None)
        send_hmi_available_pages = False

        if old_addressing is not None:
            # Need to remove old addressings for that port first
            old_actuator_uri  = old_addressing['actuator_uri']
            old_actuator_type = self.addressings.get_actuator_type(old_actuator_uri)

            if old_actuator_type == Addressings.ADDRESSING_TYPE_MIDI:
                channel, controller = self.addressings.get_midi_cc_from_uri(old_actuator_uri)

                if actuator_uri != old_actuator_uri:
                    # Removing MIDI addressing
                    if portsymbol == ":bypass":
                        pluginData['bypassCC'] = (-1, -1)
                    else:
                        pluginData['midiCCs'][portsymbol] = (-1, -1, 0.0, 1.0)

                else:
                    # Changing ranges without changing MIDI CC
                    if -1 in (channel, controller):
                        # error
                        actuator_uri = None

                    else:
                        if portsymbol == ":bypass":
                            pluginData['bypassCC'] = (channel, controller)
                        else:
                            pluginData['midiCCs'][portsymbol] = (channel, controller, minimum, maximum)

                        pluginData['addressings'][portsymbol] = self.addressings.add_midi(instance_id,
                                                                                          portsymbol,
                                                                                          channel, controller,
                                                                                          minimum, maximum)

                        self.send_modified("midi_map %d %s %i %i %f %f" % (instance_id,
                                                                           portsymbol,
                                                                           channel,
                                                                           controller,
                                                                           minimum,
                                                                           maximum), callback, datatype='boolean')
                        return

            self.addressings.remove(old_addressing)
            self.pedalboard_modified = True

            if old_actuator_type == Addressings.ADDRESSING_TYPE_HMI:
                old_hw_ids = []
                old_group_actuators = self.addressings.get_group_actuators(old_actuator_uri)
                # Unadress all actuators in group
                if old_group_actuators is not None:
                    old_hw_ids = [self.addressings.hmi_uri2hw_map[actuator_uri] for actuator_uri in old_group_actuators]
                else:
                    old_hw_ids = [self.addressings.hmi_uri2hw_map[old_actuator_uri]]

                try:
                    yield gen.Task(self.addr_task_unaddressing, old_actuator_type,
                                                                old_addressing['instance_id'],
                                                                old_addressing['port'],
                                                                send_hmi=send_hmi,
                                                                hw_ids=old_hw_ids)
                    yield gen.Task(self.addressings.hmi_load_current, old_actuator_uri, send_hmi=send_hmi)
                except Exception as e:
                    logging.exception(e)

            else:
                try:
                    yield gen.Task(self.addr_task_unaddressing, old_actuator_type,
                                                                old_addressing['instance_id'],
                                                                old_addressing['port'],
                                                                send_hmi=send_hmi)
                except Exception as e:
                    logging.exception(e)

            # Find out if old addressing page should not be available anymore:
            if self.addressings.pages_cb and old_actuator_type == Addressings.ADDRESSING_TYPE_HMI:
                send_hmi_available_pages = self.check_available_pages(old_addressing['page'])

        if not actuator_uri or actuator_uri == kNullAddressURI:
            if send_hmi_available_pages: # while unaddressing, one page has become unavailable (without any addressings)
                try:
                    yield gen.Task(self.addr_task_set_available_pages, self.addressings.available_pages)
                except Exception as e:
                    logging.exception(e)
                return
            else:
                callback(True)
                return

        is_hmi_actuator = self.addressings.is_hmi_actuator(actuator_uri)

        if is_hmi_actuator and not self.hmi.initialized:
            print("WARNING: Cannot address to HMI at this point")
            callback(False)
            return

        # MIDI learn is not an actual addressing
        if actuator_uri == kMidiLearnURI:
            self.send_notmodified("midi_learn %d %s %f %f" % (instance_id,
                                                              portsymbol,
                                                              minimum,
                                                              maximum), callback, datatype='boolean')
            return

        needsValueChange = False
        has_strict_bounds = True

        if not tempo and has_strict_bounds:
            if value < minimum:
                value = minimum
                needsValueChange = True
            elif value > maximum:
                value = maximum
                needsValueChange = True

        if tempo and not not_param_set:
            needsValueChange = True

        group_actuators = self.addressings.get_group_actuators(actuator_uri)
        if group_actuators is not None:
            for group_actuator_uri in group_actuators:
                group_addressing = self.addressings.add(instance_id, pluginData['uri'], portsymbol, group_actuator_uri,
                                                        label, minimum, maximum, steps, value,
                                                        tempo, dividers, page, actuator_uri)
                                              # group=[a for a in group_actuators if a != group_actuator_uri])
                if group_addressing is None:
                    callback(False)
                    return

                if needsValueChange:
                    hw_id = self.addressings.hmi_uri2hw_map[group_actuator_uri]
                    try:
                        yield gen.Task(self.hmi_parameter_set, hw_id, value)
                    except Exception as e:
                        logging.exception(e)
                try:
                    yield gen.Task(self.addressings.load_addr, group_actuator_uri, group_addressing, send_hmi=send_hmi)
                except Exception as e:
                    logging.exception(e)
            addressing = group_addressing.copy()
            addressing['actuator_uri'] = actuator_uri
        else:
            addressing = self.addressings.add(instance_id, pluginData['uri'], portsymbol, actuator_uri,
                                              label, minimum, maximum, steps, value, tempo, dividers, page, None,
                                              coloured, momentary, operational_mode)

            if addressing is None:
                callback(False)
                return
            if needsValueChange:
                if actuator_uri != kBpmURI and is_hmi_actuator:
                    hw_id = self.addressings.hmi_uri2hw_map[actuator_uri]
                    try:
                        yield gen.Task(self.hmi_parameter_set, hw_id, value)
                    except Exception as e:
                        logging.exception(e)
                elif tempo:
                    try:
                        yield gen.Task(self.host_and_web_parameter_set, pluginData, instance, instance_id, value, portsymbol)
                    except Exception as e:
                        logging.exception(e)


        pluginData['addressings'][portsymbol] = addressing

        # Find out if new addressing page should become available
        send_hmi_available_pages = False
        if self.addressings.pages_cb and self.addressings.is_hmi_actuator(actuator_uri):
            send_hmi_available_pages = self.check_available_pages(page)
            if send_hmi_available_pages: # while unaddressing, one page has become unavailable (without any addressings)
                try:
                    yield gen.Task(self.addr_task_set_available_pages, self.addressings.available_pages)
                except Exception as e:
                    logging.exception(e)

        self.pedalboard_modified = True

        if group_actuators is None:
            self.addressings.load_addr(actuator_uri, addressing, callback, send_hmi=send_hmi)
        else:
            # group actuator addressing has already been loaded previously
            callback(True)

    def unaddress(self, instance, portsymbol, send_hmi, callback):
        self.address(instance, portsymbol, kNullAddressURI, "---", 0.0, 0.0, 0.0, 0, {}, callback, True, send_hmi)

    def check_available_pages(self, page):
        send_hmi_available_pages = False
        available_pages = self.addressings.available_pages.copy()
        available_pages[page] = 1 if page == 0 else 0
        for uri, addrs in self.addressings.hmi_addressings.items():
            def loop_addr():
                for addr in addrs['addrs']:
                    if addr['page'] == page:
                        available_pages[page] = 1
                        return
            loop_addr()

        if self.addressings.available_pages != available_pages:
            send_hmi_available_pages = True
            self.addressings.available_pages = available_pages

        return send_hmi_available_pages

    def host_and_web_parameter_set(self, pluginData, instance, instance_id, port_value, portsymbol, callback):
        pluginData['ports'][portsymbol] = port_value
        self.send_modified("param_set %d %s %f" % (instance_id, portsymbol, port_value), callback, datatype='boolean')
        self.msg_callback("param_set %s %s %f" % (instance, portsymbol, port_value))

    def cv_addressing_plugin_port_add(self, uri, name):
        # Port already added, just change its name
        if uri in self.addressings.cv_addressings.keys():
            self.addressings.cv_addressings[uri]['name'] = name
        else:
            self.addressings.cv_addressings[uri] = { 'name': name, 'addrs': [] }
        return self.addr_task_get_plugin_cv_port_op_mode(uri)

    def cv_addressing_plugin_port_remove_gen_helper(self, uri, callback):
        self.cv_addressing_plugin_port_remove(uri, callback)

    @gen.coroutine
    def cv_addressing_plugin_port_remove(self, uri, callback):
        if uri not in self.addressings.cv_addressings:
            callback(False)
            return

        # Unadress everything that was assigned to this plugin cv port
        addressings_addrs = self.addressings.cv_addressings[uri]['addrs'].copy()

        if len(addressings_addrs) == 0:
            del self.addressings.cv_addressings[uri]
            callback(True)
            return

        for addressing in addressings_addrs:
            try:
                instance_id = addressing['instance_id']
                port        = addressing['port']
                instance    = self.mapper.get_instance(instance_id)
            except Exception as e:
                callback(False)
                logging.exception(e)
                return

            try:
                yield gen.Task(self.unaddress, instance, port, False)
            except Exception as e:
                callback(False)
                logging.exception(e)
                return

        del self.addressings.cv_addressings[uri]
        callback(True)

    # -----------------------------------------------------------------------------------------------------------------
    # HMI callbacks, called by HMI via serial

    def hmi_list_banks(self, dir_up, bank_id, callback):
        logging.debug("hmi list banks %d %d", dir_up, bank_id)

        if self.allpedalboards is None or len(self.allpedalboards) == 0:
            logging.error("no pedalboards available, cant return any banks (%d %d)", dir_up, bank_id)
            callback(True, "0 0 0")
            return

        if dir_up in (0, 1):
            bank_id += 1 if dir_up else -1

        # FIXME
        banks  = [{'title':"All Pedalboards"}]
        banks += self.banks
        numBanks = len(banks)

        if bank_id < 0 or bank_id >= numBanks:
            logging.error("hmi wants out of bounds bank data (%d %d)", dir_up, bank_id)
            callback(True)
            return

        if numBanks <= 9 or bank_id < 4:
            startIndex = 0
        elif bank_id+4 >= numBanks:
            startIndex = numBanks - 9
        else:
            startIndex = bank_id - 4

        endIndex = min(startIndex+9, numBanks)
        banksData = '%d %d %d' % (numBanks, startIndex, endIndex)

        #if startIndex == 0:
            #endIndex = min(startIndex+5, numBanks)
            #banksData = '%d %d "All Pedalboards" 0' % (startIndex, endIndex)
        #else:
            #startIndex -= 1
            #endIndex = min(startIndex+5, numBanks)
            #banksData = '%d %d "All Pedalboards" 0' % (startIndex, endIndex)

        for i in range(startIndex, endIndex):
            banksData += ' "%s" %d' % (banks[i]['title'].replace('"', '')[:31].upper(), i) # note use +1 for !all

        callback(True, banksData)

    def hmi_list_bank_pedalboards(self, props, pedalboard_id, bank_id, callback):
        logging.debug("hmi list bank pedalboards %d %d %d", props, pedalboard_id, bank_id)
        # TODO: do something with page parameter

        if bank_id < 0 or bank_id > len(self.banks):
            logging.error("Trying to list pedalboards with an out of bounds bank id (%d %d %d)",
                          props, pedalboard_id, bank_id)
            callback(False)
            return

        dir_up  = props & FLAG_PAGINATION_PAGE_UP
        wrap    = props & FLAG_PAGINATION_WRAP_AROUND
        initial = props & FLAG_PAGINATION_INITIAL_REQ

        if not initial:
            pedalboard_id += 1 if dir_up else -1

        if bank_id == 0:
            pedalboards = self.allpedalboards
        else:
            pedalboards = self.banks[bank_id-1]['pedalboards']

        numPedals = len(pedalboards)

        if pedalboard_id < 0 or pedalboard_id >= numPedals:
            if not wrap and pedalboard_id > 0:
                logging.error("hmi wants out of bounds pedalboard data (%d %d %d)", props, pedalboard_id, bank_id)
                callback(True)
                return

            # wrap around mode, neat
            if pedalboard_id < 0 and wrap:
                pedalboard_id = numPedals - 1
            else:
                pedalboard_id = 0

        #if pedalboard_id < 0 or pedalboard_id > numPedals:
            #callback(True, "")
            #return

        if numPedals <= 9 or pedalboard_id < 4:
            startIndex = 0
        elif pedalboard_id+4 >= numPedals:
            startIndex = numPedals - 9
        else:
            startIndex = pedalboard_id - 4

        endIndex = min(startIndex+9, numPedals)
        pedalboardsData = '%d %d %d' % (numPedals, startIndex, endIndex)

        for i in range(startIndex, endIndex):
            pedalboardsData += ' "%s" %d' % (pedalboards[i]['title'].replace('"', '')[:31].upper(), i+1)

        callback(True, pedalboardsData)

    def hmi_load_bank_pedalboard(self, bank_id, pedalboard_id, callback):
        logging.debug("hmi load bank pedalboard")

        if bank_id < 0 or bank_id > len(self.banks):
            print("ERROR: Trying to load pedalboard using out of bounds bank id %i" % (bank_id))
            callback(False)
            return

        try:
            pedalboard_id = int(pedalboard_id)
        except:
            print("ERROR: Trying to load pedalboard using invalid pedalboard_id '%s'" % (pedalboard_id))
            callback(False)
            return

        if self.next_hmi_pedalboard_to_load is not None:
            print("NOTE: Delaying loading of %i:%i" % (bank_id, pedalboard_id))
            self.next_hmi_pedalboard_to_load = (bank_id, pedalboard_id)
            callback(True)
            return

        if bank_id == 0:
            pedalboards = self.allpedalboards
        else:
            bank        = self.banks[bank_id-1]
            pedalboards = bank['pedalboards']

        if pedalboard_id < 0 or pedalboard_id >= len(pedalboards):
            print("ERROR: Trying to load pedalboard using out of bounds pedalboard id %i" % (pedalboard_id))
            callback(False)
            return

        next_pb_to_load = (bank_id, pedalboard_id)
        self.next_hmi_pedalboard_loading = True
        callback(True)

        bundlepath = pedalboards[pedalboard_id]['bundle']
        abort_catcher = self.abort_previous_loading_progress("host PB load " + bundlepath)

        def load_different_callback(ok):
            if self.next_hmi_pedalboard_to_load is None:
                return
            if ok:
                print("NOTE: Delayed loading of %i:%i has started" % self.next_hmi_pedalboard_to_load)
            else:
                print("ERROR: Delayed loading of %i:%i failed!" % self.next_hmi_pedalboard_to_load)

        def load_finish_callback(_):
            self.processing_pending_flag = False
            self.send_notmodified("feature_enable processing 1")

        def load_finish_with_ssname_callback(_):
            name = self.snapshot_name() or DEFAULT_SNAPSHOT_NAME
            self.hmi.set_snapshot_name(name, load_finish_callback)

        def pb_host_loaded_callback(_):
            print("NOTE: Loading of %i:%i finished" % (bank_id, pedalboard_id))

            next_pedalboard = self.next_hmi_pedalboard_to_load
            self.next_hmi_pedalboard_to_load = None

            if next_pedalboard is None:
                logging.error("ERROR: Inconsistent state detected when loading next pedalboard (will not activate audio)")
                return

            # Check if there's a pending pedalboard to be loaded
            if next_pedalboard != (bank_id, pedalboard_id):
                self.hmi_load_bank_pedalboard(next_pedalboard[0], next_pedalboard[1], load_different_callback)
            else:
            # No, so just set title if needed and we are done
                if self.descriptor.get('hmi_set_pb_name', False):
                    if self.descriptor.get('hmi_set_ss_name', False):
                        cb = load_finish_with_ssname_callback
                    else:
                        cb = load_finish_callback
                    self.hmi.set_pedalboard_name(self.pedalboard_name, cb)
                else:
                    load_finish_callback(True)

        def load_callback(_):
            self.bank_id = bank_id
            self.next_hmi_pedalboard_to_load = next_pb_to_load
            self.next_hmi_pedalboard_loading = False
            self.load(bundlepath, False, abort_catcher)
            # Dummy host call, just to receive callback when all other host messages finish
            self.send_notmodified("cpu_load", pb_host_loaded_callback, datatype='float_structure')

        def footswitch_callback(_):
            self.setNavigateWithFootswitches(self.isBankFootswitchNavigationOn(), load_callback)

        def hmi_clear_callback(_):
            self.hmi.clear(footswitch_callback)

        if not self.processing_pending_flag:
            self.processing_pending_flag = True
            self.send_notmodified("feature_enable processing 0")

        self.reset(hmi_clear_callback)

    def get_addressed_port_info(self, hw_id):
        try:
            actuator_uri = self.addressings.hmi_hw2uri_map[hw_id]
            addressings = self.addressings.hmi_addressings[actuator_uri]
        except KeyError:
            return (None, None)

        addressings_addrs = addressings['addrs']

        if self.addressings.pages_cb: # device supports pages
            try:
                addressing_data = self.addressings.get_addressing_for_page(addressings_addrs,
                                                                           self.addressings.current_page)
            except StopIteration:
                return (None, None)

        else:
            addressing_data = addressings_addrs[addressings['idx']]

        instance_id = addressing_data['instance_id']
        portsymbol = addressing_data['port']

        return instance_id, portsymbol

    def hmi_parameter_get(self, hw_id, callback):
        logging.debug("hmi parameter get")
        instance_id, portsymbol = self.get_addressed_port_info(hw_id)
        callback(self.addr_task_get_port_value(instance_id, portsymbol))

    # def hmi_parameter_set(self, instance_id, portsymbol, value, callback):
    def hmi_parameter_set(self, hw_id, value, callback):
        logging.debug("hmi parameter set")

        if self.next_hmi_pedalboard_loading:
            callback(False)
            logging.error("hmi parameter set ignored, pedalboard loading is in progress")
            return

        abort_catcher = self.abort_previous_loading_progress("hmi_parameter_set")

        instance_id, portsymbol = self.get_addressed_port_info(hw_id)
        try:
            instance = self.mapper.get_instance(instance_id)
        except KeyError:
            print("WARNING: hmi_parameter_set requested for non-existing plugin")
            callback(False)
            return

        pluginData = self.plugins[instance_id]
        port_addressing = pluginData['addressings'].get(portsymbol, None)
        save_port_value = (port_addressing.get('hmitype', 0x0) & (FLAG_CONTROL_TRIGGER|FLAG_CONTROL_MOMENTARY)) == 0x0

        if portsymbol == ":bypass":
            bypassed = bool(value)
            if save_port_value:
                pluginData['bypassed'] = bypassed

            self.send_modified("bypass %d %d" % (instance_id, int(bypassed)), callback, datatype='boolean')
            self.msg_callback("param_set %s :bypass %f" % (instance, 1.0 if bypassed else 0.0))

            enabled_symbol = pluginData['designations'][self.DESIGNATIONS_INDEX_ENABLED]
            if enabled_symbol is None:
                return

            value = 0.0 if bypassed else 1.0
            self.msg_callback("param_set %s %s %f" % (instance, enabled_symbol, value))

            if save_port_value:
                pluginData['ports'][enabled_symbol] = value

        elif portsymbol == ":presets":
            value = int(value)
            if value < 0 or value >= len(pluginData['mapPresets']):
                callback(False)
                return

            if port_addressing is None:
                callback(False)
                return
            group_actuators = self.addressings.get_group_actuators(port_addressing['actuator_uri'])

            # Update value on the HMI for the other actuator in the group
            def group_callback(ok):
                if not ok:
                    callback(False)
                    return
                # NOTE: we cannot wait for HMI callback while giving a response to HMI
                self.control_set_other_group_actuator(group_actuators, hw_id, port_addressing, value, callback)
                callback(True)

            cb = group_callback if group_actuators is not None else callback

            if instance_id == PEDALBOARD_INSTANCE_ID:
                value = int(pluginData['mapPresets'][value].replace("file:///",""))
                try:
                    self.snapshot_load(value, True, abort_catcher, cb)
                except Exception as e:
                    callback(False)
                    logging.exception(e)
            else:
                try:
                    self.preset_load(instance, pluginData['mapPresets'][value], True, abort_catcher, cb)
                except Exception as e:
                    callback(False)
                    logging.exception(e)

        elif instance_id == PEDALBOARD_INSTANCE_ID:
            # NOTE do not use try/except to send callback here, since the callback is not the last action
            if portsymbol in (":bpb", ":bpm", ":rolling"):
                callback(True)
                callback = None
                if portsymbol == ":bpb":
                    self.set_transport_bpb(value, True, True, True, False)
                elif portsymbol == ":bpm":
                    self.set_transport_bpm(value, True, True, True, False)
                elif portsymbol == ":rolling":
                    rolling = bool(value > 0.5)
                    self.set_transport_rolling(rolling, True, False, True)
            else:
                print("ERROR: Trying to set value for the wrong pedalboard port:", portsymbol)
                callback(False)
                return

        else:
            oldvalue = pluginData['ports'].get(portsymbol, None)
            if oldvalue is None:
                print("WARNING: hmi_parameter_set requested for non-existing port", portsymbol)
                callback(False)
                return

            if port_addressing:
                if port_addressing.get('hmitype', 0x0) & FLAG_CONTROL_ENUMERATION:
                    value = get_nearest_valid_scalepoint_value(value, port_addressing['options'])[1]

                group_actuators = self.addressings.get_group_actuators(port_addressing['actuator_uri'])

                if port_addressing.get('tempo', None):
                    # compute new port value based on received divider value
                    pluginInfo = get_plugin_info(pluginData['uri'])

                    if not pluginInfo:
                        callback(False)
                        return

                    controlPorts = pluginInfo['ports']['control']['input']
                    ports        = [p for p in controlPorts if p['symbol'] == portsymbol]

                    if not ports:
                        callback(False)
                        return
                    port = ports[0]
                    port_value = get_port_value(self.transport_bpm, value, port['units']['symbol'])
                    if port['units']['symbol'] != 'BPM': # convert back into port unit if needed
                        port_value = convert_seconds_to_port_value_equivalent(port_value, port['units']['symbol'])

                    def param_set_callback(ok):
                        if not ok:
                            callback(False)
                            return
                        if save_port_value:
                            pluginData['ports'][portsymbol] = port_value
                        self.send_modified("param_set %d %s %f" % (instance_id, portsymbol, port_value), callback, datatype='boolean')
                        self.msg_callback("param_set %s %s %f" % (instance, portsymbol, port_value))

                    def address_callback(ok):
                        if not ok:
                            callback(False)
                            return
                        # NOTE: we cannot wait for HMI callback while giving a response to HMI
                        self.control_set_other_group_actuator(group_actuators, hw_id, port_addressing, value, None)
                        param_set_callback(True)

                    actuator_uri = port_addressing['actuator_uri']
                    label = port_addressing['label']
                    minimum = port_addressing['minimum']
                    maximum = port_addressing['maximum']
                    steps = port_addressing['steps']

                    extras = {
                        'tempo': port_addressing['tempo'],
                        'dividers': value,
                        'page': port_addressing['page'],
                        'operational_mode': port_addressing['operational_mode'],
                    }

                    cb = address_callback if group_actuators else param_set_callback
                    self.address(instance, portsymbol, actuator_uri, label, minimum, maximum, port_value, steps,
                                 extras, cb, not_param_set=True, send_hmi=False)
                    return

                if group_actuators is not None:
                    # NOTE: we cannot wait for HMI callback while giving a response to HMI
                    self.control_set_other_group_actuator(group_actuators, hw_id, port_addressing, value, None)

            if save_port_value:
                pluginData['ports'][portsymbol] = value
            self.send_modified("param_set %d %s %f" % (instance_id, portsymbol, value), callback, datatype='boolean')
            self.msg_callback("param_set %s %s %f" % (instance, portsymbol, value))

    def control_set_other_group_actuator(self, group_actuators, hw_id, port_addressing, value, callback):
        addressing_data = port_addressing.copy()

        # Update value in addressing data sent to hmi
        if addressing_data.get('tempo', False):
            addressing_data['dividers'] = value
        else:
            addressing_data['value'] = value

        for group_actuator_uri in group_actuators:
            group_hw_id = self.addressings.hmi_uri2hw_map[group_actuator_uri]
            if group_hw_id != hw_id:
                # Set reverse enum type if re-addressing first actuator in group
                group_actuator = next((act for act in self.addressings.hw_actuators if act['uri'] == addressing_data['group']), None)
                if group_actuator is not None:
                    if group_actuator['group'].index(group_actuator_uri) == 0:
                        addressing_data['hmitype'] |= FLAG_CONTROL_REVERSE_ENUM
                    else:
                        addressing_data['hmitype'] &= ~FLAG_CONTROL_REVERSE_ENUM
                self.addressings.load_addr(group_actuator_uri, addressing_data, callback)
                return
        callback(True)

    def hmi_parameter_addressing_next(self, hw_id, callback):
        logging.debug("hmi parameter addressing next")
        self.addressings.hmi_load_next_hw(hw_id)
        callback(True)

    def hmi_next_control_page(self, hw_id, props, callback):
        logging.debug("hmi next control page %d %d", hw_id, props)
        try:
            self.hmi_next_control_page_real(hw_id, props, callback)
        except Exception as e:
            callback(False)
            logging.exception(e)

    @gen.coroutine
    def hmi_next_control_page_real(self, hw_id, props, callback):
        data = self.addressings.hmi_get_addr_data(hw_id)

        if data is None:
            callback(False)
            logging.error("hmi wants control data for invalid addressing (%d %d)", hw_id, props)
            return
        if data.get('tempo', False):
            # serious pain if we have to deal with it here...
            logging.debug("hmi wants control data for tempo addressing, no way (%d %d)", hw_id, props)
            callback(True)
            return

        instance_id, portsymbol = self.get_addressed_port_info(hw_id)
        if instance_id is None:
            logging.error("hmi wants control data for a non-existing plugin instance or port (%d %d)", hw_id, props)
            callback(False)
            return

        dir_up = props & FLAG_PAGINATION_PAGE_UP
        wrap   = props & FLAG_PAGINATION_WRAP_AROUND

        options = data['options']
        numOpts = len(options)
        value   = self.addr_task_get_port_value(instance_id, portsymbol)

        ivalue, value = get_nearest_valid_scalepoint_value(value, options)

        ivalue += 1 if dir_up != 0 else -1

        if ivalue < 0 or ivalue >= numOpts:
            if not wrap:
                logging.debug("hmi wants out of bounds control data (%d %d)", hw_id, props)
                callback(True)
                return
            # wrap around mode, neat
            if ivalue < 0:
                ivalue = numOpts - 1
            else:
                ivalue = 0

        value = options[ivalue][0]

        # note: the code below matches hmi.py control_add
        optionsData = []

        if numOpts <= 5 or ivalue <= 2:
            startIndex = 0
        elif ivalue+2 >= numOpts:
            startIndex = numOpts-5
        else:
            startIndex = ivalue - 2
        endIndex = min(startIndex+5, numOpts)

        flags = 0x0
        if startIndex != 0 or endIndex != numOpts:
            flags |= FLAG_SCALEPOINT_PAGINATED
        if data.get('group', None) is None:
            flags |= FLAG_SCALEPOINT_WRAP_AROUND
        if endIndex == numOpts:
            flags |= FLAG_SCALEPOINT_END_PAGE
        if data.get('coloured', False):
            flags |= FLAG_SCALEPOINT_ALT_LED_COLOR

        for i in range(startIndex, endIndex):
            option = options[i]
            xdata  = '"%s" %f' % (option[1].replace('"', '')[:31].upper(), float(option[0]))
            optionsData.append(xdata)

        options = "%d %d %d %s" % (len(optionsData), flags, startIndex, " ".join(optionsData))
        options = options.strip()

        label = data['label']

        if data.get('group', None) is not None:
            if data['hmitype'] & FLAG_CONTROL_REVERSE_ENUM:
                prefix = "- "
            else:
                prefix = "+ "
            label = prefix + label

        callback(True, '%d %s %d %s %f %f %f %d %s' %
                  ( hw_id,
                    '"%s"' % label.replace('"', "")[:31].upper(),
                    data['hmitype'],
                    '"%s"' % data['unit'].replace('"', '')[:7],
                    value,
                    data['maximum'],
                    data['minimum'],
                    data['steps'],
                    options,
                  ))

        try:
            yield gen.Task(self.hmi_parameter_set, hw_id, value)
        except Exception as e:
            logging.exception(e)

    def hmi_save_current_pedalboard(self, callback):
        def host_callback(ok):
            os.sync()
            callback(True)

        logging.debug("hmi save current pedalboard")
        titlesym = symbolify(self.pedalboard_name)[:16]
        self.save_state_mainfile(self.pedalboard_path, self.pedalboard_name, titlesym)
        self.send_notmodified("state_save {}".format(self.pedalboard_path), host_callback)

    def hmi_reset_current_pedalboard(self, callback):
        logging.debug("hmi reset current pedalboard")
        try:
            self.hmi_reset_current_pedalboard_real(callback)
        except Exception as e:
            callback(False)
            logging.exception(e)

    @gen.coroutine
    def hmi_reset_current_pedalboard_real(self, callback):
        abort_catcher = self.abort_previous_loading_progress("hmi_reset_current_pedalboard")
        pb_values = get_pedalboard_plugin_values(self.pedalboard_path)

        used_actuators = []

        for p in pb_values:
            if abort_catcher.get('abort', False):
                print("WARNING: Abort triggered during reset_current_pedalboard request, caller:", abort_catcher['caller'])
                callback(False)
                return

            instance    = "/graph/%s" % p['instance']
            instance_id = self.mapper.get_id(instance)
            pluginData  = self.plugins[instance_id]

            bypassed    = bool(p['bypassed'])
            diffBypass  = pluginData['bypassed'] != p['bypassed']

            if diffBypass:
                addressing = pluginData['addressings'].get(":bypass", None)
                if addressing is not None:
                    addressing['value'] = 1.0 if bypassed else 0.0
                    if addressing['actuator_uri'] not in used_actuators:
                        used_actuators.append(addressing['actuator_uri'])

            # if bypassed, do it now
            if diffBypass and bypassed:
                #self.msg_callback("param_set %s :bypass 1.0" % (instance,))
                try:
                    yield gen.Task(self.bypass, instance, True)
                except Exception as e:
                    logging.exception(e)

            if p['preset'] and pluginData['preset'] != p['preset']:
                pluginData['preset'] = p['preset']
                #self.msg_callback("preset %s %s" % (instance, p['preset']))
                try:
                    yield gen.Task(self.send_notmodified, "preset_load %d %s" % (instance_id, p['preset']))
                except Exception as e:
                    logging.exception(e)

                addressing = pluginData['addressings'].get(":presets", None)
                if addressing is not None:
                    addressing['value'] = pluginData['mapPresets'].index(p['preset'])
                    if addressing['actuator_uri'] not in used_actuators:
                        used_actuators.append(addressing['actuator_uri'])

            for port in p['ports']:
                symbol = port['symbol']
                value  = port['value']

                if pluginData['ports'][symbol] == value:
                    continue

                pluginData['ports'][symbol] = value
                #self.msg_callback("param_set %s %s %f" % (instance, symbol, value))
                try:
                    yield gen.Task(self.send_notmodified, "param_set %d %s %f" % (instance_id, symbol, value))
                except Exception as e:
                    logging.exception(e)

                addressing = pluginData['addressings'].get(symbol, None)
                if addressing is not None:
                    addressing['value'] = value
                    if addressing['actuator_uri'] not in used_actuators:
                        used_actuators.append(addressing['actuator_uri'])

            # if not bypassed (enabled), do it at the end
            if diffBypass and not bypassed:
                #self.msg_callback("param_set %s :bypass 0.0" % (instance,))
                try:
                    yield gen.Task(self.bypass, instance, False)
                except Exception as e:
                    logging.exception(e)

        self.pedalboard_modified = False
        self.addressings.load_current(used_actuators, (None, None), False, True, abort_catcher)

        callback(True)

    def hmi_tuner_on(self, callback):
        logging.debug("hmi tuner on")

        def operation_failed(ok):
            callback(False)

        def monitor_added(ok):
            if not ok or not connect_jack_ports("system:capture_%d" % self.current_tuner_port,
                                                "effect_%d:%s" % (TUNER_INSTANCE_ID, TUNER_INPUT_PORT)):
                self.send_notmodified("remove %d" % TUNER_INSTANCE_ID, operation_failed)
                return

            if self.current_tuner_mute:
                self.mute()

            callback(True)

        def tuner_added(resp):
            if resp not in (0, -2, TUNER_INSTANCE_ID): # -2 means already loaded
                callback(False)
                return
            self.send_notmodified("monitor_output %d %s" % (TUNER_INSTANCE_ID, TUNER_MONITOR_PORT), monitor_added)

        self.send_notmodified("add %s %d" % (TUNER_URI, TUNER_INSTANCE_ID), tuner_added)

    def hmi_tuner_off(self, callback):
        logging.debug("hmi tuner off")

        def tuner_removed(_):
            if self.current_tuner_mute:
                self.unmute()
            callback(True)

        self.send_notmodified("remove %d" % TUNER_INSTANCE_ID, tuner_removed)

    def hmi_tuner_input(self, input_port, callback):
        logging.debug("hmi tuner input")

        if input_port not in (1, 2):
            callback(False)
            return

        disconnect_jack_ports("system:capture_%s" % self.current_tuner_port,
                              "effect_%d:%s" % (TUNER_INSTANCE_ID, TUNER_INPUT_PORT))

        connect_jack_ports("system:capture_%s" % input_port,
                           "effect_%d:%s" % (TUNER_INSTANCE_ID, TUNER_INPUT_PORT))

        self.current_tuner_port = input_port
        callback(True)

    @gen.coroutine
    def set_tuner_value(self, value):
        if value == 0.0:
            return

        freq, note, cents = find_freqnotecents(value)
        try:
            yield gen.Task(self.hmi.tuner, freq, note, cents)
        except Exception as e:
            logging.exception(e)

    def hmi_menu_item_change(self, item, value, callback):
        # check if this is a valid item
        try:
            item_str = menu_item_id_to_str(item)
        except ValueError:
            logging.debug("hmi_menu_item_change - invalid item id `%i`", item)
            return

        logging.debug("hmi_menu_item_change %i:%s %i", item, item_str, value)

        if item == MENU_ID_SL_IN:
            self.hmi_menu_set_in_chan_link(value != 0, callback)
        elif item == MENU_ID_SL_OUT:
            self.hmi_menu_set_out_chan_link(value != 0, callback)
        elif item == MENU_ID_TUNER_MUTE:
            self.hmi_menu_set_tuner_mute(value != 0, callback)
        elif item == MENU_ID_QUICK_BYPASS:
            self.hmi_menu_set_quick_bypass_mode(value, callback)
        elif item == MENU_ID_PLAY_STATUS:
            self.hmi_menu_set_play_status(value != 0, callback)
        elif item == MENU_ID_MIDI_CLK_SOURCE:
            self.hmi_menu_set_clk_src(value, callback)
        elif item == MENU_ID_MIDI_CLK_SEND:
            self.hmi_menu_set_send_midi_clk(value != 0, callback)
        elif item == MENU_ID_SNAPSHOT_PRGCHGE:
            self.hmi_menu_set_snapshot_prgch(value, callback)
        elif item == MENU_ID_PB_PRGCHNGE:
            self.hmi_menu_set_pedalboard_prgch(value, callback)
        elif item == MENU_ID_TEMPO:
            self.hmi_menu_set_tempo_bpm(value, callback)
        elif item == MENU_ID_BEATS_PER_BAR:
            self.hmi_menu_set_tempo_bpb(value, callback)
        elif item == MENU_ID_BYPASS1:
            self.hmi_menu_set_truebypass_value(QUICK_BYPASS_MODE_1, value != 0, callback)
        elif item == MENU_ID_BYPASS2:
            self.hmi_menu_set_truebypass_value(QUICK_BYPASS_MODE_2, value != 0, callback)
        elif item == MENU_ID_BRIGHTNESS:
            self.hmi_menu_set_display_brightness(value, callback)
        #elif item == MENU_ID_CURRENT_PROFILE:
            #pass # TODO
        #elif item == MENU_ID_FOOTSWITCH_NAV:
            #pass # TODO
        elif item == MENU_ID_EXP_CV_INPUT:
            self.hmi_menu_set_exp_cv(value, callback)
        elif item == MENU_ID_HP_CV_OUTPUT:
            self.hmi_menu_set_hp_cv(value, callback)
        elif item == MENU_ID_MASTER_VOL_PORT:
            self.hmi_menu_set_master_volume_channel_mode(value, callback)
        elif item == MENU_ID_EXP_MODE:
            self.hmi_menu_set_exp_mode(value, callback)
        else:
            logging.error("hmi_menu_item_change %i:%s %i - unhandled", item, item_str, value)
            callback(False)

    def hmi_menu_set_in_chan_link(self, enabled, callback):
        """Set the link state of the input channel pair."""
        logging.debug("hmi menu set in chan link to `%i`", enabled)

        result = self.profile.set_stereo_link("input", bool(enabled))
        callback(result)

    def hmi_menu_set_out_chan_link(self, enabled, callback):
        """Set the link state of the output channel pair."""
        logging.debug("hmi menu set out chan link to `%i`", enabled)

        result = self.profile.set_stereo_link("output", bool(enabled))
        callback(result)

    def hmi_menu_set_tuner_mute(self, mute, callback):
        """Set if the tuner lets audio through or not."""
        logging.debug("hmi menu set tuner mute to `%i`", mute)

        if mute:
            self.mute()
        else:
            self.unmute()

        self.current_tuner_mute = mute
        self.prefs.setAndSave("tuner-mutes-outputs", bool(mute))
        callback(True)

    def hmi_menu_set_quick_bypass_mode(self, mode, callback):
        """Change the Quick Bypass Mode setting to `mode`."""
        logging.debug("hmi menu set quick bypass mode to `%i`", mode)

        if mode in QUICK_BYPASS_MODE_VALUES:
            self.prefs.setAndSave("quick-bypass-mode", mode)
            callback(True)
        else:
            callback(False)

    def hmi_menu_set_play_status(self, playing, callback):
        """Set the transport state."""
        logging.debug("hmi menu set play status to `%i`", playing)

        self.set_transport_rolling(bool(playing), True, False, True, callback)

    def hmi_menu_set_clk_src(self, mode, callback):
        """Set the tempo and transport sync mode."""
        logging.debug("hmi menu set clock source to `%i`", mode)

        self.set_sync_mode(mode, False, True, True, callback)

    def hmi_menu_set_send_midi_clk(self, onoff, callback):
        """Query the status of sending MIDI Beat Clock."""
        logging.debug("hmi menu set send midi clock to `%i`", onoff)

        if not self.profile.set_send_midi_clk(onoff):
            callback(False)
            return

        if onoff:
            self.hmi_menu_set_send_midi_clk_on(callback)
        else:
            self.hmi_menu_set_send_midi_clk_off(callback)

    def hmi_menu_set_send_midi_clk_on(self, callback):
        def operation_failed(ok):
            callback(False)

        def midi_beat_clock_sender_added(resp):
            if resp not in (0, -2, MIDI_BEAT_CLOCK_SENDER_INSTANCE_ID): # -2 means already loaded
                callback(False)
                return

            # Connect the plug-in to the MIDI output.
            source_port = "effect_%d:%s" % (MIDI_BEAT_CLOCK_SENDER_INSTANCE_ID, MIDI_BEAT_CLOCK_SENDER_OUTPUT_PORT)

            if not connect_jack_midi_output_ports(source_port):
                self.send_notmodified("remove %d" % MIDI_BEAT_CLOCK_SENDER_INSTANCE_ID, operation_failed)
                return

            callback(True)

        self.send_notmodified("add %s %d" % (MIDI_BEAT_CLOCK_SENDER_URI,
                                             MIDI_BEAT_CLOCK_SENDER_INSTANCE_ID), midi_beat_clock_sender_added)

    def hmi_menu_set_send_midi_clk_off(self, callback):
        # Just remove the plug-in without disconnecting gracefully
        self.send_notmodified("remove %d" % MIDI_BEAT_CLOCK_SENDER_INSTANCE_ID, callback)

    @gen.coroutine
    def hmi_menu_set_snapshot_prgch(self, channel, callback):
        """Set the MIDI channel for selecting a snapshot via Program Change."""
        logging.debug("hmi menu set snapshot MIDI program channel to `%i`", channel)

        midi_pb_prgch, midi_ss_prgch = self.profile.get_midi_prgch_channels()

        if midi_ss_prgch == channel:
            callback(True)
            return

        if not self.profile.set_midi_prgch_channel("snapshot", channel):
            callback(False)
            return

        # NOTE: The range in mod-host is [0, 15]

        # if nothing is using old snapshot channel, disable monitoring
        if midi_pb_prgch != channel and midi_ss_prgch >= 1 and midi_ss_prgch <= 16:
            yield gen.Task(self.send_notmodified, "monitor_midi_program %d 1" % (midi_ss_prgch-1))

        # enable monitoring for this channel
        if channel >= 1 and channel <= 16:
            self.send_notmodified("monitor_midi_program %d 1" % (channel-1), callback)
        else:
            callback(True)

    @gen.coroutine
    def hmi_menu_set_pedalboard_prgch(self, channel, callback):
        """Set the MIDI channel for selecting a pedalboard in a bank via Program Change."""
        logging.debug("hmi menu set pedalboard MIDI program channel to `%i`", channel)

        midi_pb_prgch, midi_ss_prgch = self.profile.get_midi_prgch_channels()

        if midi_pb_prgch == channel:
            callback(True)
            return

        if not self.profile.set_midi_prgch_channel("pedalboard", channel):
            callback(False)
            return

        # NOTE: The range in mod-host is [0, 15]

        # if nothing is using old pedalboard channel, disable monitoring
        if midi_ss_prgch != channel and midi_pb_prgch >= 1 and midi_pb_prgch <= 16:
            yield gen.Task(self.send_notmodified, "monitor_midi_program %d 1" % (midi_pb_prgch-1))

        # enable monitoring for this channel
        if channel >= 1 and channel <= 16:
            self.send_notmodified("monitor_midi_program %d 1" % (channel-1), callback)
        else:
            callback(True)

    def hmi_menu_set_tempo_bpm(self, bpm, callback):
        """Set the Jack BPM."""
        logging.debug("hmi menu set tempo bpm to `%i`", bpm)

        self.hmi.set_bpm(bpm)
        self.set_transport_bpm(bpm, True, False, True, True, callback)

    def hmi_menu_set_tempo_bpb(self, bpb, callback):
        """Set the Jack Beats Per Bar."""
        logging.debug("hmi menu set tempo bpb to `%i`", bpb)

        self.set_transport_bpb(bpb, True, False, True, True, callback)

    def hmi_menu_set_display_brightness(self, brightness, callback):
        """Set the display_brightness."""
        logging.debug("hmi menu set display brightness to `%i`", brightness)

        if brightness in DISPLAY_BRIGHTNESS_VALUES:
            self.prefs.setAndSave("display-brightness", brightness)
            callback(True)
        else:
            callback(False)

    def hmi_menu_set_truebypass_value(self, value, bypassed, callback):
        """Change the True Bypass setting of the given channel."""
        logging.debug("hmi menu set true bypass to `%i, %i`", value, bypassed)

        if value == QUICK_BYPASS_MODE_1:
            supported = True
            set_truebypass_value(False, bypassed)

        elif value == QUICK_BYPASS_MODE_2:
            supported = True
            set_truebypass_value(True, bypassed)

        elif value == QUICK_BYPASS_MODE_BOTH:
            supported = True
            set_truebypass_value(False, bypassed)
            set_truebypass_value(True, bypassed)

        else:
            supported = False

        callback(supported)

    def hmi_menu_set_exp_cv(self, mode, callback):
        """Set the mode of the configurable input."""
        logging.debug("hmi menu set (input) exp/cv mode to `%i`", mode)

        result = self.profile.set_configurable_input_mode(mode)
        callback(result)

    def hmi_menu_set_hp_cv(self, mode, callback):
        """Set the mode of the configurable output."""
        logging.debug("hmi menu set (output) hp/cv mode to `%i`", mode)

        result = self.profile.set_configurable_output_mode(mode)
        callback(result)

    def hmi_menu_set_master_volume_channel_mode(self, mode, callback):
        """Set the mode how the master volume is linked to the channel output volumes."""
        logging.debug("hmi menu set master volume channel mode to %i", mode)

        result = self.profile.set_master_volume_channel_mode(mode)
        callback(result)

    def hmi_menu_set_exp_mode(self, mode, callback):
        """Set the mode mode for the expression pedal input. That is, if the signal is on tip or sleeve."""
        logging.debug("hmi menu set (input cv) expression pedal mode to `%i`", mode)

        result = self.profile.set_exp_mode(mode)
        callback(result)

    def hmi_retrieve_profile(self, index, callback):
        """Trigger loading profile with `index`."""
        logging.debug("hmi retrieve profile")
        result = self.profile.retrieve(index)
        callback(result)

    def hmi_store_profile(self, index, callback):
        """Trigger storing current profile to `index`."""
        logging.debug("hmi store profile")
        result = self.profile.store(index)
        callback(result)

    def hmi_snapshot_save(self, idx, callback):
        if idx not in (0, 1):
            return callback(False)

        self.hmi_snapshots[idx] = self.snapshot_make("HMI")
        callback(True)

    def hmi_snapshot_load(self, idx, callback):
        # Use negative numbers for HMI snapshots
        snapshot_id = 0 - (self.HMI_SNAPSHOTS_OFFSET + idx)

        if snapshot_id not in (self.HMI_SNAPSHOTS_1, self.HMI_SNAPSHOTS_2, self.HMI_SNAPSHOTS_3):
            callback(False)
            logging.error("hmi_snapshot_load received with wrong index %d (snapshot id %d)",
                          idx, snapshot_id)
            return

        abort_catcher = self.abort_previous_loading_progress("hmi_snapshot_load")
        callback(True)

        def load_finished(ok):
            logging.debug("[host] hmi_snapshot_load done for %d", idx)

        try:
            self.snapshot_load(snapshot_id, True, abort_catcher, load_finished)
        except Exception as e:
            logging.exception(e)

    def hmi_page_load(self, idx, callback):
        abort_catcher = self.abort_previous_loading_progress("hmi_page_load")
        try:
            self.page_load(idx, abort_catcher, callback)
        except Exception as e:
            callback(False)
            logging.exception(e)

    @gen.coroutine
    def hmi_set_pb_name(self, name):
        if self.hmi.initialized and self.descriptor.get('hmi_set_pb_name', False):
            yield gen.Task(self.hmi.set_pedalboard_name, name)

    def hmi_clear_ss_name(self, callback):
        if self.hmi.initialized and self.descriptor.get('hmi_set_ss_name', False):
            self.hmi.set_snapshot_name(DEFAULT_SNAPSHOT_NAME, callback)
        else:
            callback(True)

    def hmi_report_ss_name_if_current(self, idx, callback):
        if (self.hmi.initialized and
            self.current_pedalboard_snapshot_id == idx and
            self.descriptor.get('hmi_set_ss_name', False)):
            name = self.snapshot_name() or DEFAULT_SNAPSHOT_NAME
            self.hmi.set_snapshot_name(name, callback)
        else:
            callback(True)

    @gen.coroutine
    def hmi_footswitch_navigation(self, value, callback):
        enabled = bool(value)
        self.prefs.setAndSave("bank-footswitch-navigation", enabled)
        callback(True)

        try:
            yield gen.Task(self.setNavigateWithFootswitches, enabled)
        except Exception as e:
            logging.exception(e)

        if enabled:
            return

        try:
            yield gen.Task(self.addressings.hmi_load_current, "/hmi/footswitch1")
        except Exception as e:
            logging.exception(e)

        try:
            yield gen.Task(self.addressings.hmi_load_current, "/hmi/footswitch2")
        except Exception as e:
            logging.exception(e)

    # -----------------------------------------------------------------------------------------------------------------
    # JACK stuff

    # Get list of Hardware MIDI devices
    # returns (devsInUse, devList, names, midi_aggregated_mode)
    def get_midi_ports(self):
        out_ports = {}
        full_ports = {}

        # Current setup
        for port_symbol, port_alias, _ in self.midiports:
            port_aliases = port_alias.split(";",1)
            port_alias   = port_aliases[0]
            if len(port_aliases) != 1:
                out_ports[port_alias] = port_symbol
            full_ports[port_symbol] = port_alias

        # Extra MIDI Outs
        ports = get_jack_hardware_ports(False, True)
        for port in ports:
            if not port.startswith(("system:midi_", "nooice")):
                continue
            alias = get_jack_port_alias(port)
            if not alias:
                continue
            title = midi_port_alias_to_name(alias, True)
            out_ports[title] = port

        # Extra MIDI Ins
        ports = get_jack_hardware_ports(False, False)
        for port in ports:
            if not port.startswith(("system:midi_", "nooice")):
                continue
            alias = get_jack_port_alias(port)
            if not alias:
                continue
            title = midi_port_alias_to_name(alias, True)
            if title in out_ports.keys():
                port = "%s;%s" % (port, out_ports[title])
            full_ports[port] = title

        devsInUse = []
        devList = []
        names = {}
        midiportIds = tuple(i[0] for i in self.midiports)
        for port_id, port_alias in full_ports.items():
            devList.append(port_id)
            if port_id in midiportIds:
                devsInUse.append(port_id)
            names[port_id] = port_alias + (" (in+out)" if port_alias in out_ports else " (in)")

        devList.sort()
        return (devsInUse, devList, names, self.midi_aggregated_mode)

    def get_port_name_alias(self, portname):
        alias = get_jack_port_alias(portname)

        if alias:
            return midi_port_alias_to_name(alias, True)

        return portname.split(":",1)[-1].title()

    # Set the selected MIDI devices and aggregated mode
    @gen.coroutine
    def set_midi_devices(self, newDevs, midi_aggregated_mode):
        # Change modes first
        if self.midi_aggregated_mode != midi_aggregated_mode:
            try:
                yield gen.Task(self.send_notmodified,
                               "feature_enable aggregated-midi {}".format(int(midi_aggregated_mode)))
            except Exception as e:
                raise e
            self.set_midi_devices_change_mode(midi_aggregated_mode)

        # If MIDI aggregated mode is off, we can handle device changes
        if not midi_aggregated_mode:
            self.set_midi_devices_separated(newDevs)

    def set_midi_devices_change_mode(self, midi_aggregated_mode):
        # from separated to aggregated mode
        if midi_aggregated_mode:
            # Remove Serial MIDI ports
            if self.hasSerialMidiIn:
                self.remove_port_from_connections("ttymidi:MIDI_in")
                self.msg_callback("remove_hw_port /graph/serial_midi_in")
            if self.hasSerialMidiOut:
                self.remove_port_from_connections("ttymidi:MIDI_out")
                self.msg_callback("remove_hw_port /graph/serial_midi_out")

            # Remove USB MIDI ports
            for port_symbol, port_alias, port_conns in self.midiports:
                self.remove_port_from_connections(port_symbol)

                if ";" in port_symbol:
                    inp, outp = port_symbol.split(";",1)
                    self.msg_callback("remove_hw_port /graph/%s" % (inp.split(":",1)[-1]))
                    self.msg_callback("remove_hw_port /graph/%s" % (outp.split(":",1)[-1]))
                else:
                    self.msg_callback("remove_hw_port /graph/%s" % (port_symbol.split(":",1)[-1]))

            self.midiports = []

            # Add "All MIDI In/Out" ports
            #if has_midi_broadcaster_input_port():
            self.msg_callback("add_hw_port /graph/midi_broadcaster_in midi 1 All_MIDI_Out 1")
            #if has_midi_merger_output_port():
            self.msg_callback("add_hw_port /graph/midi_merger_out midi 0 All_MIDI_In 1")

        # from aggregated to separated mode
        else:
            # Remove "All MIDI In/Out" ports
            #if has_midi_broadcaster_input_port():
            self.remove_port_from_connections("mod-midi-broadcaster:in")
            self.msg_callback("remove_hw_port /graph/midi_broadcaster_in")
            #if has_midi_merger_output_port():
            self.remove_port_from_connections("mod-midi-merger:out")
            self.msg_callback("remove_hw_port /graph/midi_merger_out")

            # Add Serial MIDI ports
            if self.hasSerialMidiIn:
                self.msg_callback("add_hw_port /graph/serial_midi_in midi 0 Serial_MIDI_In 0")
            if self.hasSerialMidiOut:
                self.msg_callback("add_hw_port /graph/serial_midi_out midi 1 Serial_MIDI_Out 0")

        self.midi_aggregated_mode = midi_aggregated_mode

    # Will remove or add new JACK ports (in mod-ui) as needed
    def set_midi_devices_separated(self, newDevs):
        def add_port(name, title, isOutput):
            index = int(name[-1])
            title = title.replace("-","_").replace(" ","_")

            if name.startswith("nooice"):
                index += 100

            self.msg_callback("add_hw_port /graph/%s midi %i %s %i" % (name.split(":",1)[-1], int(isOutput), title, index))

        def remove_port(name):
            removed_conns = []

            for ports in self.connections:
                jackports = (self._fix_host_connection_port(ports[0]), self._fix_host_connection_port(ports[1]))
                if name not in jackports:
                    continue
                disconnect_jack_ports(jackports[0], jackports[1])
                removed_conns.append(ports)

            for ports in removed_conns:
                self.connections.remove(ports)
                self.msg_callback("disconnect %s %s" % (ports[0], ports[1]))

            self.msg_callback("remove_hw_port /graph/%s" % (name.split(":",1)[-1]))

        midiportIds = tuple(i[0] for i in self.midiports)

        # remove
        for i in reversed(range(len(self.midiports))):
            port_symbol, port_alias, _ = self.midiports[i]
            if port_symbol in newDevs:
                continue

            if ";" in port_symbol:
                inp, outp = port_symbol.split(";",1)
                remove_port(inp)
                remove_port(outp)
            else:
                remove_port(port_symbol)

            self.midiports.pop(i)

        # add
        for port_symbol in newDevs:
            if port_symbol in midiportIds:
                continue

            if ";" in port_symbol:
                inp, outp = port_symbol.split(";",1)
                title_in  = self.get_port_name_alias(inp)
                title_out = self.get_port_name_alias(outp)
                title     = title_in + ";" + title_out
                add_port(inp, title_in, False)
                add_port(outp, title_out, True)

            else:
                title = self.get_port_name_alias(port_symbol)
                add_port(port_symbol, title, False)

            self.midiports.append([port_symbol, title, []])

    def get_jack_source_port_name(self, actuator):
        if actuator.startswith(HW_CV_PREFIX):
            return "mod-spi2jack:" + actuator[len(HW_CV_PREFIX):]
        else:
            return self._fix_host_connection_port(actuator.split("/cv")[1])

    # -----------------------------------------------------------------------------------------------------------------
    # Profile stuff

    @gen.coroutine
    def profile_apply(self, values, isIntermediate):
        try:
            yield gen.Task(self.set_transport_bpb, values['transportBPB'], True, False, True, False)
            yield gen.Task(self.set_transport_bpm, values['transportBPM'], True, False, True, False)
        except Exception as e:
            logging.exception(e)

        if self.hmi.initialized:
            try:
                yield gen.Task(self.paramhmi_set, 'pedalboard', ":bpb", self.transport_bpb)
                yield gen.Task(self.paramhmi_set, 'pedalboard', ":bpm", self.transport_bpm)
            except Exception as e:
                logging.exception(e)

            try:
                yield gen.Task(self.hmi.set_profile_value, MENU_ID_BEATS_PER_BAR, self.transport_bpb)
                yield gen.Task(self.hmi.set_profile_value, MENU_ID_TEMPO, self.transport_bpm)
            except Exception as e:
                logging.exception(e)

        try:
            if values['midiClockSend']:
                yield gen.Task(self.hmi_menu_set_send_midi_clk_on)
            else:
                yield gen.Task(self.hmi_menu_set_send_midi_clk_off)
        except Exception as e:
            logging.exception(e)

        try:
            yield gen.Task(self.set_sync_mode, values['transportSource'], True, True, False)
        except Exception as e:
            logging.exception(e)

        # skip alsamixer related things on intermediate/boot
        if not isIntermediate:
            apply_mixer_values(values, self.descriptor.get("platform", None))

        if self.hmi.initialized:
            try:
                yield gen.Task(self.hmi.set_profile_values, self.transport_rolling, values)
            except Exception as e:
                logging.exception(e)

        self.profile_applied = True

    # -----------------------------------------------------------------------------------------------------------------<|MERGE_RESOLUTION|>--- conflicted
+++ resolved
@@ -78,10 +78,7 @@
     FLAG_SCALEPOINT_PAGINATED,
     FLAG_SCALEPOINT_WRAP_AROUND,
     FLAG_SCALEPOINT_END_PAGE,
-<<<<<<< HEAD
-=======
     FLAG_SCALEPOINT_ALT_LED_COLOR,
->>>>>>> 65f7b36a
     MENU_ID_SL_IN,
     MENU_ID_SL_OUT,
     MENU_ID_TUNER_MUTE,
