# -*- coding: utf-8 -*-

# Copyright 2012-2013 AGR Audio, Industria e Comercio LTDA. <contato@portalmod.com>
#
# This program is free software: you can redistribute it and/or modify
# it under the terms of the GNU General Public License as published by
# the Free Software Foundation, either version 3 of the License, or
# (at your option) any later version.
#
# This program is distributed in the hope that it will be useful,
# but WITHOUT ANY WARRANTY; without even the implied warranty of
# MERCHANTABILITY or FITNESS FOR A PARTICULAR PURPOSE.  See the
# GNU General Public License for more details.
#
# You should have received a copy of the GNU General Public License
# along with this program.  If not, see <http://www.gnu.org/licenses/>.

"""
This module works as an interface for mod-host, it uses a socket to communicate
with mod-host, the protocol is described in <http://github.com/portalmod/mod-host>

The module relies on tornado.ioloop stuff, but you need to start the ioloop
by yourself:

>>> from tornado import ioloop
>>> ioloop.IOLoop.instance().start()

This will start the mainloop and will handle the callbacks and the async functions
"""

from base64 import b64encode
from collections import OrderedDict
from random import randint
from shutil import rmtree
from tornado import gen, iostream, ioloop
import os, json, socket, time, logging

from mod import safe_json_load, symbolify, TextFileFlusher
from mod.addressings import Addressings
from mod.bank import list_banks, get_last_bank_and_pedalboard, save_last_bank_and_pedalboard
from mod.protocol import Protocol, ProtocolError, process_resp
from mod.utils import (charPtrToString,
                       is_bundle_loaded, add_bundle_to_lilv_world, remove_bundle_from_lilv_world, rescan_plugin_presets,
                       get_plugin_info, get_plugin_control_inputs_and_monitored_outputs,
                       get_pedalboard_info, get_state_port_values, list_plugins_in_bundle,
                       get_all_pedalboards, get_pedalboard_plugin_values,
                       init_jack, close_jack, get_jack_data, init_bypass,
                       get_jack_port_alias, get_jack_hardware_ports, has_serial_midi_input_port, has_serial_midi_output_port,
                       connect_jack_ports, disconnect_jack_ports, get_truebypass_value, set_util_callbacks,
                       kPedalboardTimeAvailableBPB, kPedalboardTimeAvailableBPM, kPedalboardTimeAvailableRolling)
from mod.settings import (APP, LOG, DEFAULT_PEDALBOARD, LV2_PEDALBOARDS_DIR, PREFERENCES_JSON_FILE,
                          PEDALBOARD_INSTANCE, PEDALBOARD_INSTANCE_ID, PEDALBOARD_URI,
                          TUNER_URI, TUNER_INSTANCE_ID, TUNER_INPUT_PORT, TUNER_MONITOR_PORT)
from mod.tuner import find_freqnotecents

BANK_CONFIG_NOTHING         = 0
BANK_CONFIG_TRUE_BYPASS     = 1
BANK_CONFIG_PEDALBOARD_UP   = 2
BANK_CONFIG_PEDALBOARD_DOWN = 3

# Special URI for non-addressed controls
kNullAddressURI = "null"

# Special URIs for midi-learn
kMidiLearnURI = "/midi-learn"
kMidiUnlearnURI = "/midi-unlearn"
kMidiCustomPrefixURI = "/midi-custom_" # to show current one

# Limits
kMaxAddressableScalepoints = 50

# TODO: check pluginData['designations'] when doing addressing
# TODO: hmi_save_current_pedalboard does not send browser msgs, needed?
# TODO: finish presets, testing

def get_all_good_pedalboards():
    allpedals  = get_all_pedalboards()
    goodpedals = []

    for pb in allpedals:
        if not pb['broken']:
            goodpedals.append(pb)

    return goodpedals

# class to map between numeric ids and string instances
class InstanceIdMapper(object):
    def __init__(self):
        self.clear()

    def clear(self):
        # last used id, always incrementing
        self.last_id = 0
        # map id <-> instances
        self.id_map = {}
        # map instances <-> ids
        self.instance_map = {}

        self.id_map[PEDALBOARD_INSTANCE_ID] = PEDALBOARD_INSTANCE
        self.instance_map[PEDALBOARD_INSTANCE] = PEDALBOARD_INSTANCE_ID

    # get a numeric id from a string instance
    def get_id(self, instance):
        # check if it already exists
        if instance in self.instance_map.keys():
            return self.instance_map[instance]

        # increment last id
        idx = self.last_id
        self.last_id += 1

        # create mapping
        self.instance_map[instance] = idx
        self.id_map[idx] = instance

        # ready
        return self.instance_map[instance]

    def get_id_without_creating(self, instance):
        return self.instance_map[instance]

    # get a string instance from a numeric id
    def get_instance(self, id):
        return self.id_map[id]

class Host(object):
    DESIGNATIONS_INDEX_ENABLED   = 0
    DESIGNATIONS_INDEX_FREEWHEEL = 1
    DESIGNATIONS_INDEX_BPB       = 2
    DESIGNATIONS_INDEX_BPM       = 3
    DESIGNATIONS_INDEX_SPEED     = 4

    def __init__(self, hmi, prefs, msg_callback):
        if False:
            from mod.hmi import HMI
            hmi = HMI()

        self.hmi = hmi
        self.prefs = prefs

        self.addr = ("localhost", 5555)
        self.readsock = None
        self.writesock = None
        self.crashed = False
        self.connected = False
        self.current_tuner_port = 1
        self._queue = []
        self._idle = True
        self.addressings = Addressings()
        self.mapper = InstanceIdMapper()
        self.banks = list_banks()
        self.allpedalboards = None
        self.bank_id = 0
        self.connections = []
        self.audioportsIn = []
        self.audioportsOut = []
        self.midiports = [] # [symbol, alias, pending-connections]
        self.hasSerialMidiIn = False
        self.hasSerialMidiOut = False
        self.pedalboard_empty    = True
        self.pedalboard_modified = False
        self.pedalboard_name     = ""
        self.pedalboard_path     = ""
        self.pedalboard_size     = [0,0]
        self.pedalboard_preset   = -1
        self.pedalboard_presets  = []
        self.next_hmi_pedalboard = None
        self.transport_rolling   = False
        self.transport_bpb       = 4.0
        self.transport_bpm       = 120.0
        self.transport_sync      = "none"
        self.last_data_finish_msg = 0.0
        self.first_transport_rolling = False
        self.processing_pending_flag = False
        self.init_plugins_data()

        if APP and os.getenv("MOD_LIVE_ISO") is not None:
            self.jack_hwin_prefix  = "system:playback_"
            self.jack_hwout_prefix = "system:capture_"
        else:
            self.jack_hwin_prefix  = "mod-monitor:in_"
            self.jack_hwout_prefix = "mod-monitor:out_"

        self.jack_slave_prefix = "mod-slave"

        # checked when saving pedal presets
        self.plugins_added = []
        self.plugins_removed = []

        self.statstimer = ioloop.PeriodicCallback(self.statstimer_callback, 1000)

        if os.path.exists("/proc/meminfo"):
            self.memfile  = open("/proc/meminfo", 'r')
            self.memtotal = 0.0

            self.memfseek_free    = 0
            self.memfseek_buffers = 0
            self.memfseek_cached  = 0
            self.memfseek_shmmem  = 0
            self.memfseek_reclaim = 0

            memfseek = 0

            for line in self.memfile.readlines():
                if line.startswith("MemTotal:"):
                    self.memtotal = float(int(line.replace("MemTotal:","",1).replace("kB","",1).strip()))
                elif line.startswith("MemFree:"):
                    self.memfseek_free = memfseek+9
                elif line.startswith("Buffers:"):
                    self.memfseek_buffers = memfseek+9
                elif line.startswith("Cached:"):
                    self.memfseek_cached = memfseek+8
                elif line.startswith("Shmem:"):
                    self.memfseek_shmmem = memfseek+7
                elif line.startswith("SReclaimable:"):
                    self.memfseek_reclaim = memfseek+14
                memfseek += len(line)

            if self.memtotal != 0.0 and 0 not in (self.memfseek_free,
                                                  self.memfseek_buffers,
                                                  self.memfseek_cached,
                                                  self.memfseek_shmmem,
                                                  self.memfseek_reclaim):
                self.memtimer = ioloop.PeriodicCallback(self.memtimer_callback, 5000)

        else:
            self.memtimer = None

        self.msg_callback = msg_callback

        set_util_callbacks(self.jack_bufsize_changed,
                           self.jack_port_appeared,
                           self.jack_port_deleted,
                           self.true_bypass_changed)

        # Setup addressing callbacks
        self.addressings._task_addressing = self.addr_task_addressing
        self.addressings._task_unaddressing = self.addr_task_unaddressing
        self.addressings._task_get_plugin_data = self.addr_task_get_plugin_data
        self.addressings._task_get_plugin_presets = self.addr_task_get_plugin_presets
        self.addressings._task_get_port_value = self.addr_task_get_port_value
        self.addressings._task_store_address_data = self.addr_task_store_address_data
        self.addressings._task_hw_added = self.addr_task_hw_added
        self.addressings._task_hw_removed = self.addr_task_hw_removed
        self.addressings._task_act_added = self.addr_task_act_added
        self.addressings._task_act_removed = self.addr_task_act_removed

        # Register HMI protocol callbacks
        Protocol.register_cmd_callback("hw_con", self.hmi_hardware_connected)
        Protocol.register_cmd_callback("hw_dis", self.hmi_hardware_disconnected)
        Protocol.register_cmd_callback("banks", self.hmi_list_banks)
        Protocol.register_cmd_callback("pedalboards", self.hmi_list_bank_pedalboards)
        Protocol.register_cmd_callback("pedalboard", self.hmi_load_bank_pedalboard)
        Protocol.register_cmd_callback("control_get", self.hmi_parameter_get)
        Protocol.register_cmd_callback("control_set", self.hmi_parameter_set)
        Protocol.register_cmd_callback("control_next", self.hmi_parameter_addressing_next)
        Protocol.register_cmd_callback("pedalboard_save", self.hmi_save_current_pedalboard)
        Protocol.register_cmd_callback("pedalboard_reset", self.hmi_reset_current_pedalboard)
        Protocol.register_cmd_callback("tuner", self.hmi_tuner)
        Protocol.register_cmd_callback("tuner_input", self.hmi_tuner_input)

        ioloop.IOLoop.instance().add_callback(self.init_host)

    def __del__(self):
        self.msg_callback("stop")
        self.close_jack()

    def jack_bufsize_changed(self, bufSize):
        self.msg_callback("bufsize %i" % bufSize)

    def jack_port_appeared(self, name, isOutput):
        name = charPtrToString(name)
        isOutput = bool(isOutput)

        if name.startswith(self.jack_slave_prefix+":"):
            name  = name.replace(self.jack_slave_prefix+":","")
            ptype = "midi" if name.startswith("midi_") else "audio"
            index = 100 + int(name.rsplit("_",1)[-1])
            title = name.title().replace(" ","_")
            self.msg_callback("add_hw_port /graph/%s %s %i %s %i" % (name, ptype, int(isOutput), title, index))
            return

        alias = get_jack_port_alias(name)
        if not alias:
            return
        alias = alias.split("-",5)[-1].replace("-"," ").replace(";",".")

        if not isOutput:
            connect_jack_ports(name, "mod-host:midi_in")

        for i in range(len(self.midiports)):
            port_symbol, port_alias, port_conns = self.midiports[i]
            if alias == port_alias or (";" in port_alias and alias in port_alias.split(";",1)):
                split = port_symbol.split(";")

                if len(split) == 1:
                    oldnode = "/graph/" + port_symbol.split(":",1)[-1]
                    port_symbol = name
                else:
                    if isOutput:
                        oldnode = "/graph/" + split[1].split(":",1)[-1]
                        split[1] = name
                    else:
                        oldnode = "/graph/" + split[0].split(":",1)[-1]
                        split[0] = name
                    port_symbol = ";".join(split)

                self.midiports[i][0] = port_symbol
                break
        else:
            return

        index = int(name[-1])
        title = self.get_port_name_alias(name).replace("-","_").replace(" ","_")
        newnode = "/graph/" + name.split(":",1)[-1]

        if name.startswith("nooice"):
            index += 100

        self.msg_callback("add_hw_port /graph/%s midi %i %s %i" % (name.split(":",1)[-1], int(isOutput), title, index))

        for i in reversed(range(len(port_conns))):
            if port_conns[i][0] == oldnode:
                port_conns[i] = (newnode, port_conns[i][1])
            elif port_conns[i][1] == oldnode:
                port_conns[i] = (port_conns[i][0], newnode)
            connection = port_conns[i]

            if newnode not in connection:
                continue
            if not connect_jack_ports(self._fix_host_connection_port(connection[0]),
                                      self._fix_host_connection_port(connection[1])):
                continue

            self.connections.append(connection)
            self.msg_callback("connect %s %s" % (connection[0], connection[1]))
            port_conns.pop(i)

    def jack_port_deleted(self, name):
        name = charPtrToString(name)
        removed_conns = []

        for ports in self.connections:
            jackports = (self._fix_host_connection_port(ports[0]), self._fix_host_connection_port(ports[1]))
            if name not in jackports:
                continue
            disconnect_jack_ports(jackports[0], jackports[1])
            removed_conns.append(ports)

        for ports in removed_conns:
            self.connections.remove(ports)
            disconnect_jack_ports(ports[0], ports[1])

        for port_symbol, port_alias, port_conns in self.midiports:
            if name == port_symbol or (";" in port_symbol and name in port_symbol.split(";",1)):
                port_conns += removed_conns
                break

        self.msg_callback("remove_hw_port /graph/%s" % (name.split(":",1)[-1]))

    def true_bypass_changed(self, left, right):
        self.msg_callback("truebypass %i %i" % (left, right))

    # -----------------------------------------------------------------------------------------------------------------
    # Addressing callbacks

    def addr_task_addressing(self, atype, actuator, data, callback):
        if atype == Addressings.ADDRESSING_TYPE_HMI:
            return self.hmi.control_add(data['instance_id'],
                                        data['port'],
                                        data['label'],
                                        data['hmitype'],
                                        data['unit'],
                                        data['value'],
                                        data['minimum'],
                                        data['maximum'],
                                        data['steps'],
                                        actuator[0], actuator[1], actuator[2], actuator[3],
                                        data['addrs_max'], # num controllers
                                        data['addrs_idx'], # index
                                        data['options'],
                                        callback)

        if atype == Addressings.ADDRESSING_TYPE_CC:
            label = '"%s"' % data['label'].replace('"', '')
            unit  = '"%s"' % data['unit'].replace('"', '')
            optionsData = []

            rmaximum = data['maximum']
            rvalue   = data['value']

            if data['options']:
                currentNum = 0
                numBytesFree = 1024-128

                for o in data['options']:
                    if currentNum > 50:
                        if rvalue >= currentNum:
                            rvalue = 0
                        rmaximum = currentNum
                        break

                    optdata    = '"%s" %f' % (o[1].replace('"', ''), float(o[0]))
                    optdataLen = len(optdata)

                    if numBytesFree-optdataLen-2 < 0:
                        print("WARNING: Preventing sending too many options to addressing (stopped at %i)" % currentNum)
                        if rvalue >= currentNum:
                            rvalue = 0.0
                        rmaximum = currentNum
                        break

                    currentNum += 1
                    numBytesFree -= optdataLen+1
                    optionsData.append(optdata)

            options = "%d %s" % (len(optionsData), " ".join(optionsData))
            options = options.strip()

            return self.send_notmodified("cc_map %d %s %d %d %s %f %f %f %i %s %s" % (data['instance_id'],
                                                                                      data['port'],
                                                                                      actuator[0], actuator[1],
                                                                                      label,
                                                                                      rvalue,
                                                                                      data['minimum'],
                                                                                      rmaximum,
                                                                                      data['steps'],
                                                                                      unit,
                                                                                      options
                                                                                      ), callback, datatype='boolean')

        if atype == Addressings.ADDRESSING_TYPE_MIDI:
            return self.send_notmodified("midi_map %d %s %i %i %f %f" % (data['instance_id'],
                                                                         data['port'],
                                                                         data['midichannel'],
                                                                         data['midicontrol'],
                                                                         data['minimum'],
                                                                         data['maximum'],
                                                                         ), callback, datatype='boolean')

        print("ERROR: Invalid addressing requested for", actuator)
        callback(False)
        return

    def addr_task_unaddressing(self, atype, instance_id, portsymbol, callback):
        if atype == Addressings.ADDRESSING_TYPE_HMI:
            self.pedalboard_modified = True
            return self.hmi.control_rm(instance_id, portsymbol, callback)

        if atype == Addressings.ADDRESSING_TYPE_CC:
            return self.send_modified("cc_unmap %d %s" % (instance_id, portsymbol), callback, datatype='boolean')

        if atype == Addressings.ADDRESSING_TYPE_MIDI:
            return self.send_modified("midi_unmap %d %s" % (instance_id, portsymbol), callback, datatype='boolean')

        print("ERROR: Invalid unaddressing requested")
        callback(False)
        return

    def addr_task_get_plugin_data(self, instance_id):
        return self.plugins[instance_id]

    def addr_task_get_plugin_presets(self, uri):
        if uri == PEDALBOARD_URI:
            if self.pedalboard_preset < 0 or len(self.pedalboard_presets) == 0:
                return []
            self.plugins[PEDALBOARD_INSTANCE_ID]['preset'] = "file:///%i" % self.pedalboard_preset
            presets = self.pedalboard_presets
            presets = [{'uri': 'file:///%i'%i,
                        'label': presets[i]['name']} for i in range(len(presets)) if presets[i] is not None]
            return presets
        return get_plugin_info(uri)['presets']

    def addr_task_get_port_value(self, instance_id, portsymbol):
        if instance_id == PEDALBOARD_INSTANCE_ID:
            if portsymbol == ":bpb":
                return self.transport_bpb
            if portsymbol == ":bpm":
                return self.transport_bpm
            if portsymbol == ":rolling":
                return 1.0 if self.transport_rolling else 0.0

        pluginData = self.plugins[instance_id]

        if portsymbol == ":bypass":
            return 1.0 if pluginData['bypassed'] else 0.0

        if portsymbol == ":presets":
            if len(pluginData['mapPresets']) == 0 or not pluginData['preset']:
                return 0.0
            return float(pluginData['mapPresets'].index(pluginData['preset']))

        return pluginData['ports'][portsymbol]

    def addr_task_store_address_data(self, instance_id, portsymbol, data):
        pluginData = self.plugins[instance_id]
        pluginData['addressings'][portsymbol] = data

    def addr_task_hw_added(self, dev_uri, label, labelsuffix, version):
        self.msg_callback("hw_add %s %s %s %s" % (dev_uri,
                                                  label.replace(" ","_"),
                                                  labelsuffix.replace(" ","_"),
                                                  version))

    def addr_task_hw_removed(self, dev_uri, label, version):
        self.msg_callback("hw_rem %s %s %s" % (dev_uri, label.replace(" ","_"), version))

    def addr_task_act_added(self, metadata):
        self.msg_callback("act_add " + b64encode(json.dumps(metadata).encode("utf-8")).decode("utf-8"))

    def addr_task_act_removed(self, uri):
        for instance_id, pluginData in self.plugins.items():
            relevant_ports = []
            for portsymbol, addressing in pluginData['addressings'].items():
                if addressing['actuator_uri'] == uri:
                    self.pedalboard_modified = True
                    relevant_ports.append(portsymbol)

            for portsymbol in relevant_ports:
                pluginData['addressings'].pop(portsymbol)

        self.msg_callback("act_del %s" % uri)

    # -----------------------------------------------------------------------------------------------------------------
    # Initialization

    @gen.coroutine
    def init_host(self):
        self.init_jack()
        self.open_connection_if_needed(None)

        # Disable plugin processing while initializing
        yield gen.Task(self.send_notmodified, "feature_enable processing 0", datatype='boolean')

        # Remove all plugins, non-waiting
        self.send_notmodified("remove -1")

        # get current transport data
        data = get_jack_data(True)
        self.transport_rolling = data['rolling']
        self.transport_bpm     = data['bpm']
        self.transport_bpb     = data['bpb']

        # load user prefs
        if self.prefs.get("transport-rolling-at-boot", "false") == "true":
            self.first_transport_rolling = True

        link_enabled = self.prefs.get("link-enabled-at-boot", "false") == "true"
        self.set_link_enabled(link_enabled)

        # load everything
        if self.allpedalboards is None:
            self.allpedalboards = get_all_good_pedalboards()

        bank_id, pedalboard = get_last_bank_and_pedalboard()

        # FIXME: ensure HMI is initialized by now

        if pedalboard:
            self.bank_id = bank_id
            self.load(pedalboard)

        else:
            self.bank_id = 0

            if os.path.exists(DEFAULT_PEDALBOARD):
                self.load(DEFAULT_PEDALBOARD, True)

        # Setup MIDI program navigation
        navigateFootswitches = False
        navigateChannel      = 15

        if self.bank_id > 0 and pedalboard and self.bank_id <= len(self.banks):
            bank = self.banks[self.bank_id-1]
            navigateFootswitches = bank['navigateFootswitches']
            if "navigateChannel" in bank.keys() and not navigateFootswitches:
                navigateChannel  = int(bank['navigateChannel'])-1

        self.send_notmodified("midi_program_listen %d %d" % (int(not navigateFootswitches), navigateChannel))

        # Wait for all mod-host messages to be processed
        yield gen.Task(self.send_notmodified, "feature_enable processing 2", datatype='boolean')

        # All set, disable HW bypass now
        init_bypass()

    def init_jack(self):
        self.audioportsIn  = []
        self.audioportsOut = []

        if not init_jack():
            return

        for port in get_jack_hardware_ports(True, False):
            self.audioportsIn.append(port.split(":",1)[-1])

        for port in get_jack_hardware_ports(True, True):
            self.audioportsOut.append(port.split(":",1)[-1])

    def close_jack(self):
        close_jack()

    def init_plugins_data(self):
        self.plugins = {
            PEDALBOARD_INSTANCE_ID: {
                "instance"    : PEDALBOARD_INSTANCE,
                "uri"         : PEDALBOARD_URI,
                "addressings" : {},
                "midiCCs"     : {
                    ":bpb"    : (-1,-1,0.0,1.0),
                    ":bpm"    : (-1,-1,0.0,1.0),
                    ":rolling": (-1,-1,0.0,1.0),
                },
                "ports"       : {},
                "designations": (None,None,None,None,None),
                "preset"      : "",
                "mapPresets"  : []
            }
        }

    def open_connection_if_needed(self, websocket):
        if self.readsock is not None and self.writesock is not None:
            self.report_current_state(websocket)
            return

        def reader_check_response():
            self.process_read_queue()

        def writer_check_response():
            self.connected = True
            self.report_current_state(websocket)
            self.statstimer.start()

            if self.memtimer is not None:
                self.memtimer_callback()
                self.memtimer.start()

            if len(self._queue):
                self.process_write_queue()
            else:
                self._idle = True

        self._idle = False

        # Main socket, used for sending messages
        self.writesock = iostream.IOStream(socket.socket(socket.AF_INET, socket.SOCK_STREAM))
        self.writesock.set_close_callback(self.writer_connection_closed)
        self.writesock.set_nodelay(True)
        self.writesock.connect(self.addr, writer_check_response)

        # Extra socket, used for receiving messages
        self.readsock = iostream.IOStream(socket.socket(socket.AF_INET, socket.SOCK_STREAM))
        self.readsock.set_close_callback(self.reader_connection_closed)
        self.readsock.set_nodelay(True)
        self.readsock.connect((self.addr[0], self.addr[1]+1), reader_check_response)

    def reader_connection_closed(self):
        self.readsock = None

    def writer_connection_closed(self):
        self.writesock = None
        self.crashed = True
        self.statstimer.stop()

        if self.memtimer is not None:
            self.memtimer.stop()

        self.msg_callback("stop")

    # -----------------------------------------------------------------------------------------------------------------

    def setNavigateWithFootswitches(self, enabled, callback):
        def foot2_callback(ok):
            acthw  = self.addressings.hmi_uri2hw_map["/hmi/footswitch2"]
            cfgact = BANK_CONFIG_PEDALBOARD_UP if enabled else BANK_CONFIG_NOTHING
            self.hmi.bank_config(acthw[0], acthw[1], acthw[2], acthw[3], cfgact, callback)

        acthw  = self.addressings.hmi_uri2hw_map["/hmi/footswitch1"]
        cfgact = BANK_CONFIG_PEDALBOARD_DOWN if enabled else BANK_CONFIG_NOTHING
        self.hmi.bank_config(acthw[0], acthw[1], acthw[2], acthw[3], cfgact, foot2_callback)

    def initialize_hmi(self, uiConnected, callback):
        # If UI is already connected, do nothing
        if uiConnected:
            callback(True)
            return

        bank_id, pedalboard = get_last_bank_and_pedalboard()

        # report pedalboard and banks
        if bank_id > 0 and pedalboard and bank_id <= len(self.banks):
            bank = self.banks[bank_id-1]
            pedalboards = bank['pedalboards']
            navigateFootswitches = bank['navigateFootswitches']
            if "navigateChannel" in bank.keys() and not navigateFootswitches:
                navigateChannel = int(bank['navigateChannel'])-1
            else:
                navigateChannel = 15

        else:
            if self.allpedalboards is None:
                self.allpedalboards = get_all_good_pedalboards()
            bank_id = 0
            pedalboard = DEFAULT_PEDALBOARD
            pedalboards = self.allpedalboards
            navigateFootswitches = False
            navigateChannel = 15

        num = 0
        for pb in pedalboards:
            if pb['bundle'] == pedalboard:
                pedalboard_id = num
                break
            num += 1

        else:
            bank_id = 0
            pedalboard_id = 0
            pedalboard = ""
            pedalboards = []

        def footswitch_callback(ok):
            self.setNavigateWithFootswitches(True, callback)

        def midi_prog_callback(ok):
            self.send_notmodified("midi_program_listen 1 %d" % navigateChannel, callback, datatype='boolean')

        def initial_state_callback(ok):
            cb = footswitch_callback if navigateFootswitches else midi_prog_callback
            self.hmi.initial_state(bank_id, pedalboard_id, pedalboards, cb)

        self.setNavigateWithFootswitches(False, initial_state_callback)

    def start_session(self, callback):
        if not self.hmi.initialized:
            callback(True)
            return

        def footswitch_addr2_callback(ok):
            self.addressings.hmi_load_first("/hmi/footswitch2", callback)

        def footswitch_addr1_callback(ok):
            self.addressings.hmi_load_first("/hmi/footswitch1", footswitch_addr2_callback)

        def footswitch_bank_callback(ok):
            self.setNavigateWithFootswitches(False, footswitch_addr1_callback)

        self.send_notmodified("midi_program_listen 0 -1")

        self.banks = []
        self.allpedalboards = []
        self.hmi.ui_con(footswitch_bank_callback)

    def end_session(self, callback):
        if not self.hmi.initialized:
            callback(True)
            return

        def initialize_callback(ok):
            self.initialize_hmi(False, callback)

        self.banks = list_banks()
        self.allpedalboards = get_all_good_pedalboards()
        self.hmi.ui_dis(initialize_callback)

    # -----------------------------------------------------------------------------------------------------------------
    # Message handling

    def process_read_message(self, msg):
        msg = msg[:-1].decode("utf-8", errors="ignore")
        if LOG: logging.info("[host] received <- %s" % repr(msg))

        self.process_read_message_body(msg)
        self.process_read_queue()

    @gen.coroutine
    def process_read_message_body(self, msg):
        cmd = msg.split(" ",1)[0]

        if cmd == "param_set":
            msg_data    = msg[len(cmd)+1:].split(" ",3)
            instance_id = int(msg_data[0])
            portsymbol  = msg_data[1]
            value       = float(msg_data[2])

            try:
                instance   = self.mapper.get_instance(instance_id)
                pluginData = self.plugins[instance_id]
            except:
                pass
            else:
                if portsymbol == ":bypass":
                    pluginData['bypassed'] = bool(value)

                elif portsymbol == ":presets":
                    print("presets changed by backend", value)
                    value = int(value)
                    if value < 0 or value >= len(pluginData['mapPresets']):
                        return

                    if instance_id == PEDALBOARD_INSTANCE_ID:
                        value = int(pluginData['mapPresets'][value].replace("file:///",""))
                        yield gen.Task(self.pedalpreset_load, value)
                    else:
                        yield gen.Task(self.preset_load, instance, pluginData['mapPresets'][value])

                else:
                    pluginData['ports'][portsymbol] = value

                    if instance_id == PEDALBOARD_INSTANCE_ID:
                        self.process_read_message_pedal_changed(portsymbol, value)

                self.pedalboard_modified = True
                self.msg_callback("param_set %s %s %f" % (instance, portsymbol, value))

        elif cmd == "output_set":
            msg_data    = msg[len(cmd)+1:].split(" ",3)
            instance_id = int(msg_data[0])
            portsymbol  = msg_data[1]
            value       = float(msg_data[2])

            if instance_id == TUNER_INSTANCE_ID:
                self.set_tuner_value(value)

            else:
                try:
                    instance   = self.mapper.get_instance(instance_id)
                    pluginData = self.plugins[instance_id]
                except:
                    pass
                else:
                    pluginData['outputs'][portsymbol] = value
                    self.msg_callback("output_set %s %s %f" % (instance, portsymbol, value))

        elif cmd == "atom":
            msg_data    = msg[len(cmd)+1:].split(" ",3)
            instance_id = int(msg_data[0])
            portsymbol  = msg_data[1]
            atomjson    = msg_data[2]

            try:
                instance   = self.mapper.get_instance(instance_id)
                pluginData = self.plugins[instance_id]
            except:
                pass
            else:
                #pluginData['outputs'][portsymbol] = atomjson
                self.msg_callback("output_atom %s %s %s" % (instance, portsymbol, atomjson))

        elif cmd == "midi_mapped":
            msg_data    = msg[len(cmd)+1:].split(" ",7)
            instance_id = int(msg_data[0])
            portsymbol  = msg_data[1]
            channel     = int(msg_data[2])
            controller  = int(msg_data[3])
            value       = float(msg_data[4])
            minimum     = float(msg_data[5])
            maximum     = float(msg_data[6])

            instance   = self.mapper.get_instance(instance_id)
            pluginData = self.plugins[instance_id]

            if portsymbol == ":bypass":
                pluginData['bypassCC'] = (channel, controller)
                pluginData['bypassed'] = bool(value)
            else:
                pluginData['midiCCs'][portsymbol] = (channel, controller, minimum, maximum)
                pluginData['ports'][portsymbol] = value

            self.pedalboard_modified = True
            pluginData['addressings'][portsymbol] = self.addressings.add_midi(instance_id,
                                                                              portsymbol,
                                                                              channel, controller,
                                                                              minimum, maximum)

            self.msg_callback("midi_map %s %s %i %i %f %f" % (instance, portsymbol,
                                                              channel, controller,
                                                              minimum, maximum))
            self.msg_callback("param_set %s %s %f" % (instance, portsymbol, value))

        elif cmd == "midi_program":
            msg_data = msg[len(cmd)+1:].split(" ",1)
            program  = int(msg_data[0])
            bank_id  = self.bank_id

            if self.bank_id > 0 and self.bank_id <= len(self.banks):
                pedalboards = self.banks[self.bank_id-1]['pedalboards']
            else:
                pedalboards = self.allpedalboards

            if program >= 0 and program < len(pedalboards):
                bundlepath = pedalboards[program]['bundle']

                def load_callback(ok):
                    self.bank_id = bank_id
                    self.load(bundlepath)
                    self.send_notmodified("feature_enable processing 1")

                def hmi_clear_callback(ok):
                    self.hmi.clear(load_callback)

                self.send_notmodified("feature_enable processing 0")
                self.reset(hmi_clear_callback)

        elif cmd == "transport":
            msg_data = msg[len(cmd)+1:].split(" ",3)
            rolling  = bool(int(msg_data[0]))
            bpb      = float(msg_data[1])
            bpm      = float(msg_data[2])
            speed    = 1.0 if rolling else 0.0

            for pluginData in self.plugins.values():
                _, _2, bpb_symbol, bpm_symbol, speed_symbol = pluginData['designations']

                if bpb_symbol is not None:
                    pluginData['ports'][bpb_symbol] = bpb
                    self.msg_callback("param_set %s %s %f" % (pluginData['instance'], bpb_symbol, bpb))

                elif bpm_symbol is not None:
                    pluginData['ports'][bpm_symbol] = bpm
                    self.msg_callback("param_set %s %s %f" % (pluginData['instance'], bpm_symbol, bpm))

                elif speed_symbol is not None:
                    pluginData['ports'][speed_symbol] = speed
                    self.msg_callback("param_set %s %s %f" % (pluginData['instance'], speed_symbol, speed))

            self.transport_rolling = rolling
            self.transport_bpb     = bpb
            self.transport_bpm     = bpm

            self.msg_callback("transport %i %f %f %s" % (rolling, bpb, bpm, self.transport_sync))

        elif cmd == "data_finish":
            now  = time.clock()
            diff = now-self.last_data_finish_msg

            if diff >= 0.5:
                self.send_output_data_ready(now)

            else:
                diff = (0.5-diff)/0.5*0.064
                ioloop.IOLoop.instance().call_later(diff, self.send_output_data_ready)

        else:
            logging.error("[host] unrecognized command: %s" % cmd)

    def process_read_message_pedal_changed(self, portsymbol, value):
        if portsymbol == ":bpb":
            self.transport_bpb = value
            designation_index  = self.DESIGNATIONS_INDEX_BPB

        elif portsymbol == ":bpm":
            self.transport_bpm = value
            designation_index  = self.DESIGNATIONS_INDEX_BPM

        elif portsymbol == ":rolling":
            self.transport_rolling = bool(int(value))
            designation_index      = self.DESIGNATIONS_INDEX_SPEED

        else:
            return

        for pluginData in self.plugins.values():
            des_symbol = pluginData['designations'][designation_index]
            if des_symbol is None:
                continue
            pluginData['ports'][des_symbol] = value
            self.msg_callback("param_set %s %s %f" % (pluginData['instance'], des_symbol, value))

        self.msg_callback("transport %i %f %f %s" % (self.transport_rolling,
                                                     self.transport_bpb,
                                                     self.transport_bpm,
                                                     self.transport_sync))
    def process_read_queue(self):
        if self.readsock is None:
            return
        self.readsock.read_until(b"\0", self.process_read_message)

    @gen.coroutine
    def send_output_data_ready(self, now = None):
        self.last_data_finish_msg = time.clock() if now is None else now
        yield gen.Task(self.send_notmodified, "output_data_ready", datatype='boolean')

    def process_write_queue(self):
        try:
            msg, callback, datatype = self._queue.pop(0)
            logging.info("[host] popped from queue: %s" % msg)
        except IndexError:
            self._idle = True
            return

        if self.writesock is None:
            self.process_write_queue()
            return

        def check_response(resp):
            if callback is not None:
                resp = resp.decode("utf-8", errors="ignore")
                logging.info("[host] received <- %s" % repr(resp))

                if datatype == 'string':
                    r = resp
                elif not resp.startswith("resp"):
                    logging.error("[host] protocol error: %s" % ProtocolError(resp))
                    r = None
                else:
                    r = resp.replace("resp ", "").replace("\0", "").strip()

                callback(process_resp(r, datatype))

            self.process_write_queue()

        self._idle = False
        logging.info("[host] sending -> %s" % msg)

        encmsg = "%s\0" % str(msg)
        self.writesock.write(encmsg.encode("utf-8"))
        self.writesock.read_until(b"\0", check_response)

    # send data to host, set modified flag to true
    def send_modified(self, msg, callback=None, datatype='int'):
        self.pedalboard_modified = True
        self._queue.append((msg, callback, datatype))
        if self._idle:
            self.process_write_queue()

    # send data to host, don't change modified flag
    def send_notmodified(self, msg, callback=None, datatype='int'):
        self._queue.append((msg, callback, datatype))
        if self._idle:
            self.process_write_queue()

    # -----------------------------------------------------------------------------------------------------------------
    # Host stuff

    def mute(self):
        disconnect_jack_ports(self.jack_hwout_prefix + "1", "system:playback_1")
        disconnect_jack_ports(self.jack_hwout_prefix + "2", "system:playback_2")
        disconnect_jack_ports(self.jack_hwout_prefix + "1", "mod-peakmeter:in_3")
        disconnect_jack_ports(self.jack_hwout_prefix + "2", "mod-peakmeter:in_4")

    def unmute(self):
        connect_jack_ports(self.jack_hwout_prefix + "1", "system:playback_1")
        connect_jack_ports(self.jack_hwout_prefix + "2", "system:playback_2")
        connect_jack_ports(self.jack_hwout_prefix + "1", "mod-peakmeter:in_3")
        connect_jack_ports(self.jack_hwout_prefix + "2", "mod-peakmeter:in_4")

    def report_current_state(self, websocket):
        if websocket is None:
            return

        data = get_jack_data(False)
        websocket.write_message("mem_load " + self.get_free_memory_value())
        websocket.write_message("stats %0.1f %i" % (data['cpuLoad'], data['xruns']))
        websocket.write_message("transport %i %f %f %s" % (self.transport_rolling,
                                                           self.transport_bpb,
                                                           self.transport_bpm,
                                                           self.transport_sync))
        websocket.write_message("truebypass %i %i" % (get_truebypass_value(False), get_truebypass_value(True)))
        websocket.write_message("loading_start %d %d" % (self.pedalboard_empty, self.pedalboard_modified))
        websocket.write_message("size %d %d" % (self.pedalboard_size[0], self.pedalboard_size[1]))

        for dev_uri, label, labelsuffix, version in self.addressings.cchain.hw_versions.values():
            websocket.write_message("hw_add %s %s %s %s" % (dev_uri,
                                                            label.replace(" ","_"),
                                                            labelsuffix.replace(" ","_"),
                                                            version))

        crashed = self.crashed
        self.crashed = False

        if crashed:
            self.init_jack()
            self.send_notmodified("transport %i %f %f" % (self.transport_rolling, self.transport_bpb, self.transport_bpm))
            self.addressings.cchain.restart_if_crashed()

            if self.transport_sync == "link":
                self.set_link_enabled(True)

        midiports = []
        for port_id, port_alias, _ in self.midiports:
            if ";" in port_id:
                inp, outp = port_id.split(";",1)
                midiports.append(inp)
                midiports.append(outp)
            else:
                midiports.append(port_id)

        self.hasSerialMidiIn  = has_serial_midi_input_port()
        self.hasSerialMidiOut = has_serial_midi_output_port()

        # Audio In
        for i in range(len(self.audioportsIn)):
            name  = self.audioportsIn[i]
            title = name.title().replace(" ","_")
            websocket.write_message("add_hw_port /graph/%s audio 0 %s %i" % (name, title, i+1))

        # Audio Out
        for i in range(len(self.audioportsOut)):
            name  = self.audioportsOut[i]
            title = name.title().replace(" ","_")
            websocket.write_message("add_hw_port /graph/%s audio 1 %s %i" % (name, title, i+1))

        # MIDI In
        if self.hasSerialMidiIn:
            websocket.write_message("add_hw_port /graph/serial_midi_in midi 0 Serial_MIDI_In 0")

        ports = get_jack_hardware_ports(False, False)
        for i in range(len(ports)):
            name = ports[i]
            if name not in midiports and not name.startswith("%s:midi_" % self.jack_slave_prefix):
                continue
            alias = get_jack_port_alias(name)
            if alias:
                title = alias.split("-",5)[-1].replace("-","_").replace(";",".")
            else:
                title = name.split(":",1)[-1].title()
            title = title.replace(" ","_")
            websocket.write_message("add_hw_port /graph/%s midi 0 %s %i" % (name.split(":",1)[-1], title, i+1))

        # MIDI Out
        if self.hasSerialMidiOut:
            websocket.write_message("add_hw_port /graph/serial_midi_out midi 1 Serial_MIDI_Out 0")

        ports = get_jack_hardware_ports(False, True)
        for i in range(len(ports)):
            name = ports[i]
            if name not in midiports and not name.startswith("%s:midi_" % self.jack_slave_prefix):
                continue
            alias = get_jack_port_alias(name)
            if alias:
                title = alias.split("-",5)[-1].replace("-","_").replace(";",".")
            else:
                title = name.split(":",1)[-1].title()
            title = title.replace(" ","_")
            websocket.write_message("add_hw_port /graph/%s midi 1 %s %i" % (name.split(":",1)[-1], title, i+1))

        rinstances = {
            PEDALBOARD_INSTANCE_ID: PEDALBOARD_INSTANCE
        }

        for instance_id, pluginData in self.plugins.items():
            if instance_id == PEDALBOARD_INSTANCE_ID:
                continue

            rinstances[instance_id] = pluginData['instance']

            websocket.write_message("add %s %s %.1f %.1f %d" % (pluginData['instance'], pluginData['uri'],
                                                                pluginData['x'], pluginData['y'],
                                                                int(pluginData['bypassed'])))

            if -1 not in pluginData['bypassCC']:
                mchnnl, mctrl = pluginData['bypassCC']
                websocket.write_message("midi_map %s :bypass %i %i 0.0 1.0" % (pluginData['instance'], mchnnl, mctrl))

            if pluginData['preset']:
                websocket.write_message("preset %s %s" % (pluginData['instance'], pluginData['preset']))

            if crashed:
                self.send_notmodified("add %s %d" % (pluginData['uri'], instance_id))
                if pluginData['bypassed']:
                    self.send_notmodified("bypass %d 1" % (instance_id,))
                if -1 not in pluginData['bypassCC']:
                    mchnnl, mctrl = pluginData['bypassCC']
                    self.send_notmodified("midi_map %d :bypass %i %i 0.0 1.0" % (instance_id, mchnnl, mctrl))
                if pluginData['preset']:
                    self.send_notmodified("preset_load %d %s" % (instance_id, pluginData['preset']))

            for symbol, value in pluginData['ports'].items():
                websocket.write_message("param_set %s %s %f" % (pluginData['instance'], symbol, value))

                if crashed:
                    self.send_notmodified("param_set %d %s %f" % (instance_id, symbol, value))

            for symbol, value in pluginData['outputs'].items():
                if value is None:
                    continue
                websocket.write_message("output_set %s %s %f" % (pluginData['instance'], symbol, value))

                if crashed:
                    self.send_notmodified("monitor_output %d %s" % (instance_id, symbol))

            if crashed:
                for symbol, data in pluginData['midiCCs'].items():
                    mchnnl, mctrl, minimum, maximum = data
                    if -1 not in (mchnnl, mctrl):
                        self.send_notmodified("midi_map %d %s %i %i %f %f" % (instance_id, symbol,
                                                                              mchnnl, mctrl, minimum, maximum))

        for port_from, port_to in self.connections:
            websocket.write_message("connect %s %s" % (port_from, port_to))

            if crashed:
                self.send_notmodified("connect %s %s" % (self._fix_host_connection_port(port_from),
                                                         self._fix_host_connection_port(port_to)))

        self.addressings.registerMappings(lambda msg: websocket.write_message(msg), rinstances)

        # TODO: restore HMI and CC addressings if crashed

        websocket.write_message("loading_end %d" % self.pedalboard_preset)

    # -----------------------------------------------------------------------------------------------------------------
    # Host stuff - add & remove bundles

    def add_bundle(self, bundlepath, callback):
        if is_bundle_loaded(bundlepath):
            print("NOTE: Skipped add_bundle, already in world")
            callback((False, "Bundle already loaded"))
            return

        def host_callback(ok):
            plugins = add_bundle_to_lilv_world(bundlepath)
            callback((True, plugins))

        self.send_notmodified("bundle_add \"%s\"" % bundlepath.replace('"','\\"'), host_callback, datatype='boolean')

    def remove_bundle(self, bundlepath, isPluginBundle, callback):
        if not is_bundle_loaded(bundlepath):
            print("NOTE: Skipped remove_bundle, not in world")
            callback((False, "Bundle not loaded"))
            return

        if isPluginBundle and len(self.plugins) > 0:
            plugins = list_plugins_in_bundle(bundlepath)

            for plugin in self.plugins.values():
                if plugin['uri'] in plugins:
                    callback((False, "Plugin is currently in use, cannot remove"))
                    return

        def host_callback(ok):
            plugins = remove_bundle_from_lilv_world(bundlepath)
            callback((True, plugins))

        self.send_notmodified("bundle_remove \"%s\"" % bundlepath.replace('"','\\"'), host_callback, datatype='boolean')

    # -----------------------------------------------------------------------------------------------------------------
    # Host stuff - reset, add, remove

    def reset(self, callback):
        def host_callback(ok):
            self.msg_callback("remove :all")
            callback(ok)

        self.bank_id = 0
        self.connections = []
        self.addressings.clear()
        self.mapper.clear()
        self.pedalpreset_clear()

        self.pedalboard_empty    = True
        self.pedalboard_modified = False
        self.pedalboard_name     = ""
        self.pedalboard_path     = ""
        self.pedalboard_size     = [0,0]

        save_last_bank_and_pedalboard(0, "")
        self.init_plugins_data()
        self.send_notmodified("remove -1", host_callback, datatype='boolean')

    def add_plugin(self, instance, uri, x, y, callback):
        instance_id = self.mapper.get_id(instance)

        def host_callback(resp):
            if resp < 0:
                callback(False)
                return
            bypassed = False

            allports = get_plugin_control_inputs_and_monitored_outputs(uri)
            badports = []
            valports = {}

            enabled_symbol = None
            freewheel_symbol = None
            bpb_symbol = None
            bpm_symbol = None
            speed_symbol = None

            for port in allports['inputs']:
                symbol = port['symbol']
                valports[symbol] = port['ranges']['default']

                # skip notOnGUI controls
                if "notOnGUI" in port['properties']:
                    badports.append(symbol)

                # skip special designated controls
                elif port['designation'] == "http://lv2plug.in/ns/lv2core#enabled":
                    enabled_symbol = symbol
                    badports.append(symbol)
                    valports[symbol] = 0.0 if bypassed else 1.0

                elif port['designation'] == "http://lv2plug.in/ns/lv2core#freeWheeling":
                    freewheel_symbol = symbol
                    badports.append(symbol)
                    valports[symbol] = 0.0

                elif port['designation'] == "http://lv2plug.in/ns/ext/time#beatsPerBar":
                    bpb_symbol = symbol
                    badports.append(symbol)
                    valports[symbol] = self.transport_bpb

                elif port['designation'] == "http://lv2plug.in/ns/ext/time#beatsPerMinute":
                    bpm_symbol = symbol
                    badports.append(symbol)
                    valports[symbol] = self.transport_bpm

                elif port['designation'] == "http://lv2plug.in/ns/ext/time#speed":
                    speed_symbol = symbol
                    badports.append(symbol)
                    valports[symbol] = 1.0 if self.transport_rolling else 0.0

            self.plugins[instance_id] = {
                "instance"    : instance,
                "uri"         : uri,
                "bypassed"    : bypassed,
                "bypassCC"    : (-1,-1),
                "x"           : x,
                "y"           : y,
                "addressings" : {}, # symbol: addressing
                "midiCCs"     : dict((p['symbol'], (-1,-1,0.0,1.0)) for p in allports['inputs']),
                "ports"       : valports,
                "badports"    : badports,
                "designations": (enabled_symbol, freewheel_symbol, bpb_symbol, bpm_symbol, speed_symbol),
                "outputs"     : dict((symbol, None) for symbol in allports['monitoredOutputs']),
                "preset"      : "",
                "mapPresets"  : []
            }

            for output in allports['monitoredOutputs']:
                self.send_notmodified("monitor_output %d %s" % (instance_id, output))

            if len(self.pedalboard_presets) > 0:
                self.plugins_added.append(instance_id)

            callback(True)
            self.msg_callback("add %s %s %.1f %.1f %d" % (instance, uri, x, y, int(bypassed)))

        self.send_modified("add %s %d" % (uri, instance_id), host_callback, datatype='int')

    @gen.coroutine
    def remove_plugin(self, instance, callback):
        instance_id = self.mapper.get_id_without_creating(instance)

        try:
            pluginData = self.plugins.pop(instance_id)
        except KeyError:
            callback(False)
            return

        if len(self.pedalboard_presets) > 0:
            self.plugins_removed.append(instance)
            if instance_id in self.plugins_added:
                self.plugins_added.remove(instance_id)

        used_hmi_actuators = []

        for symbol in [symbol for symbol in pluginData['addressings'].keys()]:
            addressing    = pluginData['addressings'].pop(symbol)
            actuator_uri  = addressing['actuator_uri']
            actuator_type = self.addressings.get_actuator_type(actuator_uri)

            self.addressings.remove(addressing)

            if actuator_type == Addressings.ADDRESSING_TYPE_HMI:
                if actuator_uri not in used_hmi_actuators:
                    used_hmi_actuators.append(actuator_uri)

            elif actuator_type == Addressings.ADDRESSING_TYPE_CC:
                yield gen.Task(self.addr_task_unaddressing, actuator_type,
                                                            addressing['instance_id'],
                                                            addressing['port'])

        for actuator_uri in used_hmi_actuators:
            yield gen.Task(self.addressings.hmi_load_current, actuator_uri)

        def host_callback(ok):
            callback(ok)
            removed_connections = []
            for ports in self.connections:
                if ports[0].rsplit("/",1)[0] == instance or ports[1].rsplit("/",1)[0] == instance:
                    removed_connections.append(ports)
            for ports in removed_connections:
                self.connections.remove(ports)
                self.msg_callback("disconnect %s %s" % (ports[0], ports[1]))

            self.msg_callback("remove %s" % (instance))

        def hmi_callback(ok):
            self.send_modified("remove %d" % instance_id, host_callback, datatype='boolean')

        if self.hmi.initialized:
            self.hmi.control_rm(instance_id, ":all", hmi_callback)
        else:
            hmi_callback(True)

    # -----------------------------------------------------------------------------------------------------------------
    # Host stuff - plugin values

    def bypass(self, instance, bypassed, callback):
        instance_id = self.mapper.get_id_without_creating(instance)
        pluginData  = self.plugins[instance_id]

        pluginData['bypassed'] = bypassed
        self.send_modified("bypass %d %d" % (instance_id, int(bypassed)), callback, datatype='boolean')

        enabled_symbol = pluginData['designations'][self.DESIGNATIONS_INDEX_ENABLED]
        if enabled_symbol is None:
            return

        value = 0.0 if bypassed else 1.0
        pluginData['ports'][enabled_symbol] = value
        self.send_modified("param_set %d %s %f" % (instance_id, enabled_symbol, value), callback, datatype='boolean')

    def param_set(self, port, value, callback):
        instance, symbol = port.rsplit("/", 1)
        instance_id = self.mapper.get_id_without_creating(instance)
        pluginData  = self.plugins[instance_id]

        if symbol in pluginData['designations']:
            print("ERROR: Trying to modify a specially designated port '%s', stop!" % symbol)
            return

        pluginData['ports'][symbol] = value
        self.send_modified("param_set %d %s %f" % (instance_id, symbol, value), callback, datatype='boolean')

    def set_position(self, instance, x, y):
        instance_id = self.mapper.get_id_without_creating(instance)
        pluginData  = self.plugins[instance_id]

        pluginData['x'] = x
        pluginData['y'] = y

    # -----------------------------------------------------------------------------------------------------------------
    # Host stuff - plugin presets

    def preset_load(self, instance, uri, callback):
        instance_id = self.mapper.get_id_without_creating(instance)
        current_pedal = self.pedalboard_path

        def preset_callback(state):
            if not state:
                callback(False)
                return
            if self.pedalboard_path != current_pedal:
                print("WARNING: Pedalboard changed during preset_show request")
                callback(False)
                return

            pluginData = self.plugins[instance_id]

            pluginData['preset'] = uri
            self.msg_callback("preset %s %s" % (instance, uri))

            used_actuators = []

            for symbol, value in get_state_port_values(state).items():
                if symbol in pluginData['designations'] or pluginData['ports'].get(symbol, None) in (value, None):
                    continue

                pluginData['ports'][symbol] = value

                self.msg_callback("param_set %s %s %f" % (instance, symbol, value))

                addressing = pluginData['addressings'].get(symbol, None)
                if addressing is not None:
                    addressing['value'] = value
                    if addressing['actuator_uri'] not in used_actuators:
                        used_actuators.append(addressing['actuator_uri'])

            self.addressings.load_current(used_actuators)
            callback(True)

        def host_callback(ok):
            if not ok:
                callback(False)
                return
            if self.pedalboard_path != current_pedal:
                print("WARNING: Pedalboard changed during preset_load request")
                callback(False)
                return
            self.send_notmodified("preset_show %s" % uri, preset_callback, datatype='string')

        self.send_modified("preset_load %d %s" % (instance_id, uri), host_callback, datatype='boolean')

    def preset_save_new(self, instance, name, callback):
        instance_id  = self.mapper.get_id_without_creating(instance)
        pluginData   = self.plugins[instance_id]
        plugin_uri   = pluginData['uri']
        symbolname   = symbolify(name)[:32]
        presetbundle = os.path.expanduser("~/.lv2/%s-%s.lv2") % (instance.replace("/graph/","",1), symbolname)

        if os.path.exists(presetbundle):
            # if presetbundle already exists, generate a new random bundle path
            while True:
                presetbundle = os.path.expanduser("~/.lv2/%s-%s-%i.lv2" % (instance.replace("/graph/","",1),
                                                                           symbolname,
                                                                           randint(1,99999)))
                if os.path.exists(presetbundle):
                    continue
                break

        def add_bundle_callback(ok):
            # done
            preseturi = "file://%s.ttl" % os.path.join(presetbundle, symbolname)
            pluginData['preset'] = preseturi

            os.sync()
            callback({
                'ok'    : True,
                'bundle': presetbundle,
                'uri'   : preseturi
            })

        def host_callback(ok):
            if not ok:
                os.sync()
                callback({
                    'ok': False,
                })
                return
            rescan_plugin_presets(plugin_uri)
            self.add_bundle(presetbundle, add_bundle_callback)

        self.send_notmodified("preset_save %d \"%s\" %s %s.ttl" % (instance_id,
                                                                   name.replace('"','\\"'),
                                                                   presetbundle,
                                                                   symbolname), host_callback, datatype='boolean')

    def preset_save_replace(self, instance, uri, bundlepath, name, callback):
        instance_id = self.mapper.get_id_without_creating(instance)
        pluginData  = self.plugins[instance_id]
        plugin_uri  = pluginData['uri']
        symbolname  = symbolify(name)[:32]

        if pluginData['preset'] != uri or not os.path.exists(bundlepath):
            callback({
                'ok': False,
            })
            return

        def add_bundle_callback(ok):
            preseturi = "file://%s.ttl" % os.path.join(bundlepath, symbolname)
            pluginData['preset'] = preseturi
            os.sync()
            callback({
                'ok'    : True,
                'bundle': bundlepath,
                'uri'   : preseturi
            })

        def host_callback(ok):
            if not ok:
                os.sync()
                callback({
                    'ok': False,
                })
                return
            self.add_bundle(bundlepath, add_bundle_callback)

        def start(ok):
            rmtree(bundlepath)
            rescan_plugin_presets(plugin_uri)
            pluginData['preset'] = ""
            self.send_notmodified("preset_save %d \"%s\" %s %s.ttl" % (instance_id,
                                                                       name.replace('"','\\"'),
                                                                       bundlepath,
                                                                       symbolname), host_callback, datatype='boolean')

        self.remove_bundle(bundlepath, False, start)

    def preset_delete(self, instance, uri, bundlepath, callback):
        instance_id = self.mapper.get_id_without_creating(instance)
        pluginData  = self.plugins[instance_id]
        plugin_uri  = pluginData['uri']

        if pluginData['preset'] != uri or not os.path.exists(bundlepath):
            callback(False)
            return

        def start(ok):
            rmtree(bundlepath)
            rescan_plugin_presets(plugin_uri)
            pluginData['preset'] = ""
            self.msg_callback("preset %s null" % instance)
            callback(True)

        self.remove_bundle(bundlepath, False, start)

    # -----------------------------------------------------------------------------------------------------------------
    # Host stuff - pedalboard presets

    def pedalpreset_make(self, name):
        self.pedalboard_modified = True

        pedalpreset = {
            "name": name,
            "data": {},
        }

        for instance_id, pluginData in self.plugins.items():
            if instance_id == PEDALBOARD_INSTANCE_ID:
                continue
            instance = pluginData['instance'].replace("/graph/","",1)
            pedalpreset['data'][instance] = {
                "bypassed": pluginData['bypassed'],
                "ports"   : pluginData['ports'].copy(),
                "preset"  : pluginData['preset'],
            }

        return pedalpreset

    def pedalpreset_name(self, idx=None):
        if idx is None:
            idx = self.pedalboard_preset
        if idx < 0 or idx >= len(self.pedalboard_presets) or self.pedalboard_presets[idx] is None:
            return None
        return self.pedalboard_presets[idx]['name']

    def pedalpreset_init(self):
        preset = self.pedalpreset_make("Default")
        self.plugins_added   = []
        self.plugins_removed = []
        self.pedalboard_preset = 0
        self.pedalboard_presets = [preset]

    def pedalpreset_clear(self):
        self.plugins_added   = []
        self.plugins_removed = []
        self.pedalboard_preset = -1
        self.pedalboard_presets = []

    def pedalpreset_disable(self, callback):
        self.pedalpreset_clear()
        self.pedalboard_modified = True
        self.address(PEDALBOARD_INSTANCE, ":presets", None, "", 0, 0, 0, 0, callback)

    def pedalpreset_save(self):
        idx = self.pedalboard_preset

        if idx < 0 or idx >= len(self.pedalboard_presets) or self.pedalboard_presets[idx] is None:
            return False

        name   = self.pedalboard_presets[idx]['name']
        preset = self.pedalpreset_make(name)
        self.pedalboard_presets[idx] = preset
        return True

    def pedalpreset_saveas(self, name):
        if len(self.pedalboard_presets) == 0:
            self.pedalpreset_init()

        preset = self.pedalpreset_make(name)
        self.pedalboard_presets.append(preset)

        self.pedalboard_preset = len(self.pedalboard_presets)-1
        return self.pedalboard_preset

    def pedalpreset_rename(self, idx, title):
        if idx < 0 or idx >= len(self.pedalboard_presets) or self.pedalboard_presets[idx] is None:
            return False

        self.pedalboard_modified = True
        self.pedalboard_presets[idx]['name'] = title
        return True

    def pedalpreset_remove(self, idx):
        if idx < 0 or idx >= len(self.pedalboard_presets) or self.pedalboard_presets[idx] is None:
            return False

        self.pedalboard_modified = True
        self.pedalboard_presets[idx] = None
        return True

    @gen.coroutine
    def pedalpreset_load(self, idx, callback=lambda r:None):
        if idx < 0 or idx >= len(self.pedalboard_presets):
            callback(False)
            return

        pedalpreset = self.pedalboard_presets[idx]

        if pedalpreset is None:
            print("ERROR: Asked to load an invalid pedalboard preset, number", idx)
            callback(False)
            return

        self.pedalboard_preset = idx

        used_actuators = []

        for instance, data in pedalpreset['data'].items():
            instance = "/graph/%s" % instance

            if instance in self.plugins_removed:
                continue

            instance_id = self.mapper.get_id_without_creating(instance)
            pluginData  = self.plugins[instance_id]
            diffBypass  = pluginData['bypassed'] != data['bypassed']

            if diffBypass:
                addressing = pluginData['addressings'].get(":bypass", None)
                if addressing is not None:
                    addressing['value'] = 1.0 if data['bypassed'] else 0.0
                    if addressing['actuator_uri'] not in used_actuators:
                        used_actuators.append(addressing['actuator_uri'])

            # if bypassed, do it now
            if diffBypass and data['bypassed']:
                self.msg_callback("param_set %s :bypass 1.0" % (instance,))
                self.bypass(instance, True, None)

            if data['preset'] and data['preset'] != pluginData['preset']:
                self.msg_callback("preset %s %s" % (instance, data['preset']))
                yield gen.Task(self.preset_load, instance, data['preset'])

                addressing = pluginData['addressings'].get(":presets", None)
                if addressing is not None:
                    addressing['value'] = pluginData['mapPresets'].index(data['preset'])
                    if addressing['actuator_uri'] not in used_actuators:
                        used_actuators.append(addressing['actuator_uri'])

            for symbol, value in data['ports'].items():
                if value == pluginData['ports'][symbol]:
                    continue

                self.msg_callback("param_set %s %s %f" % (instance, symbol, value))
                self.param_set("%s/%s" % (instance, symbol), value, None)

                addressing = pluginData['addressings'].get(symbol, None)
                if addressing is not None:
                    addressing['value'] = value
                    if addressing['actuator_uri'] not in used_actuators:
                        used_actuators.append(addressing['actuator_uri'])

            # if not bypassed (enabled), do it at the end
            if diffBypass and not data['bypassed']:
                self.msg_callback("param_set %s :bypass 0.0" % (instance,))
                self.bypass(instance, False, None)

        self.addressings.load_current(used_actuators)
        callback(True)

        self.msg_callback("pedal_preset %d" % idx)

    # -----------------------------------------------------------------------------------------------------------------
    # Host stuff - connections

    def _fix_host_connection_port(self, port):
        data = port.split("/")

        if len(data) == 3:
            if data[2] == "serial_midi_in":
                return "ttymidi:MIDI_in"
            if data[2] == "serial_midi_out":
                return "ttymidi:MIDI_out"
            if data[2].startswith("playback_"):
                num = data[2].replace("playback_","",1)
                if num in ("1", "2"):
                    return self.jack_hwin_prefix + num
            if data[2].startswith(("audio_from_slave_", "audio_to_slave_", "midi_from_slave_", "midi_to_slave_")):
                return "%s:%s" % (self.jack_slave_prefix, data[2])
            if data[2].startswith("nooice_capture_"):
                num = data[2].replace("nooice_capture_","",1)
                return "nooice%s:nooice_capture_%s" % (num, num)
            return "system:%s" % data[2]

        instance    = "/graph/%s" % data[2]
        portsymbol  = data[3]
        instance_id = self.mapper.get_id_without_creating(instance)
        return "effect_%d:%s" % (instance_id, portsymbol)

    def connect(self, port_from, port_to, callback):
        if (port_from, port_to) in self.connections:
            print("NOTE: Requested connection already exists")
            callback(True)
            return

        def host_callback(ok):
            callback(ok)
            if ok:
                self.connections.append((port_from, port_to))
                self.msg_callback("connect %s %s" % (port_from, port_to))
            else:
                print("ERROR: backend failed to connect ports: '%s' => '%s'" % (port_from, port_to))

        self.send_modified("connect %s %s" % (self._fix_host_connection_port(port_from),
                                              self._fix_host_connection_port(port_to)),
                           host_callback, datatype='boolean')

    def disconnect(self, port_from, port_to, callback):
        def host_callback(ok):
            # always return true. disconnect failures are not fatal, but still print error for debugging
            callback(True)
            self.msg_callback("disconnect %s %s" % (port_from, port_to))

            if not ok:
                print("ERROR: disconnect '%s' => '%s' failed" % (port_from, port_to))

            self.pedalboard_modified = True

            try:
                self.connections.remove((port_from, port_to))
            except:
                print("NOTE: Requested '%s' => '%s' connection doesn't exist" % (port_from, port_to))

        if len(self.connections) == 0:
            return host_callback(False)

        # If the plugin or port don't exist, assume disconnected
        try:
            port_from_2 = self._fix_host_connection_port(port_from)
        except:
            print("NOTE: Requested '%s' source port doesn't exist, assume disconnected" % port_from)
            return host_callback(True)

        try:
            port_to_2 = self._fix_host_connection_port(port_to)
        except:
            print("NOTE: Requested '%s' target port doesn't exist, assume disconnected" % port_to)
            return host_callback(True)

        host_callback(disconnect_jack_ports(port_from_2, port_to_2))

    # -----------------------------------------------------------------------------------------------------------------
    # Host stuff - load & save

    def load(self, bundlepath, isDefault=False):
        pb = get_pedalboard_info(bundlepath)

        self.msg_callback("loading_start %i 0" % int(isDefault))
        self.msg_callback("size %d %d" % (pb['width'],pb['height']))

        # MIDI Devices might change port names at anytime
        # To properly restore MIDI HW connections we need to map the "old" port names (from project)
        mappedOldMidiIns   = dict((p['symbol'], p['name']) for p in pb['hardware']['midi_ins'])
        mappedOldMidiOuts  = dict((p['symbol'], p['name']) for p in pb['hardware']['midi_outs'])
        mappedOldMidiOuts2 = dict((p['name'], p['symbol']) for p in pb['hardware']['midi_outs'])
        mappedNewMidiIns   = OrderedDict((get_jack_port_alias(p).split("-",5)[-1].replace("-"," ").replace(";","."),
                                          p.split(":",1)[-1]) for p in get_jack_hardware_ports(False, False))
        mappedNewMidiOuts  = OrderedDict((get_jack_port_alias(p).split("-",5)[-1].replace("-"," ").replace(";","."),
                                          p.split(":",1)[-1]) for p in get_jack_hardware_ports(False, True))

        curmidisymbols = []
        for port_symbol, port_alias, _ in self.midiports:
            if ";" in port_symbol:
                ports = port_symbol.split(";", 1)
                curmidisymbols.append(ports[0].split(":",1)[-1])
                curmidisymbols.append(ports[1].split(":",1)[-1])
            else:
                curmidisymbols.append(port_symbol.split(":",1)[-1])

        # register devices
        index = 0
        for name, symbol in mappedNewMidiIns.items():
            index += 1
            if name not in mappedOldMidiIns.values():
                continue
            if symbol in curmidisymbols:
                continue
            self.msg_callback("add_hw_port /graph/%s midi 0 %s %i" % (symbol, name.replace(" ","_"), index))

            if name in mappedNewMidiOuts.keys():
                outsymbol    = mappedNewMidiOuts[name]
                storedtitle  = name+";"+name
                storedsymbol = "system:%s;system:%s" % (symbol, outsymbol)
            else:
                storedtitle = name
                if symbol.startswith("nooice_capture_"):
                    num = symbol.replace("nooice_capture_","",1)
                    storedsymbol = "nooice%s:nooice_capture_%s" % (num, num)
                else:
                    storedsymbol = "system:" + symbol
            curmidisymbols.append(symbol)
            self.midiports.append([storedsymbol, storedtitle, []])

        # try to find old devices that are not available right now
        for symbol, name in mappedOldMidiIns.items():
            if symbol.split(":",1)[-1] in curmidisymbols:
                continue
            if name in mappedNewMidiOuts.keys():
                continue
            # found it
            if name in mappedOldMidiOuts2.keys():
                outsymbol   = mappedOldMidiOuts2[name]
                storedtitle = name+";"+name
                if ":" in symbol:
                    storedsymbol = "%s;%s" % (symbol, outsymbol)
                else:
                    storedsymbol = "system:%s;system:%s" % (symbol, outsymbol)
            else:
                storedtitle = name
                if ":" in symbol:
                    storedsymbol = symbol
                else:
                    storedsymbol = "system:" + symbol
            self.midiports.append([storedsymbol, storedtitle, []])

        index = 0
        for name, symbol in mappedNewMidiOuts.items():
            index += 1
            if name not in mappedOldMidiOuts.values():
                continue
            if symbol in curmidisymbols:
                continue
            self.msg_callback("add_hw_port /graph/%s midi 1 %s %i" % (symbol, name.replace(" ","_"), index))

        instances = {
            PEDALBOARD_INSTANCE: (PEDALBOARD_INSTANCE_ID, PEDALBOARD_URI)
        }
        rinstances = {
            PEDALBOARD_INSTANCE_ID: PEDALBOARD_INSTANCE
        }

        skippedPortAddressings = []
        if self.transport_sync == "link":
            skippedPortAddressings.append(PEDALBOARD_INSTANCE+"/:bpm")

        timeAvailable = pb['timeInfo']['available']
        if timeAvailable != 0:
            pluginData = self.plugins[PEDALBOARD_INSTANCE_ID]
            if timeAvailable & kPedalboardTimeAvailableBPB:
                ccData = pb['timeInfo']['bpbCC']
                if ccData['channel'] >= 0 and ccData['channel'] < 16:
                    if ccData['hasRanges'] and ccData['maximum'] > ccData['minimum']:
                        minimum = ccData['minimum']
                        maximum = ccData['maximum']
                    else:
                        minimum = 1
                        maximum = 16
                    pluginData['midiCCs'][':bpb'] = (ccData['channel'], ccData['control'], minimum, maximum)
                    pluginData['addressings'][':bpb'] = self.addressings.add_midi(PEDALBOARD_INSTANCE_ID,
                                                                                  ':bpb',
                                                                                  ccData['channel'],
                                                                                  ccData['control'],
                                                                                  minimum, maximum)
                self.set_transport_bpb(pb['timeInfo']['bpb'], False)

            if timeAvailable & kPedalboardTimeAvailableBPM:
                ccData = pb['timeInfo']['bpmCC']
                if ccData['channel'] >= 0 and ccData['channel'] < 16:
                    if ccData['hasRanges'] and ccData['maximum'] > ccData['minimum']:
                        minimum = ccData['minimum']
                        maximum = ccData['maximum']
                    else:
                        minimum = 20
                        maximum = 280
                    pluginData['midiCCs'][':bpm'] = (ccData['channel'], ccData['control'], minimum, maximum)
                    pluginData['addressings'][':bpm'] = self.addressings.add_midi(PEDALBOARD_INSTANCE_ID,
                                                                                  ':bpm',
                                                                                  ccData['channel'],
                                                                                  ccData['control'],
                                                                                  minimum, maximum)
                self.set_transport_bpm(pb['timeInfo']['bpm'], False)

            if timeAvailable & kPedalboardTimeAvailableRolling:
                ccData = pb['timeInfo']['rollingCC']
                if ccData['channel'] >= 0 and ccData['channel'] < 16:
                    pluginData['midiCCs'][':rolling'] = (ccData['channel'], ccData['control'], 0.0, 1.0)
                    pluginData['addressings'][':rolling'] = self.addressings.add_midi(PEDALBOARD_INSTANCE_ID,
                                                                                      ':rolling',
                                                                                      ccData['channel'],
                                                                                      ccData['control'],
                                                                                      0.0, 1.0)
                self.set_transport_rolling(pb['timeInfo']['rolling'] or self.first_transport_rolling, False)

        elif self.first_transport_rolling:
            self.set_transport_rolling(True, False)

        self.first_transport_rolling = False

        self.send_notmodified("transport %i %f %f" % (self.transport_rolling,
                                                      self.transport_bpb,
                                                      self.transport_bpm))

        self.msg_callback("transport %i %f %f %s" % (self.transport_rolling,
                                                     self.transport_bpb,
                                                     self.transport_bpm,
                                                     self.transport_sync))

        self.load_pb_presets(pb['plugins'], bundlepath)
        self.load_pb_plugins(pb['plugins'], instances, rinstances)
        self.load_pb_connections(pb['connections'], mappedOldMidiIns, mappedOldMidiOuts,
                                                    mappedNewMidiIns, mappedNewMidiOuts)

        self.addressings.load(bundlepath, instances, skippedPortAddressings)
        self.addressings.registerMappings(self.msg_callback, rinstances)

        self.msg_callback("loading_end %d" % self.pedalboard_preset)

        if isDefault:
            self.pedalboard_empty    = True
            self.pedalboard_modified = False
            self.pedalboard_name     = ""
            self.pedalboard_path     = ""
            self.pedalboard_size     = [0,0]
            #save_last_bank_and_pedalboard(0, "")
        else:
            self.pedalboard_empty    = False
            self.pedalboard_modified = False
            self.pedalboard_name     = pb['title']
            self.pedalboard_path     = bundlepath
            self.pedalboard_size     = [pb['width'],pb['height']]

            if bundlepath.startswith(LV2_PEDALBOARDS_DIR):
                save_last_bank_and_pedalboard(self.bank_id, bundlepath)
            else:
                save_last_bank_and_pedalboard(0, "")

            os.sync()

        return self.pedalboard_name

    def load_pb_presets(self, plugins, bundlepath):
        self.pedalpreset_clear()

        pedal_presets = safe_json_load(os.path.join(bundlepath, "presets.json"), list)

        if len(pedal_presets) == 0:
            return

        self.pedalboard_preset  = 0
        self.pedalboard_presets = pedal_presets

        init_pedal_preset = pedal_presets[0]['data']

        for p in plugins:
            pdata = init_pedal_preset.get(p['instance'], None)

            if pdata is None:
                print("WARNING: Pedalboard preset missing data for instance name '%s'" % p['instance'])
                continue

            p['bypassed'] = pdata['bypassed']

            for port in p['ports']:
                port['value'] = pdata['ports'].get(port['symbol'], port['value'])

            p['preset'] = pdata['preset']

    def load_pb_plugins(self, plugins, instances, rinstances):
        for p in plugins:
            allports = get_plugin_control_inputs_and_monitored_outputs(p['uri'])

            if 'error' in allports.keys() and allports['error']:
                continue

            instance    = "/graph/%s" % p['instance']
            instance_id = self.mapper.get_id(instance)

            instances[p['instance']] = (instance_id, p['uri'])
            rinstances[instance_id]  = instance

            badports = []
            valports = {}
            ranges   = {}

            enabled_symbol = None
            freewheel_symbol = None
            bpb_symbol = None
            bpm_symbol = None
            speed_symbol = None

            for port in allports['inputs']:
                symbol = port['symbol']
                valports[symbol] = port['ranges']['default']
                ranges[symbol] = (port['ranges']['minimum'], port['ranges']['maximum'])

                # skip notOnGUI controls
                if "notOnGUI" in port['properties']:
                    badports.append(symbol)

                # skip special designated controls
                elif port['designation'] == "http://lv2plug.in/ns/lv2core#enabled":
                    enabled_symbol = symbol
                    badports.append(symbol)
                    valports[symbol] = 0.0 if p['bypassed'] else 1.0

                elif port['designation'] == "http://lv2plug.in/ns/lv2core#freeWheeling":
                    freewheel_symbol = symbol
                    badports.append(symbol)
                    valports[symbol] = 0.0

                elif port['designation'] == "http://lv2plug.in/ns/ext/time#beatsPerBar":
                    bpb_symbol = symbol
                    badports.append(symbol)
                    valports[symbol] = self.transport_bpb

                elif port['designation'] == "http://lv2plug.in/ns/ext/time#beatsPerMinute":
                    bpm_symbol = symbol
                    badports.append(symbol)
                    valports[symbol] = self.transport_bpm

                elif port['designation'] == "http://lv2plug.in/ns/ext/time#speed":
                    speed_symbol = symbol
                    badports.append(symbol)
                    valports[symbol] = 1.0 if self.transport_rolling else 0.0

            self.plugins[instance_id] = pluginData = {
                "instance"    : instance,
                "uri"         : p['uri'],
                "bypassed"    : p['bypassed'],
                "bypassCC"    : (p['bypassCC']['channel'], p['bypassCC']['control']),
                "x"           : p['x'],
                "y"           : p['y'],
                "addressings" : {}, # symbol: addressing
                "midiCCs"     : dict((p['symbol'], (-1,-1,0.0,1.0)) for p in allports['inputs']),
                "ports"       : valports,
                "badports"    : badports,
                "designations": (enabled_symbol, freewheel_symbol, bpb_symbol, bpm_symbol, speed_symbol),
                "outputs"     : dict((symbol, None) for symbol in allports['monitoredOutputs']),
                "preset"      : p['preset'],
                "mapPresets"  : []
            }

            self.send_notmodified("add %s %d" % (p['uri'], instance_id))

            if p['bypassed']:
                self.send_notmodified("bypass %d 1" % (instance_id,))

            self.msg_callback("add %s %s %.1f %.1f %d" % (instance, p['uri'], p['x'], p['y'], int(p['bypassed'])))

            if p['bypassCC']['channel'] >= 0 and p['bypassCC']['control'] >= 0:
                pluginData['addressings'][':bypass'] = self.addressings.add_midi(instance_id, ":bypass",
                                                                                 p['bypassCC']['channel'],
                                                                                 p['bypassCC']['control'],
                                                                                 0.0, 1.0)

            if p['preset']:
                self.send_notmodified("preset_load %d %s" % (instance_id, p['preset']))
                self.msg_callback("preset %s %s" % (instance, p['preset']))

            for port in p['ports']:
                symbol = port['symbol']
                value  = port['value']

                if pluginData['ports'][symbol] != value:
                    pluginData['ports'][symbol] = value
                    self.send_notmodified("param_set %d %s %f" % (instance_id, symbol, value))
                    self.msg_callback("param_set %s %s %f" % (instance, symbol, value))

                # don't address "bad" ports
                if symbol in badports:
                    continue

                mchnnl = port['midiCC']['channel']
                mctrl  = port['midiCC']['control']

                if mchnnl >= 0 and mchnnl < 16:
                    if port['midiCC']['hasRanges'] and port['midiCC']['maximum'] > port['midiCC']['minimum']:
                        minimum = port['midiCC']['minimum']
                        maximum = port['midiCC']['maximum']
                    else:
                        minimum, maximum = ranges[symbol]

                    pluginData['midiCCs'][symbol] = (mchnnl, mctrl, minimum, maximum)
                    pluginData['addressings'][symbol] = self.addressings.add_midi(instance_id, symbol,
                                                                                  mchnnl, mctrl, minimum, maximum)

            for output in allports['monitoredOutputs']:
                self.send_notmodified("monitor_output %d %s" % (instance_id, output))

    def load_pb_connections(self, connections, mappedOldMidiIns, mappedOldMidiOuts,
                                               mappedNewMidiIns, mappedNewMidiOuts):
        for c in connections:
            doConnectionNow = True
            aliasname1 = aliasname2 = None

            if c['source'] in mappedOldMidiIns.keys():
                aliasname1 = mappedOldMidiIns[c['source']]
                try:
                    portname = mappedNewMidiIns[aliasname1]
                except:
                    doConnectionNow = False
                else:
                    c['source'] = portname

            if c['target'] in mappedOldMidiOuts.keys():
                aliasname2 = mappedOldMidiOuts[c['target']]
                try:
                    portname = mappedNewMidiOuts[aliasname2]
                except:
                    doConnectionNow = False
                else:
                    c['target'] = portname

            port_from = "/graph/%s" % c['source']
            port_to   = "/graph/%s" % c['target']

            if doConnectionNow:
                try:
                    port_from_2 = self._fix_host_connection_port(port_from)
                    port_to_2   = self._fix_host_connection_port(port_to)
                except:
                    continue
                self.send_notmodified("connect %s %s" % (port_from_2, port_to_2))
                self.connections.append((port_from, port_to))
                self.msg_callback("connect %s %s" % (port_from, port_to))

            elif aliasname1 is not None or aliasname2 is not None:
                for port_symbol, port_alias, port_conns in self.midiports:
                    port_alias = port_alias.split(";",1) if ";" in port_alias else [port_alias]
                    if aliasname1 in port_alias or aliasname2 in port_alias:
                        port_conns.append((port_from, port_to))

    def save(self, title, asNew):
        titlesym = symbolify(title)[:16]

        # Save over existing bundlepath
        if self.pedalboard_path and os.path.exists(self.pedalboard_path) and os.path.isdir(self.pedalboard_path) and \
            self.pedalboard_path.startswith(LV2_PEDALBOARDS_DIR) and not asNew:
            bundlepath = self.pedalboard_path

        # Save new
        else:
            lv2path = os.path.expanduser("~/.pedalboards/")
            trypath = os.path.join(lv2path, "%s.pedalboard" % titlesym)

            # if trypath already exists, generate a random bundlepath based on title
            if os.path.exists(trypath):
                while True:
                    trypath = os.path.join(lv2path, "%s-%i.pedalboard" % (titlesym, randint(1,99999)))
                    if os.path.exists(trypath):
                        continue
                    bundlepath = trypath
                    break

            # trypath doesn't exist yet, use it
            else:
                bundlepath = trypath

                # just in case..
                if not os.path.exists(lv2path):
                    os.mkdir(lv2path)

            os.mkdir(bundlepath)
            self.pedalboard_path = bundlepath

        # save
        self.pedalboard_name     = title
        self.pedalboard_empty    = False
        self.pedalboard_modified = False
        self.save_state_to_ttl(bundlepath, title, titlesym)

        save_last_bank_and_pedalboard(0, bundlepath)
        os.sync()

        return bundlepath

    def save_state_to_ttl(self, bundlepath, title, titlesym):
        self.save_state_manifest(bundlepath, titlesym)
        self.save_state_addressings(bundlepath)
        self.save_state_presets(bundlepath)
        self.save_state_mainfile(bundlepath, title, titlesym)

    def save_state_manifest(self, bundlepath, titlesym):
        # Write manifest.ttl
        with TextFileFlusher(os.path.join(bundlepath, "manifest.ttl")) as fh:
            fh.write("""\
@prefix ingen: <http://drobilla.net/ns/ingen#> .
@prefix lv2:   <http://lv2plug.in/ns/lv2core#> .
@prefix pedal: <http://moddevices.com/ns/modpedal#> .
@prefix rdfs:  <http://www.w3.org/2000/01/rdf-schema#> .

<%s.ttl>
    lv2:prototype ingen:GraphPrototype ;
    a lv2:Plugin ,
        ingen:Graph ,
        pedal:Pedalboard ;
    rdfs:seeAlso <%s.ttl> .
""" % (titlesym, titlesym))

    def save_state_addressings(self, bundlepath):
        instances = {
            PEDALBOARD_INSTANCE_ID: PEDALBOARD_INSTANCE
        }

        for instance_id, plugin in self.plugins.items():
            instances[instance_id] = plugin['instance']

        self.addressings.save(bundlepath, instances)

    def save_state_presets(self, bundlepath):
        # Write presets.json
        presets_path = os.path.join(bundlepath, "presets.json")

        if len(self.pedalboard_presets) > 1:
            for instance in self.plugins_removed:
                for pedalpreset in self.pedalboard_presets:
                    if pedalpreset is None:
                        continue
                    try:
                        pedalpreset['data'].pop(instance.replace("/graph/","",1))
                    except KeyError:
                        pass

            for instance_id in self.plugins_added:
                for pedalpreset in self.pedalboard_presets:
                    if pedalpreset is None:
                        continue
                    pluginData = self.plugins[instance_id]
                    instance   = pluginData['instance'].replace("/graph/","",1)
                    pedalpreset['data'][instance] = {
                        "bypassed": pluginData['bypassed'],
                        "ports"   : pluginData['ports'].copy(),
                        "preset"  : pluginData['preset'],
                    }

            presets = [p for p in self.pedalboard_presets if p is not None]
            with TextFileFlusher(presets_path) as fh:
                json.dump(presets, fh)

        elif os.path.exists(presets_path):
            os.remove(presets_path)

        self.plugins_added   = []
        self.plugins_removed = []

    def save_state_mainfile(self, bundlepath, title, titlesym):
        # Create list of midi in/out ports
        midiportsIn   = []
        midiportsOut  = []
        midiportAlias = {}

        for port_symbol, port_alias, _ in self.midiports:
            if ";" in port_symbol:
                inp, outp = port_symbol.split(";",1)
                midiportsIn.append(inp)
                midiportsOut.append(outp)
                title_in, title_out = port_alias.split(";",1)
                midiportAlias[inp]  = title_in
                midiportAlias[outp] = title_out
            else:
                midiportsIn.append(port_symbol)
                midiportAlias[port_symbol] = port_alias

        # Arcs (connections)
        arcs = ""
        index = 0
        for port_from, port_to in self.connections:
            index += 1
            arcs += """
_:b%i
    ingen:tail <%s> ;
    ingen:head <%s> .
""" % (index, port_from.replace("/graph/","",1), port_to.replace("/graph/","",1))

        # Blocks (plugins)
        blocks = ""
        for instance_id, pluginData in self.plugins.items():
            if instance_id == PEDALBOARD_INSTANCE_ID:
                continue

            info = get_plugin_info(pluginData['uri'])
            instance = pluginData['instance'].replace("/graph/","",1)
            blocks += """
<%s>
    ingen:canvasX %.1f ;
    ingen:canvasY %.1f ;
    ingen:enabled %s ;
    ingen:polyphonic false ;
    lv2:microVersion %i ;
    lv2:minorVersion %i ;
    mod:builderVersion %i ;
    mod:releaseNumber %i ;
    lv2:port <%s> ;
    lv2:prototype <%s> ;
    pedal:preset <%s> ;
    a ingen:Block .
""" % (instance, pluginData['x'], pluginData['y'], "false" if pluginData['bypassed'] else "true",
       info['microVersion'], info['minorVersion'], info['builder'], info['release'],
       "> ,\n             <".join(tuple("%s/%s" % (instance, port['symbol']) for port in (info['ports']['audio']['input']+
                                                                                          info['ports']['audio']['output']+
                                                                                          info['ports']['control']['input']+
                                                                                          info['ports']['control']['output']+
                                                                                          info['ports']['cv']['input']+
                                                                                          info['ports']['cv']['output']+
                                                                                          info['ports']['midi']['input']+
                                                                                          info['ports']['midi']['output']+
                                                                                          [{'symbol': ":bypass"}]))),
       pluginData['uri'],
       pluginData['preset'])

            # audio input
            for port in info['ports']['audio']['input']:
                blocks += """
<%s/%s>
    a lv2:AudioPort ,
        lv2:InputPort .
""" % (instance, port['symbol'])

            # audio output
            for port in info['ports']['audio']['input']:
                blocks += """
<%s/%s>
    a lv2:AudioPort ,
        lv2:OutputPort .
""" % (instance, port['symbol'])

            # cv input
            for port in info['ports']['cv']['input']:
                blocks += """
<%s/%s>
    a lv2:CVPort ,
        lv2:InputPort .
""" % (instance, port['symbol'])

            # cv output
            for port in info['ports']['cv']['output']:
                blocks += """
<%s/%s>
    a lv2:CVPort ,
        lv2:OutputPort .
""" % (instance, port['symbol'])

            # midi input
            for port in info['ports']['midi']['input']:
                blocks += """
<%s/%s>
    atom:bufferType atom:Sequence ;
    atom:supports midi:MidiEvent ;
    a atom:AtomPort ,
        lv2:InputPort .
""" % (instance, port['symbol'])

            # midi output
            for port in info['ports']['midi']['output']:
                blocks += """
<%s/%s>
    atom:bufferType atom:Sequence ;
    atom:supports midi:MidiEvent ;
    a atom:AtomPort ,
        lv2:OutputPort .
""" % (instance, port['symbol'])

            # control input, save values
            for symbol, value in pluginData['ports'].items():
                blocks += """
<%s/%s>
    ingen:value %f ;%s
    a lv2:ControlPort ,
        lv2:InputPort .
""" % (instance, symbol, value,
       ("""
    midi:binding [
        midi:channel %i ;
        midi:controllerNumber %i ;
        lv2:minimum %f ;
        lv2:maximum %f ;
        a midi:Controller ;
    ] ;""" % pluginData['midiCCs'][symbol]) if -1 not in pluginData['midiCCs'][symbol][0:2] else "")

            # control output
            for port in info['ports']['control']['output']:
                blocks += """
<%s/%s>
    a lv2:ControlPort ,
        lv2:OutputPort .
""" % (instance, port['symbol'])

            blocks += """
<%s/:bypass>
    ingen:value %i ;%s
    a lv2:ControlPort ,
        lv2:InputPort .
""" % (instance, 1 if pluginData['bypassed'] else 0,
       ("""
    midi:binding [
        midi:channel %i ;
        midi:controllerNumber %i ;
        a midi:Controller ;
    ] ;""" % pluginData['bypassCC']) if -1 not in pluginData['bypassCC'] else "")

        # Globak Ports
        pluginData = self.plugins[PEDALBOARD_INSTANCE_ID]

        # BeatsPerBar
        ports = """
<:bpb>
    ingen:value %f ;%s
    lv2:index 0 ;
    a lv2:ControlPort ,
        lv2:InputPort .
""" % (self.transport_bpb,
       ("""
    midi:binding [
        midi:channel %i ;
        midi:controllerNumber %i ;
        lv2:minimum %f ;
        lv2:maximum %f ;
        a midi:Controller ;
    ] ;""" % pluginData['midiCCs'][':bpb']) if -1 not in pluginData['midiCCs'][':bpb'][0:2] else "")

        # BeatsPerMinute
        index += 1
        ports += """
<:bpm>
    ingen:value %f ;%s
    lv2:index 1 ;
    a lv2:ControlPort ,
        lv2:InputPort .
""" % (self.transport_bpm,
       ("""
    midi:binding [
        midi:channel %i ;
        midi:controllerNumber %i ;
        lv2:minimum %f ;
        lv2:maximum %f ;
        a midi:Controller ;
    ] ;""" % pluginData['midiCCs'][':bpm']) if -1 not in pluginData['midiCCs'][':bpm'][0:2] else "")

        # Rolling
        ports += """
<:rolling>
    ingen:value %i ;%s
    lv2:index 2 ;
    a lv2:ControlPort ,
        lv2:InputPort .
""" % (int(self.transport_rolling),
       ("""
    midi:binding [
        midi:channel %i ;
        midi:controllerNumber %i ;
        a midi:Controller ;
    ] ;""" % pluginData['midiCCs'][':rolling'][0:2]) if -1 not in pluginData['midiCCs'][':rolling'][0:2] else "")

        # Control In/Out
        ports += """
<control_in>
    atom:bufferType atom:Sequence ;
    lv2:index 3 ;
    lv2:name "Control In" ;
    lv2:portProperty lv2:connectionOptional ;
    lv2:symbol "control_in" ;
    <http://lv2plug.in/ns/ext/resize-port#minimumSize> 4096 ;
    a atom:AtomPort ,
        lv2:InputPort .

<control_out>
    atom:bufferType atom:Sequence ;
    lv2:index 4 ;
    lv2:name "Control Out" ;
    lv2:portProperty lv2:connectionOptional ;
    lv2:symbol "control_out" ;
    <http://lv2plug.in/ns/ext/resize-port#minimumSize> 4096 ;
    a atom:AtomPort ,
        lv2:OutputPort .
"""
        index = 4

        # Ports (Audio In)
        for port in self.audioportsIn:
            index += 1
            ports += """
<%s>
    lv2:index %i ;
    lv2:name "%s" ;
    lv2:portProperty lv2:connectionOptional ;
    lv2:symbol "%s" ;
    a lv2:AudioPort ,
        lv2:InputPort .
""" % (port, index, port.title().replace("_"," "), port)

        # Ports (Audio Out)
        for port in self.audioportsOut:
            index += 1
            ports += """
<%s>
    lv2:index %i ;
    lv2:name "%s" ;
    lv2:portProperty lv2:connectionOptional ;
    lv2:symbol "%s" ;
    a lv2:AudioPort ,
        lv2:OutputPort .
""" % (port, index, port.title().replace("_"," "), port)

        # Ports (MIDI In)
        for port in midiportsIn:
            sname  = port.replace("system:","",1)
            index += 1
            ports += """
<%s>
    atom:bufferType atom:Sequence ;
    atom:supports midi:MidiEvent ;
    lv2:index %i ;
    lv2:name "%s" ;
    lv2:portProperty lv2:connectionOptional ;
    lv2:symbol "%s" ;
    <http://lv2plug.in/ns/ext/resize-port#minimumSize> 4096 ;
    a atom:AtomPort ,
        lv2:InputPort .
""" % (sname, index, midiportAlias[port], sname)

        # Ports (MIDI Out)
        for port in midiportsOut:
            sname  = port.replace("system:","",1)
            index += 1
            ports += """
<%s>
    atom:bufferType atom:Sequence ;
    atom:supports midi:MidiEvent ;
    lv2:index %i ;
    lv2:name "%s" ;
    lv2:portProperty lv2:connectionOptional ;
    lv2:symbol "%s" ;
    <http://lv2plug.in/ns/ext/resize-port#minimumSize> 4096 ;
    a atom:AtomPort ,
        lv2:OutputPort .
""" % (sname, index, midiportAlias[port], sname)

        # Serial MIDI In
        if self.hasSerialMidiIn:
            index += 1
            ports += """
<serial_midi_in>
    atom:bufferType atom:Sequence ;
    atom:supports midi:MidiEvent ;
    lv2:index %i ;
    lv2:name "Serial MIDI In" ;
    lv2:portProperty lv2:connectionOptional ;
    lv2:symbol "serial_midi_in" ;
    <http://lv2plug.in/ns/ext/resize-port#minimumSize> 4096 ;
    a atom:AtomPort ,
        lv2:InputPort .
""" % index

        # Serial MIDI Out
        if self.hasSerialMidiOut:
            index += 1
            ports += """
<serial_midi_out>
    atom:bufferType atom:Sequence ;
    atom:supports midi:MidiEvent ;
    lv2:index %i ;
    lv2:name "Serial MIDI In" ;
    lv2:portProperty lv2:connectionOptional ;
    lv2:symbol "serial_midi_out" ;
    <http://lv2plug.in/ns/ext/resize-port#minimumSize> 4096 ;
    a atom:AtomPort ,
        lv2:OutputPort .
""" % index

        # Write the main pedalboard file
        pbdata = """\
@prefix atom:  <http://lv2plug.in/ns/ext/atom#> .
@prefix doap:  <http://usefulinc.com/ns/doap#> .
@prefix ingen: <http://drobilla.net/ns/ingen#> .
@prefix lv2:   <http://lv2plug.in/ns/lv2core#> .
@prefix midi:  <http://lv2plug.in/ns/ext/midi#> .
@prefix mod:   <http://moddevices.com/ns/mod#> .
@prefix pedal: <http://moddevices.com/ns/modpedal#> .
@prefix rdfs:  <http://www.w3.org/2000/01/rdf-schema#> .
%s%s%s
<>
    doap:name "%s" ;
    pedal:width %i ;
    pedal:height %i ;
    pedal:addressings <addressings.json> ;
    pedal:screenshot <screenshot.png> ;
    pedal:thumbnail <thumbnail.png> ;
    ingen:polyphony 1 ;
""" % (arcs, blocks, ports, title.replace('"','\\"'), self.pedalboard_size[0], self.pedalboard_size[1])

        # Arcs (connections)
        if len(self.connections) > 0:
            args = (" ,\n              _:b".join(tuple(str(i+1) for i in range(len(self.connections)))))
            pbdata += "    ingen:arc _:b%s ;\n" % args

        # Blocks (plugins)
        if len(self.plugins) > 0:
            args = ("> ,\n                <".join(tuple(p['instance'].replace("/graph/","",1) for i, p in self.plugins.items() if i != PEDALBOARD_INSTANCE_ID)))
            pbdata += "    ingen:block <%s> ;\n" % args

        # Ports
        portsyms = [":bpb",":bpm",":rolling","control_in","control_out"]
        if self.hasSerialMidiIn:
            portsyms.append("serial_midi_in")
        if self.hasSerialMidiOut:
            portsyms.append("serial_midi_out")
        portsyms += [p.replace("system:","",1) for p in midiportsIn ]
        portsyms += [p.replace("system:","",1) for p in midiportsOut]
        pbdata += "    lv2:port <%s> ;\n" % ("> ,\n             <".join(portsyms+self.audioportsIn+self.audioportsOut))

        # End
        pbdata += """\
    lv2:extensionData <http://lv2plug.in/ns/ext/state#interface> ;
    a lv2:Plugin ,
        ingen:Graph ,
        pedal:Pedalboard .
"""

        # Write the main pedalboard file
        with TextFileFlusher(os.path.join(bundlepath, "%s.ttl" % titlesym)) as fh:
            fh.write(pbdata)

    # -----------------------------------------------------------------------------------------------------------------
    # Host stuff - misc

    def set_pedalboard_size(self, width, height):
        self.pedalboard_size = [width, height]

    def set_link_enabled(self, enabled, saveConfig = False):
        if enabled and self.plugins[PEDALBOARD_INSTANCE_ID]['addressings'].get(":bpm", None) is not None:
            print("ERROR: link enabled while BPM is still addressed")

        self.transport_sync = "link" if enabled else "none"
        self.send_notmodified("feature_enable link %i" % int(enabled))

    def set_transport_bpb(self, bpb, sendMsg, callback=None, datatype='int'):
        self.transport_bpb = bpb

        if sendMsg:
            self.send_modified("transport %i %f %f" % (self.transport_rolling,
                                                       self.transport_bpb,
                                                       self.transport_bpm), callback, datatype)

        for pluginData in self.plugins.values():
            bpb_symbol = pluginData['designations'][self.DESIGNATIONS_INDEX_BPB]

            if bpb_symbol is not None:
                pluginData['ports'][bpb_symbol] = bpb
                if sendMsg:
                    self.msg_callback("param_set %s %s %f" % (pluginData['instance'], bpb_symbol, bpb))

    def set_transport_bpm(self, bpm, sendMsg, callback=None, datatype='int'):
        self.transport_bpm = bpm

        if sendMsg:
            self.send_modified("transport %i %f %f" % (self.transport_rolling,
                                                       self.transport_bpb,
                                                       self.transport_bpm), callback, datatype)

        for pluginData in self.plugins.values():
            bpm_symbol = pluginData['designations'][self.DESIGNATIONS_INDEX_BPM]

            if bpm_symbol is not None:
                pluginData['ports'][bpm_symbol] = bpm
                if sendMsg:
                    self.msg_callback("param_set %s %s %f" % (pluginData['instance'], bpm_symbol, bpm))

    def set_transport_rolling(self, rolling, sendMsg, callback=None, datatype='int'):
        self.transport_rolling = rolling

        if sendMsg:
            self.send_notmodified("transport %i %f %f" % (self.transport_rolling,
                                                          self.transport_bpb,
                                                          self.transport_bpm), callback, datatype)

        speed = 1.0 if rolling else 0.0

        for pluginData in self.plugins.values():
            speed_symbol = pluginData['designations'][self.DESIGNATIONS_INDEX_SPEED]

            if speed_symbol is not None:
                pluginData['ports'][speed_symbol] = speed
                if sendMsg:
                    self.msg_callback("param_set %s %s %f" % (pluginData['instance'], speed_symbol, speed))

    # -----------------------------------------------------------------------------------------------------------------
    # Host stuff - timers

    def statstimer_callback(self):
        data = get_jack_data(False)
        self.msg_callback("stats %0.1f %i" % (data['cpuLoad'], data['xruns']))

    def get_free_memory_value(self):
        if not self.memfile:
            return "??"

        self.memfile.seek(self.memfseek_free)
        memfree = float(int(self.memfile.readline().replace("kB","",1).strip()))

        self.memfile.seek(self.memfseek_buffers)
        memcached  = int(self.memfile.readline().replace("kB","",1).strip())

        self.memfile.seek(self.memfseek_cached)
        memcached += int(self.memfile.readline().replace("kB","",1).strip())

        self.memfile.seek(self.memfseek_shmmem)
        memcached -= int(self.memfile.readline().replace("kB","",1).strip())

        self.memfile.seek(self.memfseek_reclaim)
        memcached += int(self.memfile.readline().replace("kB","",1).strip())

        return "%0.1f" % ((self.memtotal-memfree-float(memcached))/self.memtotal*100.0)

    def memtimer_callback(self):
        self.msg_callback("mem_load " + self.get_free_memory_value())

    # -----------------------------------------------------------------------------------------------------------------
    # Addressing (public stuff)

    @gen.coroutine
    def address(self, instance, portsymbol, actuator_uri, label, minimum, maximum, value, steps, callback):
        instance_id = self.mapper.get_id(instance)
        pluginData  = self.plugins.get(instance_id, None)

        if pluginData is None:
            print("ERROR: Trying to address non-existing plugin instance %i: '%s'" % (instance_id, instance))
            callback(False)
            return

        # MIDI learn is not saved until a MIDI controller is moved.
        # So we need special casing for unlearn.
        if actuator_uri == kMidiUnlearnURI:
            return self.send_modified("midi_unmap %d %s" % (instance_id, portsymbol), callback, datatype='boolean')

        old_addressing = pluginData['addressings'].pop(portsymbol, None)

        if old_addressing is not None:
            old_actuator_uri  = old_addressing['actuator_uri']
            old_actuator_type = self.addressings.get_actuator_type(old_actuator_uri)

            # Changing ranges without changing MIDI CC
            if old_actuator_type == Addressings.ADDRESSING_TYPE_MIDI and actuator_uri == old_actuator_uri:
                channel, controller = self.addressings.get_midi_cc_from_uri(actuator_uri)

                if -1 in (channel, controller):
                    # error
                    actuator_uri = None

                else:
                    if portsymbol == ":bypass":
                        pluginData['bypassCC'] = (channel, controller)
                    else:
                        pluginData['midiCCs'][portsymbol] = (channel, controller, minimum, maximum)

                    pluginData['addressings'][portsymbol] = self.addressings.add_midi(instance_id,
                                                                                      portsymbol,
                                                                                      channel, controller,
                                                                                      minimum, maximum)

                    return self.send_modified("midi_map %d %s %i %i %f %f" % (instance_id,
                                                                              portsymbol,
                                                                              channel,
                                                                              controller,
                                                                              minimum,
                                                                              maximum), callback, datatype='boolean')

            self.addressings.remove(old_addressing)
            self.pedalboard_modified = True

            yield gen.Task(self.addr_task_unaddressing, old_actuator_type,
                                                        old_addressing['instance_id'],
                                                        old_addressing['port'])

        if not actuator_uri or actuator_uri == kNullAddressURI:
            callback(True)
            return

        if self.addressings.is_hmi_actuator(actuator_uri) and not self.hmi.initialized:
            print("WARNING: Cannot address to HMI at this point")
            callback(False)
            return

        # MIDI learn is not an actual addressing
        if actuator_uri == kMidiLearnURI:
            return self.send_notmodified("midi_learn %d %s %f %f" % (instance_id,
                                                                     portsymbol,
                                                                     minimum,
                                                                     maximum), callback, datatype='boolean')

        addressing = self.addressings.add(instance_id, pluginData['uri'], portsymbol, actuator_uri,
                                          label, minimum, maximum, steps, value)
        if addressing is None:
            callback(False)
            return

        pluginData['addressings'][portsymbol] = addressing

        self.pedalboard_modified = True
        self.addressings.load_addr(actuator_uri, addressing, callback)

    # -----------------------------------------------------------------------------------------------------------------
    # HMI callbacks, called by HMI via serial

    def hmi_hardware_connected(self, hardware_type, hardware_id, callback):
        logging.info("hmi hardware connected")
        callback(True)

    def hmi_hardware_disconnected(self, hardware_type, hardware_id, callback):
        logging.info("hmi hardware disconnected")
        callback(True)

    def hmi_list_banks(self, callback):
        logging.info("hmi list banks")

        if len(self.allpedalboards) == 0:
            callback(True, "")
            return

        banks = "All 0"

        if len(self.banks) > 0:
            banks += " "
            banks += " ".join('"%s" %d' % (bank['title'], i+1) for i, bank in enumerate(self.banks))

        callback(True, banks)

    def hmi_list_bank_pedalboards(self, bank_id, callback):
        logging.info("hmi list bank pedalboards")

        if bank_id < 0 or bank_id > len(self.banks):
            print("ERROR: Trying to list pedalboards using out of bounds bank id %i" % (bank_id))
            callback(False, "")
            return

        if bank_id == 0:
            pedalboards = self.allpedalboards
        else:
            pedalboards = self.banks[bank_id-1]['pedalboards']

        numBytesFree = 1024-64
        pedalboardsData = None

        num = 0
        for pb in pedalboards:
            if num > 50:
                break

            title   = pb['title'].replace('"', '').upper()[:31]
            data    = '"%s" %i' % (title, num)
            dataLen = len(data)

            if numBytesFree-dataLen-2 < 0:
                print("ERROR: Controller out of memory when listing pedalboards (stopping at %i)" % num)
                break

            num += 1

            if pedalboardsData is None:
                pedalboardsData = ""
            else:
                pedalboardsData += " "

            numBytesFree -= dataLen+1
            pedalboardsData += data

        if pedalboardsData is None:
            pedalboardsData = ""

        callback(True, pedalboardsData)

    def hmi_load_bank_pedalboard(self, bank_id, pedalboard_id, callback):
        logging.info("hmi load bank pedalboard")

        if bank_id < 0 or bank_id > len(self.banks):
            print("ERROR: Trying to load pedalboard using out of bounds bank id %i" % (bank_id))
            callback(False)
            return

        try:
            pedalboard_id = int(pedalboard_id)
        except:
            print("ERROR: Trying to load pedalboard using invalid pedalboard_id '%s'" % (pedalboard_id))
            callback(False)
            return

        if self.next_hmi_pedalboard is not None:
            print("NOTE: Delaying loading of %i:%i" % (bank_id, pedalboard_id))
            self.next_hmi_pedalboard = (bank_id, pedalboard_id)
            callback(False)
            return

        if bank_id == 0:
            pedalboards = self.allpedalboards
            navigateFootswitches = False
            navigateChannel      = 15
        else:
            bank        = self.banks[bank_id-1]
            pedalboards = bank['pedalboards']
            navigateFootswitches = bank['navigateFootswitches']

            if "navigateChannel" in bank.keys() and not navigateFootswitches:
                navigateChannel = int(bank['navigateChannel'])-1
            else:
                navigateChannel = 15

        if pedalboard_id < 0 or pedalboard_id >= len(pedalboards):
            print("ERROR: Trying to load pedalboard using out of bounds pedalboard id %i" % (pedalboard_id))
            callback(False)
            return

        self.next_hmi_pedalboard = (bank_id, pedalboard_id)
        callback(True)

        bundlepath = pedalboards[pedalboard_id]['bundle']

        def loaded2_callback(ok):
            if self.next_hmi_pedalboard is None:
                print("ERROR: Delayed loading is in corrupted state")
                return
            if ok:
                print("NOTE: Delayed loading of %i:%i has started" % self.next_hmi_pedalboard)
            else:
                print("ERROR: Delayed loading of %i:%i failed!" % self.next_hmi_pedalboard)

        def loaded_callback(ok):
            print("NOTE: Loading of %i:%i finished" % (bank_id, pedalboard_id))

            # Check if there's a pending pedalboard to be loaded
            next_pedalboard = self.next_hmi_pedalboard
            self.next_hmi_pedalboard = None

            if next_pedalboard != (bank_id, pedalboard_id):
                self.hmi_load_bank_pedalboard(next_pedalboard[0], next_pedalboard[1], loaded2_callback)
            else:
                self.processing_pending_flag = False
                self.send_notmodified("feature_enable processing 1")

        def load_callback(ok):
            self.bank_id = bank_id
            self.load(bundlepath)
            self.send_notmodified("midi_program_listen %d %d" % (int(not navigateFootswitches), navigateChannel),
                                  loaded_callback, datatype='boolean')

        def footswitch_callback(ok):
            self.setNavigateWithFootswitches(navigateFootswitches, load_callback)

        def hmi_clear_callback(ok):
            self.hmi.clear(footswitch_callback)

        if not self.processing_pending_flag:
            self.processing_pending_flag = True
            self.send_notmodified("feature_enable processing 0")

        self.reset(hmi_clear_callback)

    def hmi_parameter_get(self, instance_id, portsymbol, callback):
        logging.info("hmi parameter get")
        callback(self.addr_task_get_port_value(instance_id, portsymbol))

    def hmi_parameter_set(self, instance_id, portsymbol, value, callback):
        logging.info("hmi parameter set")
<<<<<<< HEAD
        instance   = self.mapper.get_instance(instance_id)
=======
        try:
            instance = self.mapper.get_instance(instance_id)
        except KeyError:
            print("WARNING: hmi_parameter_set requested for non-existing plugin")
            callback(False)
            return

>>>>>>> ebab1d6d
        pluginData = self.plugins[instance_id]

        if portsymbol == ":bypass":
            bypassed = bool(value)
            pluginData['bypassed'] = bypassed

            self.send_modified("bypass %d %d" % (instance_id, int(bypassed)), callback, datatype='boolean')
            self.msg_callback("param_set %s :bypass %f" % (instance, 1.0 if bypassed else 0.0))

            enabled_symbol = pluginData['designations'][self.DESIGNATIONS_INDEX_ENABLED]
            if enabled_symbol is None:
                return

            value = 0.0 if bypassed else 1.0
            pluginData['ports'][enabled_symbol] = value
            self.msg_callback("param_set %s %s %f" % (instance, enabled_symbol, value))

        elif portsymbol == ":presets":
            value = int(value)
            if value < 0 or value >= len(pluginData['mapPresets']):
                callback(False)
                return
            if instance_id == PEDALBOARD_INSTANCE_ID:
                value = int(pluginData['mapPresets'][value].replace("file:///",""))
                self.pedalpreset_load(value, callback)
            else:
                self.preset_load(instance, pluginData['mapPresets'][value], callback)

        elif instance_id == PEDALBOARD_INSTANCE_ID:
            if portsymbol == ":bpb":
                self.set_transport_bpb(value, True, callback)
            elif portsymbol == ":bpm":
                self.set_transport_bpm(value, True, callback)
            elif portsymbol == ":rolling":
                rolling = bool(value > 0.5)
                self.set_transport_rolling(rolling, True, callback)
            else:
                print("ERROR: Trying to set value for the wrong pedalboard port:", portsymbol)
                return None

            self.msg_callback("transport %i %f %f %s" % (self.transport_rolling,
                                                         self.transport_bpb,
                                                         self.transport_bpm,
                                                         self.transport_sync))

        else:
            pluginData['ports'][portsymbol] = value
            self.send_modified("param_set %d %s %f" % (instance_id, portsymbol, value), callback, datatype='boolean')
            self.msg_callback("param_set %s %s %f" % (instance, portsymbol, value))

    def hmi_parameter_addressing_next(self, hardware_type, hardware_id, actuator_type, actuator_id, callback):
        logging.info("hmi parameter addressing next")
        actuator_hw = (hardware_type, hardware_id, actuator_type, actuator_id)
        self.addressings.hmi_load_next_hw(actuator_hw, callback)

    def hmi_save_current_pedalboard(self, callback):
        logging.info("hmi save current pedalboard")
        titlesym = symbolify(self.pedalboard_name)[:16]
        self.save_state_mainfile(self.pedalboard_path, self.pedalboard_name, titlesym)
        os.sync()
        callback(True)

    def hmi_reset_current_pedalboard(self, callback):
        logging.info("hmi reset current pedalboard")
        pb_values = get_pedalboard_plugin_values(self.pedalboard_path)
        callback(True)

        used_actuators = []

        for p in pb_values:
            instance    = "/graph/%s" % p['instance']
            instance_id = self.mapper.get_id(instance)
            pluginData  = self.plugins[instance_id]

            bypassed = bool(p['bypassed'])
            pluginData['bypassed'] = bypassed

            self.send_notmodified("bypass %d %d" % (instance_id, 1 if bypassed else 0))
            #self.msg_callback("param_set %s :bypass %f" % (instance, 1.0 if bypassed else 0.0))

            addressing = pluginData['addressings'].get(":bypass", None)
            if addressing is not None:
                addressing['value'] = 1.0 if bypassed else 0.0
                if addressing['actuator_uri'] not in used_actuators:
                    used_actuators.append(addressing['actuator_uri'])

            addressing = pluginData['addressings'].get(":presets", None)
            if addressing is not None:
                if p['preset']:
                    addressing['value'] = pluginData['mapPresets'].index(p['preset'])
                if addressing['actuator_uri'] not in used_actuators:
                    used_actuators.append(addressing['actuator_uri'])

            if p['preset']:
                preset = p['preset']
                pluginData['preset'] = preset
                self.send_notmodified("preset_load %d %s" % (instance_id, preset))
                #self.msg_callback("preset %s %s" % (instance, preset))

            for port in p['ports']:
                symbol = port['symbol']
                value  = port['value']

                pluginData['ports'][symbol] = value
                self.send_notmodified("param_set %d %s %f" % (instance_id, symbol, value))
                #self.msg_callback("param_set %s %s %f" % (instance, symbol, value))

                addressing = pluginData['addressings'].get(symbol, None)
                if addressing is not None:
                    addressing['value'] = value
                    if addressing['actuator_uri'] not in used_actuators:
                        used_actuators.append(addressing['actuator_uri'])

        self.pedalboard_modified = False
        self.addressings.load_current(used_actuators)

    def hmi_tuner(self, status, callback):
        if status == "on":
            self.hmi_tuner_on(callback)
        else:
            self.hmi_tuner_off(callback)

    def hmi_tuner_on(self, callback):
        logging.info("hmi tuner on")

        def monitor_added(ok):
            if not ok or not connect_jack_ports("system:capture_%d" % self.current_tuner_port,
                                                "effect_%d:%s" % (TUNER_INSTANCE_ID, TUNER_INPUT_PORT)):
                self.send_notmodified("remove %d" % TUNER_INSTANCE_ID)
                callback(False)
                return

            if self.prefs.get("tuner-mutes-outputs", "true") != "false":
                self.mute()

            callback(True)

        def tuner_added(ok):
            if not ok:
                callback(False)
                return
            self.send_notmodified("monitor_output %d %s" % (TUNER_INSTANCE_ID, TUNER_MONITOR_PORT), monitor_added)

        self.send_notmodified("add %s %d" % (TUNER_URI, TUNER_INSTANCE_ID), tuner_added)

    def hmi_tuner_off(self, callback):
        logging.info("hmi tuner off")

        def tuner_removed(ok):
            self.unmute()
            callback(True)

        self.send_notmodified("remove %d" % TUNER_INSTANCE_ID, tuner_removed)

    def hmi_tuner_input(self, input_port, callback):
        logging.info("hmi tuner input")

        if 0 <= input_port > 2:
            callback(False)
            return

        disconnect_jack_ports("system:capture_%s" % self.current_tuner_port,
                              "effect_%d:%s" % (TUNER_INSTANCE_ID, TUNER_INPUT_PORT))

        connect_jack_ports("system:capture_%s" % input_port,
                           "effect_%d:%s" % (TUNER_INSTANCE_ID, TUNER_INPUT_PORT))

        self.current_tuner_port = input_port
        callback(True)

    @gen.coroutine
    def set_tuner_value(self, value):
        if value == 0.0:
            return

        freq, note, cents = find_freqnotecents(value)
        yield gen.Task(self.hmi.tuner, freq, note, cents)

    # -----------------------------------------------------------------------------------------------------------------
    # JACK stuff

    # Get list of Hardware MIDI devices
    # returns (devsInUse, devList, names)
    def get_midi_ports(self):
        out_ports = {}
        full_ports = {}

        # Current setup
        for port_symbol, port_alias, _ in self.midiports:
            port_aliases = port_alias.split(";",1)
            port_alias   = port_aliases[0]
            if len(port_aliases) != 1:
                out_ports[port_alias] = port_symbol
            full_ports[port_symbol] = port_alias

        # Extra MIDI Outs
        ports = get_jack_hardware_ports(False, True)
        for port in ports:
            if not port.startswith(("system:midi_", "nooice")):
                continue
            alias = get_jack_port_alias(port)
            if not alias:
                continue
            title = alias.split("-",5)[-1].replace("-"," ").replace(";",".")
            out_ports[title] = port

        # Extra MIDI Ins
        ports = get_jack_hardware_ports(False, False)
        for port in ports:
            if not port.startswith(("system:midi_", "nooice")):
                continue
            alias = get_jack_port_alias(port)
            if not alias:
                continue
            title = alias.split("-",5)[-1].replace("-"," ").replace(";",".")
            if title in out_ports.keys():
                port = "%s;%s" % (port, out_ports[title])
            full_ports[port] = title

        devsInUse = []
        devList = []
        names = {}
        midiportIds = tuple(i[0] for i in self.midiports)
        for port_id, port_alias in full_ports.items():
            devList.append(port_id)
            if port_id in midiportIds:
                devsInUse.append(port_id)
            names[port_id] = port_alias + (" (in+out)" if port_alias in out_ports else " (in)")

        devList.sort()
        return (devsInUse, devList, names)

    def get_port_name_alias(self, portname):
        alias = get_jack_port_alias(portname)

        if alias:
            return alias.split("-",5)[-1].replace("-"," ").replace(";",".")

        return portname.split(":",1)[-1].title()

    # Set the selected MIDI devices
    # Will remove or add new JACK ports (in mod-ui) as needed
    def set_midi_devices(self, newDevs):
        def add_port(name, title, isOutput):
            index = int(name[-1])
            title = title.replace("-","_").replace(" ","_")

            if name.startswith("nooice"):
                index += 100

            self.msg_callback("add_hw_port /graph/%s midi %i %s %i" % (name.split(":",1)[-1], int(isOutput), title, index))

        def remove_port(name):
            removed_conns = []

            for ports in self.connections:
                jackports = (self._fix_host_connection_port(ports[0]), self._fix_host_connection_port(ports[1]))
                if name not in jackports:
                    continue
                disconnect_jack_ports(jackports[0], jackports[1])
                removed_conns.append(ports)

            for ports in removed_conns:
                self.connections.remove(ports)
                self.msg_callback("disconnect %s %s" % (ports[0], ports[1]))

            self.msg_callback("remove_hw_port /graph/%s" % (name.split(":",1)[-1]))

        midiportIds = tuple(i[0] for i in self.midiports)

        # remove
        for i in reversed(range(len(self.midiports))):
            port_symbol, port_alias, _ = self.midiports[i]
            if port_symbol in newDevs:
                continue

            if ";" in port_symbol:
                inp, outp = port_symbol.split(";",1)
                remove_port(inp)
                remove_port(outp)
            else:
                remove_port(port_symbol)

            self.midiports.pop(i)

        # add
        for port_symbol in newDevs:
            if port_symbol in midiportIds:
                continue

            if ";" in port_symbol:
                inp, outp = port_symbol.split(";",1)
                title_in  = self.get_port_name_alias(inp)
                title_out = self.get_port_name_alias(outp)
                title     = title_in + ";" + title_out
                add_port(inp, title_in, False)
                add_port(outp, title_out, True)
            else:
                title = self.get_port_name_alias(port_symbol)
                add_port(port_symbol, title, False)

            self.midiports.append([port_symbol, title, []])

    # -----------------------------------------------------------------------------------------------------------------<|MERGE_RESOLUTION|>--- conflicted
+++ resolved
@@ -3035,9 +3035,6 @@
 
     def hmi_parameter_set(self, instance_id, portsymbol, value, callback):
         logging.info("hmi parameter set")
-<<<<<<< HEAD
-        instance   = self.mapper.get_instance(instance_id)
-=======
         try:
             instance = self.mapper.get_instance(instance_id)
         except KeyError:
@@ -3045,7 +3042,6 @@
             callback(False)
             return
 
->>>>>>> ebab1d6d
         pluginData = self.plugins[instance_id]
 
         if portsymbol == ":bypass":
