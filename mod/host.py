--- conflicted
+++ resolved
@@ -303,7 +303,7 @@
         Protocol.register_cmd_callback("get_send_midi_clk", self.hmi_get_send_midi_clk)
         Protocol.register_cmd_callback("set_send_midi_clk", self.hmi_set_send_midi_clk)
 
-        Protocol.register_cmd_callback("get_current_profile", self.hmi_get_current_profile)        
+        Protocol.register_cmd_callback("get_current_profile", self.hmi_get_current_profile)
         Protocol.register_cmd_callback("retrieve_profile", self.hmi_retrieve_profile)
         Protocol.register_cmd_callback("store_profile", self.hmi_store_profile)
 
@@ -338,7 +338,7 @@
 
         ioloop.IOLoop.instance().add_callback(self.init_host)
 
-        
+
 
     def __del__(self):
         self.msg_callback("stop")
@@ -657,12 +657,12 @@
         # Wait for all mod-host messages to be processed
         yield gen.Task(self.send_notmodified, "feature_enable processing 2", datatype='boolean')
 
-        # After all is set, update the HMI        
+        # After all is set, update the HMI
         display_brightness = self.prefs.get("display_brightness", DEFAULT_DISPLAY_BRIGHTNESS)
         self.hmi.send("boot {0} {1} {2}".format(display_brightness,
                                                 self.profile.get_master_volume_channel_mode(),
                                                 self.pedalboard_name))
-        
+
         # All set, disable HW bypass now
         init_bypass()
 
@@ -2017,11 +2017,7 @@
         self.msg_callback("loading_start %i 0" % int(isDefault))
         self.msg_callback("size %d %d" % (pb['width'],pb['height']))
 
-<<<<<<< HEAD
-        self.midi_aggregated_mode = pb.get('midi_aggregated_mode', True)
-=======
         self.midi_aggregated_mode = not pb.get('midi_legacy_mode', False)
->>>>>>> b314357c
 
         # MIDI Devices might change port names at anytime
         # To properly restore MIDI HW connections we need to map the "old" port names (from project)
@@ -3592,7 +3588,7 @@
 
         self.profile.set_quick_bypass_mode(mode)
         callback(True)
-        
+
     def hmi_get_tempo_bpm(self, callback):
         """Get the Jack BPM."""
         bpm = get_jack_data(True)['bpm']
@@ -3705,7 +3701,7 @@
                 # Connect the plug-in to the MIDI output.  TODO: In
                 # legacy mode this would be "ttymidi:MIDI_in" or any
                 # USB MIDI device
-                jack_output_port = "mod-midi-broadcaster:in" 
+                jack_output_port = "mod-midi-broadcaster:in"
                 result = connect_jack_ports("effect_%d:%s" % (MIDI_BEAT_CLOCK_SENDER_INSTANCE_ID,
                                                               MIDI_BEAT_CLOCK_SENDER_OUTPUT_PORT),
                                             jack_output_port)
@@ -3725,8 +3721,8 @@
         logging.info("hmi set midi beat clock OFF")
         # Just remove the plug-in without disconnecting gracefully
         self.send_notmodified("remove %d" % MIDI_BEAT_CLOCK_SENDER_INSTANCE_ID)
-        set_send_midi_clk_off_callback(True)        
-        
+        set_send_midi_clk_off_callback(True)
+
     def hmi_set_send_midi_clk(self, onoff, callback):
         """Query the status of sending MIDI Beat Clock."""
         logging.info("hmi set midi beat clock status to {0}".format(onoff))
@@ -3738,14 +3734,14 @@
                 self.hmi_set_send_midi_clk_on(callback)
         else:
             callback(False)
-            
+
     def hmi_get_current_profile(self, callback):
         """Return the index of the currently loaded profile. This is a string."""
         logging.info("hmi get current profile")
         (index, changed) = self.profile.get_last_stored_profile_index()
         # TODO: This is bad, because it is not decoupled from the protocol syntax
         callback(True, "{0} {1}".format(str(index), int(changed)))
-            
+
     def hmi_retrieve_profile(self, index, callback):
         """Trigger loading profile with `index`."""
         logging.info("hmi retrieve profile")
@@ -3793,8 +3789,7 @@
         """Get the link state of the input channel pair."""
         callback(True, int(self.profile.get_stereo_link("input")))
 
-<<<<<<< HEAD
-        
+
     def hmi_set_in_chan_link(self, link_mode, callback):
         """Set the link state of the input channel pair."""
         result = self.profile.set_stereo_link("input", link_mode)
@@ -3804,21 +3799,6 @@
         """Get the link state of the output channel pair."""
         result = self.profile.get_stereo_link("output")
         callback(True, int(result))
-=======
-    # Given a odd channel number `oddch` it returns if the following
-    # even channel is linked to it or not as "resp 0" or "resp -1".
-    def hmi_get_out_chan_link(self, oddch, callback):
-        """Get the link state of a channel pair."""
-        logging.info("hmi get output channel link state")
-        if oddch in [1]:
-            if self.profile.output_stereo_link:
-                link = 1
-            else:
-                link = 0
-            callback(True, link)
-        else:
-            callback(False)
->>>>>>> b314357c
 
 
     def hmi_set_out_chan_link(self, link, callback):
@@ -3854,7 +3834,7 @@
         callback(result)
 
     def hmi_get_play_status(self, callback):
-        """Return if the transport is rolling (1) or not (0)."""        
+        """Return if the transport is rolling (1) or not (0)."""
         state = get_jack_data(True)['rolling']
         if state in [0, 1]:
             callback(True, int(state))
