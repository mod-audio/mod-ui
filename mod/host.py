--- conflicted
+++ resolved
@@ -159,12 +159,9 @@
         self.pedalboard_preset   = -1
         self.pedalboard_presets  = []
         self.next_hmi_pedalboard = None
-<<<<<<< HEAD
         self.transport_rolling   = False
         self.transport_bpm       = 120.0
-=======
         self.last_data_finish_msg = 0.0
->>>>>>> 6583d01d
 
         if APP and os.getenv("MOD_LIVE_ISO") is not None:
             self.jack_hwin_prefix  = "system:playback_"
