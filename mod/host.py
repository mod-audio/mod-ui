--- conflicted
+++ resolved
@@ -1127,16 +1127,11 @@
             PEDALBOARD_INSTANCE_ID: PEDALBOARD_INSTANCE
         }
 
-<<<<<<< HEAD
         for instance_id, pluginData in self.plugins.items():
             if instance_id == PEDALBOARD_INSTANCE_ID:
                 continue
 
-            instances[instance_id] = pluginData['instance']
-=======
-        for instance_id, plugin in self.plugins.items():
-            rinstances[instance_id] = plugin['instance']
->>>>>>> 9377b9bf
+            rinstances[instance_id] = pluginData['instance']
 
             websocket.write_message("add %s %s %.1f %.1f %d" % (pluginData['instance'], pluginData['uri'],
                                                                 pluginData['x'], pluginData['y'],
