# -*- coding: utf-8 -*-

# Copyright 2012-2013 AGR Audio, Industria e Comercio LTDA. <contato@moddevices.com>
#
# This program is free software: you can redistribute it and/or modify
# it under the terms of the GNU General Public License as published by
# the Free Software Foundation, either version 3 of the License, or
# (at your option) any later version.
#
# This program is distributed in the hope that it will be useful,
# but WITHOUT ANY WARRANTY; without even the implied warranty of
# MERCHANTABILITY or FITNESS FOR A PARTICULAR PURPOSE.  See the
# GNU General Public License for more details.
#
# You should have received a copy of the GNU General Public License
# along with this program.  If not, see <http://www.gnu.org/licenses/>.

import os, time, logging, json

from datetime import timedelta
from tornado import iostream, ioloop, gen

from mod import safe_json_load
from mod.bank import get_last_bank_and_pedalboard
from mod.development import FakeHost, FakeHMI
from mod.hmi import HMI
from mod.recorder import Recorder, Player
from mod.screenshot import ScreenshotGenerator
from mod.settings import (DEV_ENVIRONMENT, DEV_HMI, DEV_HOST,
                          HMI_SERIAL_PORT, HMI_BAUD_RATE, HOST_CARLA,
                          PREFERENCES_JSON_FILE)

if DEV_HOST:
    from mod.development import FakeHost as Host
elif HOST_CARLA:
    from mod.host_carla import CarlaHost as Host
else:
    from mod.host import Host

class UserPreferences(object):
    def __init__(self):
        self.prefs = safe_json_load(PREFERENCES_JSON_FILE, dict)

    def get(self, key, default):
        return self.prefs.get(key, default)

    def setAndSave(self, key, value):
        self.prefs[key] = value
        self.save()

    def save(self):
        with open(PREFERENCES_JSON_FILE, 'w') as fh:
            json.dump(self.prefs, fh)

class Session(object):
    def __init__(self):
        self.ioloop = ioloop.IOLoop.instance()

        self.prefs = UserPreferences()
        self.player = Player()
        self.recorder = Recorder()
        self.recordhandle = None

        self.screenshot_generator = ScreenshotGenerator()
        self.websockets = []

        # Used in mod-app to know when the current pedalboard changed
        self.pedalboard_changed_callback = lambda ok,bundlepath,title:None

        # Try to open real HMI
        hmiOpened = False

        if not DEV_HMI:
            self.hmi  = HMI(HMI_SERIAL_PORT, HMI_BAUD_RATE, self.hmi_initialized_cb)
            hmiOpened = self.hmi.sp is not None

        print("Using HMI =>", hmiOpened)

        if not hmiOpened:
            self.hmi = FakeHMI(HMI_SERIAL_PORT, HMI_BAUD_RATE, self.hmi_initialized_cb)

        self.host = Host(self.hmi, self.prefs, self.msg_callback)

    def signal_save(self):
        # reuse HMI function
        self.host.hmi_save_current_pedalboard(lambda r:None)

    def signal_device_updated(self):
        self.msg_callback("cc-device-updated")

    def signal_disconnect(self):
        sockets = self.websockets
        self.websockets = []
        for ws in sockets:
            ws.write_message("stop")
            ws.close()
        self.host.end_session(lambda r:None)

    def get_hardware_actuators(self):
        return self.host.addressings.get_actuators()

    def wait_for_hardware_if_needed(self, callback):
        return self.host.addressings.wait_for_cc_if_needed(callback)

    # -----------------------------------------------------------------------------------------------------------------
    # App utilities, needed only for mod-app

    def setupApp(self, pedalboardChangedCallback):
        self.pedalboard_changed_callback = pedalboardChangedCallback

    def reconnectApp(self):
        if self.host.readsock is not None:
            self.host.readsock.close()
            self.host.readsock = None
        if self.host.writesock is not None:
            self.host.writesock.close()
            self.host.writesock = None
        self.host.open_connection_if_needed(None)

    # -----------------------------------------------------------------------------------------------------------------
    # Initialization

    @gen.coroutine
    def hmi_initialized_cb(self):
        logging.info("hmi initialized")
        self.hmi.initialized = True
        uiConnected = bool(len(self.websockets) > 0)
        yield gen.Task(self.host.initialize_hmi, uiConnected)

    # -----------------------------------------------------------------------------------------------------------------
    # Webserver callbacks, called from the browser (see webserver.py)
    # These will be called as a reponse to an action in the browser.
    # A callback must always be used unless specified otherwise.

    # Add a new plugin, starts enabled (ie, not bypassed)
    def web_add(self, instance, uri, x, y, callback):
        self.host.add_plugin(instance, uri, x, y, callback)

    # Remove a plugin
    def web_remove(self, instance, callback):
        self.host.remove_plugin(instance, callback)

    # Address a plugin parameter
    def web_parameter_address(self, port, actuator_uri, label, minimum, maximum, value, steps, callback):
        instance, portsymbol = port.rsplit("/",1)
        self.host.address(instance, portsymbol, actuator_uri, label, minimum, maximum, value, steps, callback)

    # Connect 2 ports
    def web_connect(self, port_from, port_to, callback):
        self.host.connect(port_from, port_to, callback)

    # Disconnect 2 ports
    def web_disconnect(self, port_from, port_to, callback):
        self.host.disconnect(port_from, port_to, callback)

    # Save the current pedalboard
    # returns saved bundle path
    def web_save_pedalboard(self, title, asNew):
        bundlepath = self.host.save(title, asNew)
        self.pedalboard_changed_callback(True, bundlepath, title)
        self.screenshot_generator.schedule_screenshot(bundlepath)
        return bundlepath

    # Get list of Hardware MIDI devices
    # returns (devsInUse, devList)
    def web_get_midi_device_list(self):
        return self.host.get_midi_ports()

    # Set the selected MIDI devices to @a newDevs
    # Will remove or add new JACK ports as needed
    def web_set_midi_devices(self, newDevs):
        return self.host.set_midi_devices(newDevs)

    # Send a ping to HMI and Websockets
    def web_ping(self, callback):
        if self.hmi.initialized:
            self.hmi.ping(callback)
        else:
            callback(False)
        self.msg_callback("ping")

    # A new webbrowser page has been open
    # We need to cache its socket address and send any msg callbacks to it
    def websocket_opened(self, ws, callback):
        def ready(ok):
            self.websockets.append(ws)
            self.host.open_connection_if_needed(ws)
            callback(True)

        # if this is the 1st socket, start ui session
        if len(self.websockets) == 0:
            self.host.start_session(ready)
        else:
            ready(True)

    # Webbrowser page closed
    def websocket_closed(self, ws, callback):
        try:
            self.websockets.remove(ws)
        except ValueError:
            pass

        # if this is the last socket, end ui session
        if len(self.websockets) == 0:
            self.host.end_session(callback)
        else:
            callback(True)

    # -----------------------------------------------------------------------------------------------------------------

    # Start recording
    def web_recording_start(self):
        self.player.stop()
        self.recorder.start()

    # Stop recording
    def web_recording_stop(self):
        if self.recordhandle is not None:
            self.recordhandle.close()
        self.recordhandle = self.recorder.stop(True)

    # Delete previous recording, if any
    def web_recording_delete(self):
        self.player.stop()

        if self.recordhandle is not None:
            self.recordhandle.close()
            self.recordhandle = None

    # Return recording data
    def web_recording_download(self):
        if self.recordhandle is None:
            return ""

        self.recordhandle.seek(0)
        return self.recordhandle.read()

    # Playback of previous recording started
    def web_playing_start(self, callback):
        if self.recordhandle is None:
            self.recordhandle = self.recorder.stop(True)

        def stop():
            self.host.unmute()
            callback()

        def schedule_stop():
            self.ioloop.add_timeout(timedelta(seconds=0.5), stop)

        self.host.mute()
        self.player.play(self.recordhandle, schedule_stop)

    # Playback stopped
    def web_playing_stop(self):
        self.player.stop()

    # -----------------------------------------------------------------------------------------------------------------
    # Websocket funtions, called when receiving messages from socket (see webserver.py)
    # There are no callbacks for these functions.

    # Set a plugin parameter
    # We use ":bypass" symbol for on/off state
    def ws_parameter_set(self, port, value, ws):
        instance, portsymbol = port.rsplit("/",1)

        if portsymbol == ":bypass":
            bvalue = value >= 0.5
            self.host.bypass(instance, bvalue, None)
        else:
            self.host.param_set(port, value, None)

        self.msg_callback_broadcast("param_set %s %s %f" % (instance, portsymbol, value), ws)

    # Set a plugin block position within the canvas
    def ws_plugin_position(self, instance, x, y):
        self.host.set_position(instance, x, y)

    # set the size of the pedalboard (in 1:1 view, aka "full zoom")
    def ws_pedalboard_size(self, width, height):
        self.host.set_pedalboard_size(width, height)

    # -----------------------------------------------------------------------------------------------------------------
    # TODO
    # Everything after this line is yet to be documented

    def msg_callback(self, msg):
        for ws in self.websockets:
            ws.write_message(msg)

    def msg_callback_broadcast(self, msg, ws2):
        for ws in self.websockets:
            if ws == ws2: continue
            ws.write_message(msg)

    def load_pedalboard(self, bundlepath, isDefault):
        self.host.send_notmodified("feature_enable processing 0")
        title = self.host.load(bundlepath, isDefault)
        self.host.send_notmodified("feature_enable processing 1")
        if isDefault:
            bundlepath = ""
            title = ""
        self.pedalboard_changed_callback(True, bundlepath, title)
        self.host.msg_callback("resetConnections")
        return title

    def reset(self, callback):
<<<<<<< HEAD
        #self.host.msg_callback("resetConnections")
=======
        self.host.send_notmodified("feature_enable processing 0")

        def host_callback(resp):
            self.host.send_notmodified("feature_enable processing 1")
            callback(resp)

>>>>>>> 03ede9bb
        def reset_host(ok):
            self.host.reset(host_callback)

        if self.hmi.initialized:
            def clear_hmi(ok):
                self.hmi.clear(reset_host)
            self.host.setNavigateWithFootswitches(False, clear_hmi)
        else:
            reset_host(True)

        self.pedalboard_changed_callback(True, "", "")

    # host commands

    def bypass(self, instance, value, callback):
        value = int(value) > 0
        self.host.enable(instance, value, callback)

    def format_port(self, port):
        if not 'system' in port and not 'effect' in port:
            port = "effect_%s" % port
        return port

    # END host commands

SESSION = Session()<|MERGE_RESOLUTION|>--- conflicted
+++ resolved
@@ -304,16 +304,14 @@
         return title
 
     def reset(self, callback):
-<<<<<<< HEAD
         #self.host.msg_callback("resetConnections")
-=======
+
         self.host.send_notmodified("feature_enable processing 0")
 
         def host_callback(resp):
             self.host.send_notmodified("feature_enable processing 1")
             callback(resp)
 
->>>>>>> 03ede9bb
         def reset_host(ok):
             self.host.reset(host_callback)
 
