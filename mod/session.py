# -*- coding: utf-8 -*-

# Copyright 2012-2013 AGR Audio, Industria e Comercio LTDA. <contato@portalmod.com>
#
# This program is free software: you can redistribute it and/or modify
# it under the terms of the GNU General Public License as published by
# the Free Software Foundation, either version 3 of the License, or
# (at your option) any later version.
# 
# This program is distributed in the hope that it will be useful,
# but WITHOUT ANY WARRANTY; without even the implied warranty of
# MERCHANTABILITY or FITNESS FOR A PARTICULAR PURPOSE.  See the
# GNU General Public License for more details.
# 
# You should have received a copy of the GNU General Public License
# along with this program.  If not, see <http://www.gnu.org/licenses/>.


import os, time, logging

from datetime import timedelta
from tornado import iostream, ioloop
from Queue import Empty

from mod.settings import (MANAGER_PORT, DEV_ENVIRONMENT, DEV_HMI, DEV_HOST,
                        HMI_SERIAL_PORT, HMI_BAUD_RATE, CLIPMETER_URI, PEAKMETER_URI, 
                        CLIPMETER_IN, CLIPMETER_OUT, CLIPMETER_L, CLIPMETER_R, PEAKMETER_IN, PEAKMETER_OUT, 
                        CLIPMETER_MON_R, CLIPMETER_MON_L, PEAKMETER_MON_L, PEAKMETER_MON_R, 
                        PEAKMETER_L, PEAKMETER_R, TUNER, TUNER_URI, TUNER_MON_PORT, TUNER_PORT, HARDWARE_DIR)
from mod.development import FakeHost, FakeHMI
from mod.pedalboard import (load_pedalboard, list_pedalboards, list_banks, save_last_pedalboard, 
                           save_pedalboard, get_last_pedalboard)
from mod.hmi import HMI
from mod.host import Host
from mod.protocol import Protocol
from tuner import NOTES, FREQS, find_freqnotecents

def factory(realClass, fakeClass, fake, *args, **kwargs):
    if fake:
        return fakeClass(*args, **kwargs)
    return realClass(*args, **kwargs)

class Session(object):

    def __init__(self):
<<<<<<< HEAD
        self.host = Host(MANAGER_PORT, "localhost", self.setup_monitor)
        self.hmi = HMI(CONTROLLER_SERIAL_PORT, CONTROLLER_BAUD_RATE, lambda: self.ping(self.set_last_pedalboard))
=======
        self.hmi_initialized = False
        self.host_initialized = False

>>>>>>> 9f79eb13
        self._playback_1_connected_ports = []
        self._playback_2_connected_ports = []
        self._tuner = False
        self._peakmeter = False

        self.monitor_server = None

        self.current_bank = None

        self._pedalboard = None
        self._pedalboards = {}

        Protocol.register_cmd_callback("banks", self.list_banks)
        Protocol.register_cmd_callback("pedalboards", self.list_pedalboards)
<<<<<<< HEAD
        Protocol.register_cmd_callback("pedalboard", self.load_pedalboard_controller)
        Protocol.register_cmd_callback("hw_con", self.hardware_connected)
        Protocol.register_cmd_callback("hw_dis", self.hardware_disconnected)
        Protocol.register_cmd_callback("control_set", self.control_set)
=======
        Protocol.register_cmd_callback("pedalboard", self.hmi_load_pedalboard)
        Protocol.register_cmd_callback("hw_con", self.hardware_connected)
        Protocol.register_cmd_callback("hw_dis", self.hardware_disconnected)
        Protocol.register_cmd_callback("control_set", self.hmi_parameter_set)
>>>>>>> 9f79eb13
        Protocol.register_cmd_callback("control_get", self.parameter_get)
        Protocol.register_cmd_callback("peakmeter", self.peakmeter_set) 
        Protocol.register_cmd_callback("tuner", self.tuner_set)
        Protocol.register_cmd_callback("tuner_input", self.tuner_set_input)
    
    def ping_callback(self, ok):
        if ok:
            pass
        else:
            # calls ping again every one second
            ioloop.IOLoop.instance().add_timeout(timedelta(seconds=1), lambda:SESSION.ping(ping_callback))

<<<<<<< HEAD
    def set_last_pedalboard(self, ok):
        if not ok:
            self.ping(self.set_last_pedalboard)
            return
        self.hmi.control_rm(-1, ":all", self.ping(self.ping_callback))
        last_bank, last_pedalboard = get_last_pedalboard()
        if last_bank and last_pedalboard:
            self.load_pedalboard(last_bank, last_pedalboard, lambda r:r)
        
=======
        self.host = factory(Host, FakeHost, DEV_HOST, 
                            MANAGER_PORT, "localhost", self.host_callback)
        self.hmi = factory(HMI, FakeHMI, DEV_HMI, 
                           HMI_SERIAL_PORT, HMI_BAUD_RATE, self.hmi_callback)

    def host_callback(self):
        if self.hmi_initialized:
            self.set_last_pedalboard()
        logging.info("host initialized")
        self.host_initialized = True
        ioloop.IOLoop.instance().add_callback(self.setup_monitor)

    def hmi_callback(self):
        if self.host_initialized:
            self.set_last_pedalboard()
        logging.info("hmi initialized")
        self.hmi_initialized = True

    def set_last_pedalboard(self):
        last_bank, last_pedalboard = get_last_pedalboard()
        if last_bank and last_pedalboard:
            self.load_pedalboard(last_bank, last_pedalboard, lambda r:r)
>>>>>>> 9f79eb13

    def setup_monitor(self):
        if self.monitor_server is None:
            from mod.monitor import MonitorServer
            self.monitor_server = MonitorServer()
            self.monitor_server.listen(12345)

            self.set_monitor("localhost", 12345, 1, self.add_tools)

    def add_tools(self, resp):
        if resp:
            self.add(CLIPMETER_URI, CLIPMETER_IN, self.setup_clipmeter_in)
            self.add(CLIPMETER_URI, CLIPMETER_OUT, self.setup_clipmeter_out)

    def setup_clipmeter_in(self, resp):
        if resp:
            self.connect("system:capture_1", "effect_%d:%s" % (CLIPMETER_IN, CLIPMETER_L), lambda r:None)
            self.connect("system:capture_2", "effect_%d:%s" % (CLIPMETER_IN, CLIPMETER_R), lambda r:None)
            self.parameter_monitor(CLIPMETER_IN, CLIPMETER_MON_L, ">=", 0, lambda r:None)
            self.parameter_monitor(CLIPMETER_IN, CLIPMETER_MON_R, ">=", 0, lambda r:None)

    def setup_clipmeter_out(self, resp):
        if resp:
            self.parameter_monitor(CLIPMETER_OUT, CLIPMETER_MON_L, ">=", 0, lambda r:None)
            self.parameter_monitor(CLIPMETER_OUT, CLIPMETER_MON_R, ">=", 0, lambda r:None)


    def tuner_set_input(self, input, callback):
        # TODO: implement
        callback(1)

    def tuner_set(self, status, callback):
        if "on" in status:
            self.tuner_on(callback)
        elif "off" in status:
            self.tuner_off(callback)

    def tuner_on(self, cb):
        def mon_tuner(ok):
            if ok:
                self.parameter_monitor(TUNER, TUNER_MON_PORT, ">=", 0, cb)
        
        def setup_tuner(ok):
            if ok:
                self._tuner = True
                self.connect("system:capture_1", "effect_%d:%s" % (TUNER, TUNER_PORT), mon_tuner)
        
        self.add(TUNER_URI, TUNER, setup_tuner)

    def tuner_off(self, cb):
        self.remove(TUNER, cb)
        self._tuner = False

    def peakmeter_set(self, status, callback):
        if "on" in status:
            self.peakmeter_on(callback)
        elif "off" in status:
            self.peakmeter_off(callback)

    def peakmeter_on(self, cb):
        
        def mon_peak_in_l(ok):
            if ok:
                self.parameter_monitor(PEAKMETER_IN, PEAKMETER_MON_L, ">=", -30, cb)
        
        def mon_peak_in_r(ok):
            if ok:
                self.parameter_monitor(PEAKMETER_IN, PEAKMETER_MON_R, ">=", -30, lambda r:None)

        def mon_peak_out_l(ok):
            if ok:
                self.parameter_monitor(PEAKMETER_OUT, PEAKMETER_MON_L, ">=", -30, lambda r:None)

        def mon_peak_out_r(ok):
            if ok:
                self.parameter_monitor(PEAKMETER_OUT, PEAKMETER_MON_R, ">=", -30, lambda r:None)

        def setup_peak_in(ok):
            if ok:
                self.connect("system:capture_1", "effect_%d:%s" % (PEAKMETER_IN, PEAKMETER_L), mon_peak_in_l)
                self.connect("system:capture_2", "effect_%d:%s" % (PEAKMETER_IN, PEAKMETER_R), mon_peak_in_r)

        def setup_peak_out(ok):
            if ok:
                self._peakmeter = True
                for port in self._playback_1_connected_ports:
                    self.connect(port, "effect_%d:%s" % (PEAKMETER_OUT, PEAKMETER_L), mon_peak_out_l)
                for port in self._playback_2_connected_ports:
                    self.connect(port, "effect_%d:%s" % (PEAKMETER_OUT, PEAKMETER_L), mon_peak_out_r)

        self.add(PEAKMETER_URI, PEAKMETER_IN, setup_peak_in)
        self.add(PEAKMETER_URI, PEAKMETER_OUT, setup_peak_out) 

    def peakmeter_off(self, cb):
        self.remove(PEAKMETER_IN, cb)
        self.remove(PEAKMETER_OUT, lambda r: None)
        self._tuner = False

    def hmi_load_pedalboard(self, bank_id, pedalboard_id, callback):
        self.load_pedalboard(bank_id, pedalboard_id, callback, hmi=True)

    def load_pedalboard(self, bank_id, pedalboard_id, callback, hmi=False):
        # loads the pedalboard json
        self._pedalboard = pedalboard_id

        import copy
        if self._pedalboards.get(pedalboard_id, None) is None or not hmi:
            pedalboard = load_pedalboard(pedalboard_id)
            self._pedalboards[pedalboard_id] = copy.deepcopy(pedalboard)
        else:
            pedalboard = self._pedalboards[pedalboard_id]

        # let's copy the data
        effects = copy.deepcopy(pedalboard['instances'])
        connections = copy.deepcopy(pedalboard['connections'])

        # How it works:
        # remove -1  (remove all effects)
        # for each effect
        #   add effect
        #   sets bypass value
        #   sets bypass addressing if any
        #   sets value of all ports
        #   sets addressings of all ports
        # add all connections

        # TODO: tratar o result para cada callback

        # Consumes a queue of effects, in each one goes through bypass, bypass addressing,
        # control port values and control port addressings, before processing next effect
        # in queue. Then proceed to connections
        def add_effects():
            if not effects:
                ioloop.IOLoop.instance().add_callback(add_connections)
                return
            effect = effects.pop(0)
            self.add(effect['url'], effect['instanceId'],
                    lambda result: set_bypass(effect))
        
        # Set bypass state of one effect, then goes to bypass addressing
        def set_bypass(effect):
            self.bypass(effect['instanceId'], effect['bypassed'], lambda result: set_ports(effect))

        # Set the value of one port of an effect, consumes it and schedules next one
        # After queue is empty, goes to control addressings
        def set_ports(effect):
            if not effect.get('preset', {}):
                ioloop.IOLoop.instance().add_callback(lambda: set_bypass_addr(effect)) #add_effects(0))
                return
            symbol = effect['preset'].keys()[0]
            value = effect['preset'].pop(symbol)
            self.parameter_set(effect['instanceId'], symbol, value, lambda result: set_ports(effect)) #_addr(effect, param))

        # Sets bypass addressing of one effect. 
        def set_bypass_addr(effect):
            if not effect.get('addressing', {}):
                ioloop.IOLoop.instance().add_callback(lambda: add_effects())
                return

            symbol = ":bypass"
            addressing = effect['addressing'].pop(symbol, {})

            if addressing.get('actuator', [-1])[0] == -1:
                ioloop.IOLoop.instance().add_callback(lambda: set_ports_addr(effect))
                return

            hwtyp, hwid, acttyp, actid = addressing['actuator']
            self.bypass_address(effect['instanceId'], hwtyp, hwid, acttyp, actid,
                                effect['bypassed'], addressing['label'],
                                lambda result: set_ports_addr(effect))

        # Consumes a queue of control addressing, then goes to next effect
        def set_ports_addr(effect):
            # addressing['actuator'] can be [-1] or [hwtyp, hwid, acttyp, actid]
            if not effect.get('addressing', {}):
                ioloop.IOLoop.instance().add_callback(lambda: add_effects())
                return

            symbol = effect['addressing'].keys()[0]
            addressing = effect['addressing'].pop(symbol)

            if addressing.get('actuator', [-1])[0] == -1:
                ioloop.IOLoop.instance().add_callback(lambda: set_ports_addr(effect))
                return

            hwtyp, hwid, acttyp, actid = map(int, addressing['actuator'])
            self.parameter_address(effect['instanceId'],
                                   symbol,
                                   addressing.get('label', '---'),
                                   int(addressing.get('type', 0)),
                                   addressing.get('unit', 'none') or 'none',
                                   float(addressing['value']),
                                   float(addressing['maximum']),
                                   float(addressing['minimum']),
                                   int(addressing.get('steps', 33)),
                                   hwtyp,
                                   hwid,
                                   acttyp,
                                   actid,
                                   addressing.get('options', []),
                                   lambda result: set_ports_addr(effect))

        def add_connections():
            if not connections:
                save_last_pedalboard(bank_id, pedalboard_id)
                ioloop.IOLoop.instance().add_callback(lambda: callback(True))
                return
            connection = connections.pop(0)
            orig = '%s:%s' % (str(connection[0]), connection[1])
            dest = '%s:%s' % (str(connection[2]), connection[3])
            self.connect(orig, dest, lambda result: add_connections())

        def load(result):
            add_effects()
            self.current_bank = bank_id
            if bank_id is not None:
                self.load_bank(bank_id)

        self.bank_address(0, 0, 1, 0, 0, 
            lambda r: self.bank_address(0, 0, 1, 1, 0, 
                lambda r: self.bank_address(0, 0, 1, 2, 0, 
                    lambda r: self.bank_address(0, 0, 1, 3, 0, 
                        lambda r: self.remove(-1, load)))))
        #self.remove(-1, load)

    def load_bank(self, bank_id):
        bank = list_banks()[bank_id]
        addressing = bank.get('addressing', [0, 0, 0, 0])
        queue = []

        def consume(result=None) :
            if len(queue) == 0:
                return
            param = queue.pop(0)
            self.bank_address(*param)

        for actuator, function in enumerate(addressing):
            queue.append([0, 0, 1, actuator, function, consume])

        consume()

    def hardware_connected(self, hwtyp, hwid, callback): 
        callback(True)
        #open(os.path.join(HARDWARE_DIR, "%d_%d" % (hwtyp, hwid)), 'w')
        #callback(True)

    def hardware_disconnected(self, hwtype, hwid, callback):
        callback(True)
        #if os.path.exist():
        #    os.remove(os.path.join(HARDWARE_DIR, "%d_%d" % (hwtyp, hwid)), callback)
        #callback(True)

    # host commands

    def add(self, objid, instance_id, callback):
        return self.host.add(objid, instance_id, callback)

    def remove(self, instance_id, callback):
        def _callback(ok):
            if ok:
                self.hmi.control_rm(instance_id, ":all", callback)
            else:
                callback(ok)

        self.host.remove(instance_id, _callback)

    def bypass(self, instance_id, value, callback, hmi=False):
        value = 1 if int(value) > 0 else 0

        if hmi:
            def _callback(r):
                if r:
                    if self._pedalboard is not None:
                        for i, instance in enumerate(self._pedalboards[self._pedalboard]["instances"]):
                            if instance["instanceId"] == instance_id:
                                break
                        self._pedalboards[self._pedalboard]["instances"][i]['bypassed'] = bool(value)
                callback(r)
        else:
            _callback = callback

        self.host.bypass(instance_id, value, _callback)

    def connect(self, port_from, port_to, callback):
        if not 'system' in port_from and not 'effect' in port_from:
            port_from = "effect_%s" % port_from
        if not 'system' in port_to and not 'effect' in port_to:
            port_to = "effect_%s" % port_to
        
        if "system" in port_to:
            def cb(result):
                if result:
                    if port_to == "system:playback_1":
                        self.connect(port_from, "effect_%d:%s" % (CLIPMETER_OUT, CLIPMETER_L), lambda r: r)
                        self._playback_1_connected_ports.append(port_from)
                        if self._peakmeter:
                            self.connect(port_from, "effect_%d:%s" % (PEAKMETER_OUT, PEAKMETER_L), lambda r: r)
                    elif port_to == "system:playback_2":
                        self.connect(port_from, "effect_%d:%s" % (CLIPMETER_OUT, CLIPMETER_R), lambda r: r)
                        self._playback_2_connected_ports.append(port_from)
                        if self._peakmeter:
                            self.connect(port_from, "effect_%d:%s" % (PEAKMETER_OUT, PEAKMETER_R), lambda r: r)
                callback(result)
        else:
            cb = callback

        self.host.connect(port_from, port_to, cb)

    def disconnect(self, port_from, port_to, callback):
        if not 'system' in port_from and not 'effect' in port_from:
            port_from = "effect_%s" % port_from
        if not 'system' in port_to and not 'effect' in port_to:
            port_to = "effect_%s" % port_to
       
        if "system" in port_to: 
            def cb(result):
                if result:
                    if port_to == "system:playback_1":
                        self.disconnect(port_from, "effect_%d:%s" % (CLIPMETER_OUT, CLIPMETER_L), lambda r: r)
                        if self._peakmeter:
                            self.disconnect(port_from, "effect_%d:%s" % (PEAKMETER_OUT, PEAKMETER_L), lambda r: r)
                        try:
                            self._playback_1_connected_ports.remove(port_from)
                        except ValueError:
                            pass
                    elif port_to == "system:playback_2":
                        self.disconnect(port_from, "effect_%d:%s" % (CLIPMETER_OUT, CLIPMETER_R), lambda r: r)
                        if self._peakmeter:
                            self.disconnect(port_from, "effect_%d:%s" % (PEAKMETER_OUT, PEAKMETER_R), lambda r: r)
                        try:
                            self._playback_2_connected_ports.remove(port_from)
                        except ValueError:
                            pass
                callback(result)
        else:
            cb = callback

        self.host.disconnect(port_from, port_to, cb)

    def hmi_parameter_set(self, insance_id, port_id, value, callback):
        self.parameter_set(instance_id, port_id, value, callback, hmi=True)

    def parameter_set(self, instance_id, port_id, value, callback, hmi=False):
        if port_id == ":bypass":
            self.bypass(instance_id, value, callback, hmi)
            return

        if hmi:
            def _callback(r):
                if r:
                    if self._pedalboard is not None:
                        for i, instance in enumerate(self._pedalboards[self._pedalboard]["instances"]):
                            if instance["instanceId"] == instance_id:
                                break
                        self._pedalboards[self._pedalboard]["instances"][i]["preset"][port_id] = value
                        self._pedalboards[self._pedalboard]["instances"][i]["addressing"][port_id]["value"] = value
                callback(r)
        else:
            _callback = callback
        self.host.param_set(instance_id, port_id, value, callback)

    def parameter_get(self, instance_id, port_id, callback):
        self.host.param_get(instance_id, port_id, callback)

    def set_monitor(self, addr, port, status, callback):
        self.host.monitor(addr, port, status, callback)

    def parameter_monitor(self, instance_id, port_id, op, value, callback):
        self.host.param_monitor(instance_id, port_id, op, value, callback)
    # END host commands

    # hmi commands
    def start_session(self, callback=None):
        self._playback_1_connected_ports = []
        self._playback_2_connected_ports = []
        self._pedalboard = None

        def verify(resp):
            if callback:
                callback(resp)
            else:
                assert resp
        self.bank_address(0, 0, 1, 0, 0, lambda r: None)
        self.bank_address(0, 0, 1, 1, 0, lambda r: None)
        self.bank_address(0, 0, 1, 2, 0, lambda r: None)
        self.bank_address(0, 0, 1, 3, 0, lambda r: None)
        self.remove(-1, lambda r:r)
        self.hmi.ui_con(verify)

    def end_session(self, callback):
        self.hmi.ui_dis(callback)

    def bypass_address(self, instance_id, hardware_type, hardware_id, actuator_type, actuator_id, value, label, callback):
        self.parameter_address(instance_id, ":bypass", label, 6, "none", value, 
                               1, 0, 0, hardware_type, hardware_id, actuator_type, 
                               actuator_id, [], callback)

    def parameter_address(self, instance_id, port_id, label, ctype,
                          unit, current_value, maximum, minimum, steps,
                          hardware_type, hardware_id, actuator_type, actuator_id,
                          options, callback):
        # TODO the IHM parameters set by hardware.js should be here!
        """
        instance_id: effect instance
        port_id: control port
        label: lcd display label
        ctype: 0 linear, 1 logarithm, 2 enumeration, 3 toggled, 4 trigger, 5 tap tempo, 6 bypass
        unit: string representing the parameter unit (hz, bpm, seconds, etc)
        hardware_type: the hardware model
        hardware_id: the id of the hardware where we find this actuator
        actuator_type: the encoder button type
        actuator_id: the encoder button number
        options: array of options, each one being a tuple (value, label)
        """
        label = '"%s"' % label.upper().replace('"', "")
        unit = '"%s"' % unit.replace('"', '')
        length = len(options)
        if options:
            options = [ '"%s" %f' % (o[1].replace('"', '').upper(), float(o[0]))
                        for o in options ]
        options = "%d %s" % (length, " ".join(options))
        options = options.strip()

        if (hardware_type == -1 and
            hardware_id == -1 and
            actuator_type == -1 and
            actuator_id == -1):
            self.hmi.control_rm(instance_id, port_id, callback)
            return

        self.hmi.control_add(instance_id,
                    port_id,
                    label,
                    ctype,
                    unit,
                    current_value,
                    maximum,
                    minimum,
                    steps,
                    hardware_type,
                    hardware_id,
                    actuator_type,
                    actuator_id,
                    options,
                    callback)

    def bank_address(self, hardware_type, hardware_id, actuator_type, actuator_id, function, callback):
        """
        Function is an integer, meaning:
         - 0: Nothing (unaddress)
         - 1: True bypass
         - 2: Pedalboard up
         - 3: Pedalboard down
        """
        self.hmi.bank_config(hardware_type, hardware_id, actuator_type, actuator_id, function, callback)

    def ping(self, callback):
        self.hmi.ping(callback)

    def list_banks(self, callback):
        banks = " ".join('"%s" %d' % (bank['title'], i) for i,bank in enumerate(list_banks()))
        callback(True, banks)
    
    def list_pedalboards(self, bank_id, callback):
        pedalboards = list_pedalboards(bank_id)
        if pedalboards != False:
            pedalboards = " ".join('"%s" %s' % (pedalboard, pedalboard_id) for pedalboard,pedalboard_id in pedalboards)
            callback(True, pedalboards)
            return
        callback(pedalboards)

    def clipmeter(self, pos, value, callback=None):
        cb = callback
        if not cb:
            cb = lambda r: r

        if value > 0:
            self.hmi.clipmeter(pos, cb)

    def peakmeter(self, pos, value, callback=None):
        cb = callback
        if not cb:
            cb = lambda r: r
        self.hmi.peakmeter(pos, value, cb)

    def tuner(self, value, callback=None):
        cb = callback
        if not cb:
            cb = lambda r: r
        
        freq, note, cents = find_freqnotecents(value)
        self.hmi.tuner(freq, note, cents, cb)

    def xrun(self, callback=None):
        cb = callback
        if not cb:
            cb = lambda r: r
        self.hmi.xrun(cb)

SESSION = Session()<|MERGE_RESOLUTION|>--- conflicted
+++ resolved
@@ -43,14 +43,9 @@
 class Session(object):
 
     def __init__(self):
-<<<<<<< HEAD
-        self.host = Host(MANAGER_PORT, "localhost", self.setup_monitor)
-        self.hmi = HMI(CONTROLLER_SERIAL_PORT, CONTROLLER_BAUD_RATE, lambda: self.ping(self.set_last_pedalboard))
-=======
         self.hmi_initialized = False
         self.host_initialized = False
 
->>>>>>> 9f79eb13
         self._playback_1_connected_ports = []
         self._playback_2_connected_ports = []
         self._tuner = False
@@ -65,40 +60,15 @@
 
         Protocol.register_cmd_callback("banks", self.list_banks)
         Protocol.register_cmd_callback("pedalboards", self.list_pedalboards)
-<<<<<<< HEAD
-        Protocol.register_cmd_callback("pedalboard", self.load_pedalboard_controller)
-        Protocol.register_cmd_callback("hw_con", self.hardware_connected)
-        Protocol.register_cmd_callback("hw_dis", self.hardware_disconnected)
-        Protocol.register_cmd_callback("control_set", self.control_set)
-=======
         Protocol.register_cmd_callback("pedalboard", self.hmi_load_pedalboard)
         Protocol.register_cmd_callback("hw_con", self.hardware_connected)
         Protocol.register_cmd_callback("hw_dis", self.hardware_disconnected)
         Protocol.register_cmd_callback("control_set", self.hmi_parameter_set)
->>>>>>> 9f79eb13
         Protocol.register_cmd_callback("control_get", self.parameter_get)
         Protocol.register_cmd_callback("peakmeter", self.peakmeter_set) 
         Protocol.register_cmd_callback("tuner", self.tuner_set)
         Protocol.register_cmd_callback("tuner_input", self.tuner_set_input)
     
-    def ping_callback(self, ok):
-        if ok:
-            pass
-        else:
-            # calls ping again every one second
-            ioloop.IOLoop.instance().add_timeout(timedelta(seconds=1), lambda:SESSION.ping(ping_callback))
-
-<<<<<<< HEAD
-    def set_last_pedalboard(self, ok):
-        if not ok:
-            self.ping(self.set_last_pedalboard)
-            return
-        self.hmi.control_rm(-1, ":all", self.ping(self.ping_callback))
-        last_bank, last_pedalboard = get_last_pedalboard()
-        if last_bank and last_pedalboard:
-            self.load_pedalboard(last_bank, last_pedalboard, lambda r:r)
-        
-=======
         self.host = factory(Host, FakeHost, DEV_HOST, 
                             MANAGER_PORT, "localhost", self.host_callback)
         self.hmi = factory(HMI, FakeHMI, DEV_HMI, 
@@ -121,7 +91,6 @@
         last_bank, last_pedalboard = get_last_pedalboard()
         if last_bank and last_pedalboard:
             self.load_pedalboard(last_bank, last_pedalboard, lambda r:r)
->>>>>>> 9f79eb13
 
     def setup_monitor(self):
         if self.monitor_server is None:
