--- conflicted
+++ resolved
@@ -483,13 +483,7 @@
         def bufsize_callback(bufsize_changed):
             callback(True)
         def change_bufsize(ok):
-<<<<<<< HEAD
             self.change_bufsize(self._pedalboard.get_bufsize(), bufsize_callback)
-=======
-            def final_callback(bufsize_changed):
-                callback(ok)
-            self.change_bufsize(self._pedalboard.get_bufsize(), final_callback)
->>>>>>> 5a2815db
 
         def _callback(ok):
             if ok:
@@ -541,14 +535,14 @@
         if not 'system' in port and not 'effect' in port:
             port = "effect_%s" % port
         return port
-        
+
     def disconnect(self, port_from, port_to, callback, loaded=False):
         if not loaded:
             self._pedalboard.disconnect(port_from, port_to)
 
         port_from = self.format_port(port_from)
         port_to = self.format_port(port_to)
-       
+
         if "system" in port_to:
 
             def cb(result):
@@ -586,7 +580,7 @@
 
         if not loaded:
             self._pedalboard.parameter_set(instance_id, port_id, value)
-        
+
         self.recorder.parameter(instance_id, port_id, value)
         self.host.param_set(instance_id, port_id, value, callback)
 
@@ -830,7 +824,7 @@
             else:
                 self.host.disconnect(nxt[0], nxt[1], consume)
         consume()
-        
+
     def serialize_pedalboard(self):
         return self._pedalboard.serialize()
 
