# coding: utf-8

# Copyright 2012-2013 AGR Audio, Industria e Comercio LTDA. <contato@portalmod.com>
#
# This program is free software: you can redistribute it and/or modify
# it under the terms of the GNU General Public License as published by
# the Free Software Foundation, either version 3 of the License, or
# (at your option) any later version.
# 
# This program is distributed in the hope that it will be useful,
# but WITHOUT ANY WARRANTY; without even the implied warranty of
# MERCHANTABILITY or FITNESS FOR A PARTICULAR PURPOSE.  See the
# GNU General Public License for more details.
# 
# You should have received a copy of the GNU General Public License
# along with this program.  If not, see <http://www.gnu.org/licenses/>.


from tornado.iostream import BaseIOStream
from tornado import ioloop

from mod.protocol import Protocol, ProtocolError

import serial, logging
import time

class SerialIOStream(BaseIOStream):
    def __init__(self, sp):
        self.sp = sp
        super(SerialIOStream, self).__init__()

    def fileno(self):
        return self.sp.fileno()

    def close_fd(self):
        return self.sp.close()

    def write_to_fd(self, data):
        try:
            return self.sp.write(data)
        except serial.SerialTimeoutException:
            return 0

    def read_from_fd(self):
        r = self.sp.read(self.read_chunk_size)
        if r == '':
            return None
        return r

class HMI(object):
<<<<<<< HEAD
    def __init__(self, port, baud_rate, callback=lambda:None):
        # serial blocking communication runs in other processes
=======
    def __init__(self, port, baud_rate, callback):
>>>>>>> 9f79eb13
        self.port = port
        self.baud_rate = baud_rate
        self.queue = []
        
        self.sp = self.open_connection(callback)

        self.ioloop = ioloop.IOLoop.instance()

    def open_connection(self, callback):
        sp = serial.Serial(port, baud_rate, timeout=0, writeTimeout=0)
        sp.flushInput()
        sp.flushOutput()

<<<<<<< HEAD
        self.sp = SerialIOStream(sp)
        self.ioloop = ioloop.IOLoop.instance()
        self.ioloop.add_callback(callback)
=======
>>>>>>> 9f79eb13
        self.ioloop.add_callback(self.checker)
        self.ioloop.add_callback(callback)

        return SerialIOStream(sp)

    def checker(self, data=None):
        if data is not None:
            logging.info('[hmi] received <- %s' % repr(data))
            try:
                msg = Protocol(data)
            except ProtocolError, e:
                logging.error('[hmi] error parsing msg %s' % repr(data))
                self.reply_protocol_error(e.error_code())
            else:
                if msg.is_resp():
                    try:
                        original_msg, callback, datatype = self.queue.pop(0)
                    except IndexError:
                        # something is wrong / not synced!!
                        logging.error("[hmi] NOT SYNCED")
                    else:
                        if callback is not None:
                            logging.info("[hmi] calling callback for %s" % original_msg)
                            callback(msg.process_resp(datatype))
                else:
                    def _callback(resp, resp_args=None):
                        if resp_args is None:
                            self.send("resp %d" % (0 if resp else -1))
                        else:
                            self.send("resp %d %s" % (0 if resp else -1, resp_args))

                    msg.run_cmd(_callback)
        try:
            self.sp.read_until('\0', self.checker)
        except serial.SerialException, e:
            logging.error("[hmi] error while reading %s" % e)


    def reply_protocol_error(self, error):
        #self.send(error) # TODO: proper error handling, needs to be implemented by HMI
        self.send("resp -1")

    def send(self, msg, callback=None, datatype='int'):
        if not any([ msg.startswith(resp) for resp in Protocol.RESPONSES ]):
            self.queue.append((msg, callback, datatype))
        logging.info("[hmi] sending -> %s" % str(msg))
        self.sp.write("%s\0" % str(msg))

    def ui_con(self, callback=lambda result: None):
        self.send("ui_con", callback, datatype='boolean')

    def ui_dis(self, callback=lambda result: None):
        self.send("ui_dis", callback, datatype='boolean')

    def control_add(self, instance_id, symbol, label, var_type, unit, value, max, 
                    min, steps, hw_type, hw_id, actuator_type, actuator_id, 
                    scale_points=[], callback=lambda result: None):
        """
        addresses a new control
        var_type is one of the following:
            0 linear
            1 log
            2 enumeration
            3 toggled
            4 trigger
            5 tap tempo
            6 bypass
        """
        self.send('control_add %d %s %s %d %s %f %f %f %d %d %d %d %d %s' %
                  ( instance_id,
                    symbol,
                    label,
                    var_type,
                    unit,
                    value,
                    max,
                    min,
                    steps,
                    hw_type,
                    hw_id,
                    actuator_type,
                    actuator_id,
                    scale_points,
                  ),
                  callback, datatype='boolean')

    def control_rm(self, instance_id, symbol, callback=lambda result: None):
        """
        removes an addressing

        if instance_id is -1 will remove all addressings
        if symbol == ":all" will remove every addressing for the instance_id
        """
        self.send('control_rm %d %s' % (instance_id, symbol), callback, datatype='boolean')

    def ping(self, callback=lambda result: None):
        self.send('ping', callback, datatype='boolean')

    def clipmeter(self, position, callback=lambda result: None):
        self.send('clipmeter %d' % position, callback)

    def peakmeter(self, position, value, callback=lambda result: None):
        self.send('peakmeter %d %f' % (position, value), callback)

    def tuner(self, freq, note, cents, callback=lambda result: None):
        self.send('tuner %f %s %f' % (freq, note, cents), callback)

    def xrun(self, callback=lambda result: None):
        self.send('xrun', callback)

    def bank_config(self, hw_type, hw_id, actuator_type, actuator_id, action, callback=lambda result: None):
        """
        configures bank addressings

        action is one of the following:
            0: None (usado para des-endereçar)
            1: True Bypass
            2: Pedalboard UP
            3: Pedalboard DOWN
        """
        self.send('bank_config %d %d %d %d %d' % (hw_type, hw_id, actuator_type, actuator_id, action), callback, datatype='boolean')
<|MERGE_RESOLUTION|>--- conflicted
+++ resolved
@@ -48,12 +48,7 @@
         return r
 
 class HMI(object):
-<<<<<<< HEAD
-    def __init__(self, port, baud_rate, callback=lambda:None):
-        # serial blocking communication runs in other processes
-=======
     def __init__(self, port, baud_rate, callback):
->>>>>>> 9f79eb13
         self.port = port
         self.baud_rate = baud_rate
         self.queue = []
@@ -67,12 +62,6 @@
         sp.flushInput()
         sp.flushOutput()
 
-<<<<<<< HEAD
-        self.sp = SerialIOStream(sp)
-        self.ioloop = ioloop.IOLoop.instance()
-        self.ioloop.add_callback(callback)
-=======
->>>>>>> 9f79eb13
         self.ioloop.add_callback(self.checker)
         self.ioloop.add_callback(callback)
 
