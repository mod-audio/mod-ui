--- conflicted
+++ resolved
@@ -81,8 +81,6 @@
         model = re.search('^[A-Z]+').group()
         open(DEVICE_MODEL, 'w').write(model)
 
-<<<<<<< HEAD
-=======
     def ping_callback(ok):
         if ok:
             ioloop.IOLoop.instance().add_timeout(timedelta(seconds=0.5), lambda: SESSION.remove(-1, lambda r:None))
@@ -90,7 +88,6 @@
             # calls ping again every one second
             ioloop.IOLoop.instance().add_timeout(timedelta(seconds=1), lambda:SESSION.ping(ping_callback))
     SESSION.ping(ping_callback)
->>>>>>> 9f79eb13
 
 def rebuild_database():
     """
