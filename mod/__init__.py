--- conflicted
+++ resolved
@@ -127,14 +127,6 @@
         name = "_" + name
     return name
 
-<<<<<<< HEAD
-def get_hardware_descriptor():
-    mod_hw = safe_json_load("/etc/mod-hardware-descriptor.json", dict)
-    return mod_hw
-
-def get_hardware_actuators():
-    return get_hardware_descriptor().get('actuators', [])
-=======
 
 def get_hardware_descriptor():
     mod_hw = safe_json_load("/etc/mod-hardware-descriptor.json", dict)
@@ -144,7 +136,6 @@
 def get_hardware_actuators():
     return get_hardware_descriptor().get('actuators', [])
 
->>>>>>> 40795f27
 
 class TextFileFlusher(object):
     def __init__(self, filename):
