--- conflicted
+++ resolved
@@ -58,11 +58,7 @@
                             </button>
                             </td>
                             {{#shopify_id}}
-<<<<<<< HEAD
-                            <td>&nbsp;</td>    
-=======
                             <td>&nbsp;</td>
->>>>>>> 49c8f5d8
                             <td><div class="buy-button" id='product-component-{{shopify_id}}'></div></td>
                             {{/shopify_id}}
                             </tr></table>
