--- conflicted
+++ resolved
@@ -1,21 +1,6 @@
 <div class="cloud-plugin plugin-container available-plugin js-available-effect" mod-role="cloud-plugin" mod-uri="{{uri}}">
-<<<<<<< HEAD
     <div class="cloud-plugin-border">
         <figure class="thumb" style="background-image: url('{{thumbnail_href}}');">
-=======
-    <figure class="thumb" style="background-image: url('{{screenshot_href}}');"></figure>
-    <div class="description">
-        <span class="title">{{label}}</span>
-        <span class="author">{{brand}}</span>
-        <hr class="dotted" />
-        <p class="{{has_comment}}">{{comment}}<span class="limiter"></span></p>
-    </div>
-    <div class="status-container">
-        {{#status}}
-        <span class="status {{status}}"></span>
-        {{/status}}
-        <span class="status buildEnvironment {{buildEnvironment}}"></span>
->>>>>>> 9742ad0c
         {{#demo}}
             <div class="demo-plugin demo-mask" title="This plugin is for demo purposes only and shall not be used live or in a studio"></div>
         {{/demo}}
@@ -30,9 +15,7 @@
             {{#status}}
             <span class="status {{status}}"></span>
             {{/status}}
-            {{^stable}}
-            <span class="status unstable"></span>
-            {{/stable}}
+            <span class="status buildEnvironment {{buildEnvironment}}"></span>
             {{#price}}
             <span class="price-container">
             <span class="price">{{price}}</span>
