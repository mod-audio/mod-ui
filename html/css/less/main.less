--- conflicted
+++ resolved
@@ -1181,7 +1181,6 @@
         height: 180px;
       }
     }
-<<<<<<< HEAD
     .favorite-button {
       display: inline-block;
       vertical-align: middle;
@@ -1204,8 +1203,6 @@
         }
       }
     }
-  }
-=======
     .pedalboard-href {
       display: inline-block;
       margin-bottom: 10px;
@@ -1217,8 +1214,6 @@
       font-size: 0.8em;
     }
 }
->>>>>>> 0436b4ae
-
 
 .clearfix:after,
 .container:after {
