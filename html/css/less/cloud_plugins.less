--- conflicted
+++ resolved
@@ -465,7 +465,6 @@
       content: "demo";
     }
   }
-<<<<<<< HEAD
   .description-price-container {
       position: absolute;
       top: -17px;
@@ -533,6 +532,3 @@
     padding: 9px 15px;
     text-align: center;
 }
-=======
-}
->>>>>>> 7d87de68
