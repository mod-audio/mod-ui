/**
 * This is the main application stylesheet. It should include or import all
 * stylesheets used throughout the application as this is the only stylesheet in
 * the Grunt configuration that is automatically processed.
 */
/**
 * First, we include the Twitter Bootstrap LESS files. Only the ones used in the
 * project should be imported as the rest are just wasting space.
 */
/*! normalize.css v3.0.3 | MIT License | github.com/necolas/normalize.css */
html {
  font-family: sans-serif;
  -ms-text-size-adjust: 100%;
  -webkit-text-size-adjust: 100%;
}
body {
  margin: 0;
}
article,
aside,
details,
figcaption,
figure,
footer,
header,
hgroup,
main,
menu,
nav,
section,
summary {
  display: block;
}
audio,
canvas,
progress,
video {
  display: inline-block;
  vertical-align: baseline;
}
audio:not([controls]) {
  display: none;
  height: 0;
}
[hidden],
template {
  display: none;
}
a {
  background-color: transparent;
}
a:active,
a:hover {
  outline: 0;
}
abbr[title] {
  border-bottom: 1px dotted;
}
b,
strong {
  font-weight: bold;
}
dfn {
  font-style: italic;
}
h1 {
  font-size: 2em;
  margin: 0.67em 0;
}
mark {
  background: #ff0;
  color: #000;
}
small {
  font-size: 80%;
}
sub,
sup {
  font-size: 75%;
  line-height: 0;
  position: relative;
  vertical-align: baseline;
}
sup {
  top: -0.5em;
}
sub {
  bottom: -0.25em;
}
img {
  border: 0;
}
svg:not(:root) {
  overflow: hidden;
}
figure {
  margin: 1em 40px;
}
hr {
  box-sizing: content-box;
  height: 0;
}
pre {
  overflow: auto;
}
code,
kbd,
pre,
samp {
  font-family: monospace, monospace;
  font-size: 1em;
}
button,
input,
optgroup,
select,
textarea {
  color: inherit;
  font: inherit;
  margin: 0;
}
button {
  overflow: visible;
}
button,
select {
  text-transform: none;
}
button,
html input[type="button"],
input[type="reset"],
input[type="submit"] {
  -webkit-appearance: button;
  cursor: pointer;
}
button[disabled],
html input[disabled] {
  cursor: default;
}
button::-moz-focus-inner,
input::-moz-focus-inner {
  border: 0;
  padding: 0;
}
input {
  line-height: normal;
}
input[type="checkbox"],
input[type="radio"] {
  box-sizing: border-box;
  padding: 0;
}
input[type="number"]::-webkit-inner-spin-button,
input[type="number"]::-webkit-outer-spin-button {
  height: auto;
}
input[type="search"] {
  -webkit-appearance: textfield;
  box-sizing: content-box;
}
input[type="search"]::-webkit-search-cancel-button,
input[type="search"]::-webkit-search-decoration {
  -webkit-appearance: none;
}
fieldset {
  border: 1px solid #c0c0c0;
  margin: 0 2px;
  padding: 0.35em 0.625em 0.75em;
}
legend {
  border: 0;
  padding: 0;
}
textarea {
  overflow: auto;
}
optgroup {
  font-weight: bold;
}
table {
  border-collapse: collapse;
  border-spacing: 0;
}
td,
th {
  padding: 0;
}
/*! Source: https://github.com/h5bp/html5-boilerplate/blob/master/src/css/main.css */
@media print {
  *,
  *:before,
  *:after {
    background: transparent !important;
    color: #000 !important;
    box-shadow: none !important;
    text-shadow: none !important;
  }
  a,
  a:visited {
    text-decoration: underline;
  }
  a[href]:after {
    content: " (" attr(href) ")";
  }
  abbr[title]:after {
    content: " (" attr(title) ")";
  }
  a[href^="#"]:after,
  a[href^="javascript:"]:after {
    content: "";
  }
  pre,
  blockquote {
    border: 1px solid #999;
    page-break-inside: avoid;
  }
  thead {
    display: table-header-group;
  }
  tr,
  img {
    page-break-inside: avoid;
  }
  img {
    max-width: 100% !important;
  }
  p,
  h2,
  h3 {
    orphans: 3;
    widows: 3;
  }
  h2,
  h3 {
    page-break-after: avoid;
  }
  .navbar {
    display: none;
  }
  .btn > .caret,
  .dropup > .btn > .caret {
    border-top-color: #000 !important;
  }
  .label {
    border: 1px solid #000;
  }
  .table {
    border-collapse: collapse !important;
  }
  .table td,
  .table th {
    background-color: #fff !important;
  }
  .table-bordered th,
  .table-bordered td {
    border: 1px solid #ddd !important;
  }
}
* {
  -webkit-box-sizing: border-box;
  -moz-box-sizing: border-box;
  box-sizing: border-box;
}
*:before,
*:after {
  -webkit-box-sizing: border-box;
  -moz-box-sizing: border-box;
  box-sizing: border-box;
}
html {
  font-size: 10px;
  -webkit-tap-highlight-color: rgba(0, 0, 0, 0);
}
body {
  font-family: "Helvetica Neue", Helvetica, Arial, sans-serif;
  font-size: 14px;
  line-height: 1.42857143;
  color: #333333;
  background-color: #ffffff;
}
input,
button,
select,
textarea {
  font-family: inherit;
  font-size: inherit;
  line-height: inherit;
}
a {
  color: #883996;
  text-decoration: none;
}
a:hover,
a:focus {
  color: #56245f;
  text-decoration: underline;
}
a:focus {
  outline: thin dotted;
  outline: 5px auto -webkit-focus-ring-color;
  outline-offset: -2px;
}
figure {
  margin: 0;
}
img {
  vertical-align: middle;
}
.img-responsive,
.thumbnail > img,
.thumbnail a > img {
  display: block;
  max-width: 100%;
  height: auto;
}
.img-rounded {
  border-radius: 0px;
}
.img-thumbnail {
  padding: 4px;
  line-height: 1.42857143;
  background-color: #ffffff;
  border: 1px solid #dddddd;
  border-radius: 0px;
  -webkit-transition: all 0.2s ease-in-out;
  -o-transition: all 0.2s ease-in-out;
  transition: all 0.2s ease-in-out;
  display: inline-block;
  max-width: 100%;
  height: auto;
}
.img-circle {
  border-radius: 50%;
}
hr {
  margin-top: 20px;
  margin-bottom: 20px;
  border: 0;
  border-top: 1px solid #eeeeee;
}
.sr-only {
  position: absolute;
  width: 1px;
  height: 1px;
  margin: -1px;
  padding: 0;
  overflow: hidden;
  clip: rect(0, 0, 0, 0);
  border: 0;
}
.sr-only-focusable:active,
.sr-only-focusable:focus {
  position: static;
  width: auto;
  height: auto;
  margin: 0;
  overflow: visible;
  clip: auto;
}
[role="button"] {
  cursor: pointer;
}
h1,
h2,
h3,
h4,
h5,
h6,
.h1,
.h2,
.h3,
.h4,
.h5,
.h6 {
  font-family: inherit;
  font-weight: 500;
  line-height: 1.1;
  color: inherit;
}
h1 small,
h2 small,
h3 small,
h4 small,
h5 small,
h6 small,
.h1 small,
.h2 small,
.h3 small,
.h4 small,
.h5 small,
.h6 small,
h1 .small,
h2 .small,
h3 .small,
h4 .small,
h5 .small,
h6 .small,
.h1 .small,
.h2 .small,
.h3 .small,
.h4 .small,
.h5 .small,
.h6 .small {
  font-weight: normal;
  line-height: 1;
  color: #999999;
}
h1,
.h1,
h2,
.h2,
h3,
.h3 {
  margin-top: 20px;
  margin-bottom: 10px;
}
h1 small,
.h1 small,
h2 small,
.h2 small,
h3 small,
.h3 small,
h1 .small,
.h1 .small,
h2 .small,
.h2 .small,
h3 .small,
.h3 .small {
  font-size: 65%;
}
h4,
.h4,
h5,
.h5,
h6,
.h6 {
  margin-top: 10px;
  margin-bottom: 10px;
}
h4 small,
.h4 small,
h5 small,
.h5 small,
h6 small,
.h6 small,
h4 .small,
.h4 .small,
h5 .small,
.h5 .small,
h6 .small,
.h6 .small {
  font-size: 75%;
}
h1,
.h1 {
  font-size: 36px;
}
h2,
.h2 {
  font-size: 30px;
}
h3,
.h3 {
  font-size: 24px;
}
h4,
.h4 {
  font-size: 18px;
}
h5,
.h5 {
  font-size: 14px;
}
h6,
.h6 {
  font-size: 12px;
}
p {
  margin: 0 0 10px;
}
.lead {
  margin-bottom: 20px;
  font-size: 16px;
  font-weight: 300;
  line-height: 1.4;
}
@media (min-width: 768px) {
  .lead {
    font-size: 21px;
  }
}
small,
.small {
  font-size: 85%;
}
mark,
.mark {
  background-color: #f29446;
  padding: .2em;
}
.text-left {
  text-align: left;
}
.text-right {
  text-align: right;
}
.text-center {
  text-align: center;
}
.text-justify {
  text-align: justify;
}
.text-nowrap {
  white-space: nowrap;
}
.text-lowercase {
  text-transform: lowercase;
}
.text-uppercase {
  text-transform: uppercase;
}
.text-capitalize {
  text-transform: capitalize;
}
.text-muted {
  color: #999999;
}
.text-primary {
  color: #883996;
}
a.text-primary:hover,
a.text-primary:focus {
  color: #662b71;
}
.text-success {
  color: #3c763d;
}
a.text-success:hover,
a.text-success:focus {
  color: #2b542c;
}
.text-info {
  color: #3a633d;
}
a.text-info:hover,
a.text-info:focus {
  color: #274329;
}
.text-warning {
  color: #ffffff;
}
a.text-warning:hover,
a.text-warning:focus {
  color: #e6e6e6;
}
.text-danger {
  color: #a94442;
}
a.text-danger:hover,
a.text-danger:focus {
  color: #843534;
}
.bg-primary {
  color: #fff;
  background-color: #883996;
}
a.bg-primary:hover,
a.bg-primary:focus {
  background-color: #662b71;
}
.bg-success {
  background-color: #dff0d8;
}
a.bg-success:hover,
a.bg-success:focus {
  background-color: #c1e2b3;
}
.bg-info {
  background-color: #a6ecb1;
}
a.bg-info:hover,
a.bg-info:focus {
  background-color: #7ce38c;
}
.bg-warning {
  background-color: #f29446;
}
a.bg-warning:hover,
a.bg-warning:focus {
  background-color: #ef7816;
}
.bg-danger {
  background-color: #f2dede;
}
a.bg-danger:hover,
a.bg-danger:focus {
  background-color: #e4b9b9;
}
.page-header {
  padding-bottom: 9px;
  margin: 40px 0 20px;
  border-bottom: 1px solid #eeeeee;
}
ul,
ol {
  margin-top: 0;
  margin-bottom: 10px;
}
ul ul,
ol ul,
ul ol,
ol ol {
  margin-bottom: 0;
}
.list-unstyled {
  padding-left: 0;
  list-style: none;
}
.list-inline {
  padding-left: 0;
  list-style: none;
  margin-left: -5px;
}
.list-inline > li {
  display: inline-block;
  padding-left: 5px;
  padding-right: 5px;
}
dl {
  margin-top: 0;
  margin-bottom: 20px;
}
dt,
dd {
  line-height: 1.42857143;
}
dt {
  font-weight: bold;
}
dd {
  margin-left: 0;
}
@media (min-width: 768px) {
  .dl-horizontal dt {
    float: left;
    width: 160px;
    clear: left;
    text-align: right;
    overflow: hidden;
    text-overflow: ellipsis;
    white-space: nowrap;
  }
  .dl-horizontal dd {
    margin-left: 180px;
  }
}
abbr[title],
abbr[data-original-title] {
  cursor: help;
  border-bottom: 1px dotted #999999;
}
.initialism {
  font-size: 90%;
  text-transform: uppercase;
}
blockquote {
  padding: 10px 20px;
  margin: 0 0 20px;
  font-size: 17.5px;
  border-left: 5px solid #eeeeee;
}
blockquote p:last-child,
blockquote ul:last-child,
blockquote ol:last-child {
  margin-bottom: 0;
}
blockquote footer,
blockquote small,
blockquote .small {
  display: block;
  font-size: 80%;
  line-height: 1.42857143;
  color: #999999;
}
blockquote footer:before,
blockquote small:before,
blockquote .small:before {
  content: '\2014 \00A0';
}
.blockquote-reverse,
blockquote.pull-right {
  padding-right: 15px;
  padding-left: 0;
  border-right: 5px solid #eeeeee;
  border-left: 0;
  text-align: right;
}
.blockquote-reverse footer:before,
blockquote.pull-right footer:before,
.blockquote-reverse small:before,
blockquote.pull-right small:before,
.blockquote-reverse .small:before,
blockquote.pull-right .small:before {
  content: '';
}
.blockquote-reverse footer:after,
blockquote.pull-right footer:after,
.blockquote-reverse small:after,
blockquote.pull-right small:after,
.blockquote-reverse .small:after,
blockquote.pull-right .small:after {
  content: '\00A0 \2014';
}
address {
  margin-bottom: 20px;
  font-style: normal;
  line-height: 1.42857143;
}
code,
kbd,
pre,
samp {
  font-family: Menlo, Monaco, Consolas, "Courier New", monospace;
}
code {
  padding: 2px 4px;
  font-size: 90%;
  color: #c7254e;
  background-color: #f9f2f4;
  border-radius: 0px;
}
kbd {
  padding: 2px 4px;
  font-size: 90%;
  color: #ffffff;
  background-color: #333333;
  border-radius: 0px;
  box-shadow: inset 0 -1px 0 rgba(0, 0, 0, 0.25);
}
kbd kbd {
  padding: 0;
  font-size: 100%;
  font-weight: bold;
  box-shadow: none;
}
pre {
  display: block;
  padding: 9.5px;
  margin: 0 0 10px;
  font-size: 13px;
  line-height: 1.42857143;
  word-break: break-all;
  word-wrap: break-word;
  color: #333333;
  background-color: #f5f5f5;
  border: 1px solid #cccccc;
  border-radius: 0px;
}
pre code {
  padding: 0;
  font-size: inherit;
  color: inherit;
  white-space: pre-wrap;
  background-color: transparent;
  border-radius: 0;
}
.pre-scrollable {
  max-height: 340px;
  overflow-y: scroll;
}
.container {
  margin-right: auto;
  margin-left: auto;
  padding-left: 15px;
  padding-right: 15px;
}
@media (min-width: 768px) {
  .container {
    width: 100%;
  }
}
@media (min-width: 992px) {
  .container {
    width: 970px;
  }
}
@media (min-width: 1240px) {
  .container {
    width: 1270px;
  }
}
.container-fluid {
  margin-right: auto;
  margin-left: auto;
  padding-left: 15px;
  padding-right: 15px;
}
.row {
  margin-left: -15px;
  margin-right: -15px;
}
.col-xs-1, .col-sm-1, .col-md-1, .col-lg-1, .col-xs-2, .col-sm-2, .col-md-2, .col-lg-2, .col-xs-3, .col-sm-3, .col-md-3, .col-lg-3, .col-xs-4, .col-sm-4, .col-md-4, .col-lg-4, .col-xs-5, .col-sm-5, .col-md-5, .col-lg-5, .col-xs-6, .col-sm-6, .col-md-6, .col-lg-6, .col-xs-7, .col-sm-7, .col-md-7, .col-lg-7, .col-xs-8, .col-sm-8, .col-md-8, .col-lg-8, .col-xs-9, .col-sm-9, .col-md-9, .col-lg-9, .col-xs-10, .col-sm-10, .col-md-10, .col-lg-10, .col-xs-11, .col-sm-11, .col-md-11, .col-lg-11, .col-xs-12, .col-sm-12, .col-md-12, .col-lg-12 {
  position: relative;
  min-height: 1px;
  padding-left: 15px;
  padding-right: 15px;
}
.col-xs-1, .col-xs-2, .col-xs-3, .col-xs-4, .col-xs-5, .col-xs-6, .col-xs-7, .col-xs-8, .col-xs-9, .col-xs-10, .col-xs-11, .col-xs-12 {
  float: left;
}
.col-xs-12 {
  width: 100%;
}
.col-xs-11 {
  width: 91.66666667%;
}
.col-xs-10 {
  width: 83.33333333%;
}
.col-xs-9 {
  width: 75%;
}
.col-xs-8 {
  width: 66.66666667%;
}
.col-xs-7 {
  width: 58.33333333%;
}
.col-xs-6 {
  width: 50%;
}
.col-xs-5 {
  width: 41.66666667%;
}
.col-xs-4 {
  width: 33.33333333%;
}
.col-xs-3 {
  width: 25%;
}
.col-xs-2 {
  width: 16.66666667%;
}
.col-xs-1 {
  width: 8.33333333%;
}
.col-xs-pull-12 {
  right: 100%;
}
.col-xs-pull-11 {
  right: 91.66666667%;
}
.col-xs-pull-10 {
  right: 83.33333333%;
}
.col-xs-pull-9 {
  right: 75%;
}
.col-xs-pull-8 {
  right: 66.66666667%;
}
.col-xs-pull-7 {
  right: 58.33333333%;
}
.col-xs-pull-6 {
  right: 50%;
}
.col-xs-pull-5 {
  right: 41.66666667%;
}
.col-xs-pull-4 {
  right: 33.33333333%;
}
.col-xs-pull-3 {
  right: 25%;
}
.col-xs-pull-2 {
  right: 16.66666667%;
}
.col-xs-pull-1 {
  right: 8.33333333%;
}
.col-xs-pull-0 {
  right: auto;
}
.col-xs-push-12 {
  left: 100%;
}
.col-xs-push-11 {
  left: 91.66666667%;
}
.col-xs-push-10 {
  left: 83.33333333%;
}
.col-xs-push-9 {
  left: 75%;
}
.col-xs-push-8 {
  left: 66.66666667%;
}
.col-xs-push-7 {
  left: 58.33333333%;
}
.col-xs-push-6 {
  left: 50%;
}
.col-xs-push-5 {
  left: 41.66666667%;
}
.col-xs-push-4 {
  left: 33.33333333%;
}
.col-xs-push-3 {
  left: 25%;
}
.col-xs-push-2 {
  left: 16.66666667%;
}
.col-xs-push-1 {
  left: 8.33333333%;
}
.col-xs-push-0 {
  left: auto;
}
.col-xs-offset-12 {
  margin-left: 100%;
}
.col-xs-offset-11 {
  margin-left: 91.66666667%;
}
.col-xs-offset-10 {
  margin-left: 83.33333333%;
}
.col-xs-offset-9 {
  margin-left: 75%;
}
.col-xs-offset-8 {
  margin-left: 66.66666667%;
}
.col-xs-offset-7 {
  margin-left: 58.33333333%;
}
.col-xs-offset-6 {
  margin-left: 50%;
}
.col-xs-offset-5 {
  margin-left: 41.66666667%;
}
.col-xs-offset-4 {
  margin-left: 33.33333333%;
}
.col-xs-offset-3 {
  margin-left: 25%;
}
.col-xs-offset-2 {
  margin-left: 16.66666667%;
}
.col-xs-offset-1 {
  margin-left: 8.33333333%;
}
.col-xs-offset-0 {
  margin-left: 0%;
}
@media (min-width: 768px) {
  .col-sm-1, .col-sm-2, .col-sm-3, .col-sm-4, .col-sm-5, .col-sm-6, .col-sm-7, .col-sm-8, .col-sm-9, .col-sm-10, .col-sm-11, .col-sm-12 {
    float: left;
  }
  .col-sm-12 {
    width: 100%;
  }
  .col-sm-11 {
    width: 91.66666667%;
  }
  .col-sm-10 {
    width: 83.33333333%;
  }
  .col-sm-9 {
    width: 75%;
  }
  .col-sm-8 {
    width: 66.66666667%;
  }
  .col-sm-7 {
    width: 58.33333333%;
  }
  .col-sm-6 {
    width: 50%;
  }
  .col-sm-5 {
    width: 41.66666667%;
  }
  .col-sm-4 {
    width: 33.33333333%;
  }
  .col-sm-3 {
    width: 25%;
  }
  .col-sm-2 {
    width: 16.66666667%;
  }
  .col-sm-1 {
    width: 8.33333333%;
  }
  .col-sm-pull-12 {
    right: 100%;
  }
  .col-sm-pull-11 {
    right: 91.66666667%;
  }
  .col-sm-pull-10 {
    right: 83.33333333%;
  }
  .col-sm-pull-9 {
    right: 75%;
  }
  .col-sm-pull-8 {
    right: 66.66666667%;
  }
  .col-sm-pull-7 {
    right: 58.33333333%;
  }
  .col-sm-pull-6 {
    right: 50%;
  }
  .col-sm-pull-5 {
    right: 41.66666667%;
  }
  .col-sm-pull-4 {
    right: 33.33333333%;
  }
  .col-sm-pull-3 {
    right: 25%;
  }
  .col-sm-pull-2 {
    right: 16.66666667%;
  }
  .col-sm-pull-1 {
    right: 8.33333333%;
  }
  .col-sm-pull-0 {
    right: auto;
  }
  .col-sm-push-12 {
    left: 100%;
  }
  .col-sm-push-11 {
    left: 91.66666667%;
  }
  .col-sm-push-10 {
    left: 83.33333333%;
  }
  .col-sm-push-9 {
    left: 75%;
  }
  .col-sm-push-8 {
    left: 66.66666667%;
  }
  .col-sm-push-7 {
    left: 58.33333333%;
  }
  .col-sm-push-6 {
    left: 50%;
  }
  .col-sm-push-5 {
    left: 41.66666667%;
  }
  .col-sm-push-4 {
    left: 33.33333333%;
  }
  .col-sm-push-3 {
    left: 25%;
  }
  .col-sm-push-2 {
    left: 16.66666667%;
  }
  .col-sm-push-1 {
    left: 8.33333333%;
  }
  .col-sm-push-0 {
    left: auto;
  }
  .col-sm-offset-12 {
    margin-left: 100%;
  }
  .col-sm-offset-11 {
    margin-left: 91.66666667%;
  }
  .col-sm-offset-10 {
    margin-left: 83.33333333%;
  }
  .col-sm-offset-9 {
    margin-left: 75%;
  }
  .col-sm-offset-8 {
    margin-left: 66.66666667%;
  }
  .col-sm-offset-7 {
    margin-left: 58.33333333%;
  }
  .col-sm-offset-6 {
    margin-left: 50%;
  }
  .col-sm-offset-5 {
    margin-left: 41.66666667%;
  }
  .col-sm-offset-4 {
    margin-left: 33.33333333%;
  }
  .col-sm-offset-3 {
    margin-left: 25%;
  }
  .col-sm-offset-2 {
    margin-left: 16.66666667%;
  }
  .col-sm-offset-1 {
    margin-left: 8.33333333%;
  }
  .col-sm-offset-0 {
    margin-left: 0%;
  }
}
@media (min-width: 992px) {
  .col-md-1, .col-md-2, .col-md-3, .col-md-4, .col-md-5, .col-md-6, .col-md-7, .col-md-8, .col-md-9, .col-md-10, .col-md-11, .col-md-12 {
    float: left;
  }
  .col-md-12 {
    width: 100%;
  }
  .col-md-11 {
    width: 91.66666667%;
  }
  .col-md-10 {
    width: 83.33333333%;
  }
  .col-md-9 {
    width: 75%;
  }
  .col-md-8 {
    width: 66.66666667%;
  }
  .col-md-7 {
    width: 58.33333333%;
  }
  .col-md-6 {
    width: 50%;
  }
  .col-md-5 {
    width: 41.66666667%;
  }
  .col-md-4 {
    width: 33.33333333%;
  }
  .col-md-3 {
    width: 25%;
  }
  .col-md-2 {
    width: 16.66666667%;
  }
  .col-md-1 {
    width: 8.33333333%;
  }
  .col-md-pull-12 {
    right: 100%;
  }
  .col-md-pull-11 {
    right: 91.66666667%;
  }
  .col-md-pull-10 {
    right: 83.33333333%;
  }
  .col-md-pull-9 {
    right: 75%;
  }
  .col-md-pull-8 {
    right: 66.66666667%;
  }
  .col-md-pull-7 {
    right: 58.33333333%;
  }
  .col-md-pull-6 {
    right: 50%;
  }
  .col-md-pull-5 {
    right: 41.66666667%;
  }
  .col-md-pull-4 {
    right: 33.33333333%;
  }
  .col-md-pull-3 {
    right: 25%;
  }
  .col-md-pull-2 {
    right: 16.66666667%;
  }
  .col-md-pull-1 {
    right: 8.33333333%;
  }
  .col-md-pull-0 {
    right: auto;
  }
  .col-md-push-12 {
    left: 100%;
  }
  .col-md-push-11 {
    left: 91.66666667%;
  }
  .col-md-push-10 {
    left: 83.33333333%;
  }
  .col-md-push-9 {
    left: 75%;
  }
  .col-md-push-8 {
    left: 66.66666667%;
  }
  .col-md-push-7 {
    left: 58.33333333%;
  }
  .col-md-push-6 {
    left: 50%;
  }
  .col-md-push-5 {
    left: 41.66666667%;
  }
  .col-md-push-4 {
    left: 33.33333333%;
  }
  .col-md-push-3 {
    left: 25%;
  }
  .col-md-push-2 {
    left: 16.66666667%;
  }
  .col-md-push-1 {
    left: 8.33333333%;
  }
  .col-md-push-0 {
    left: auto;
  }
  .col-md-offset-12 {
    margin-left: 100%;
  }
  .col-md-offset-11 {
    margin-left: 91.66666667%;
  }
  .col-md-offset-10 {
    margin-left: 83.33333333%;
  }
  .col-md-offset-9 {
    margin-left: 75%;
  }
  .col-md-offset-8 {
    margin-left: 66.66666667%;
  }
  .col-md-offset-7 {
    margin-left: 58.33333333%;
  }
  .col-md-offset-6 {
    margin-left: 50%;
  }
  .col-md-offset-5 {
    margin-left: 41.66666667%;
  }
  .col-md-offset-4 {
    margin-left: 33.33333333%;
  }
  .col-md-offset-3 {
    margin-left: 25%;
  }
  .col-md-offset-2 {
    margin-left: 16.66666667%;
  }
  .col-md-offset-1 {
    margin-left: 8.33333333%;
  }
  .col-md-offset-0 {
    margin-left: 0%;
  }
}
@media (min-width: 1240px) {
  .col-lg-1, .col-lg-2, .col-lg-3, .col-lg-4, .col-lg-5, .col-lg-6, .col-lg-7, .col-lg-8, .col-lg-9, .col-lg-10, .col-lg-11, .col-lg-12 {
    float: left;
  }
  .col-lg-12 {
    width: 100%;
  }
  .col-lg-11 {
    width: 91.66666667%;
  }
  .col-lg-10 {
    width: 83.33333333%;
  }
  .col-lg-9 {
    width: 75%;
  }
  .col-lg-8 {
    width: 66.66666667%;
  }
  .col-lg-7 {
    width: 58.33333333%;
  }
  .col-lg-6 {
    width: 50%;
  }
  .col-lg-5 {
    width: 41.66666667%;
  }
  .col-lg-4 {
    width: 33.33333333%;
  }
  .col-lg-3 {
    width: 25%;
  }
  .col-lg-2 {
    width: 16.66666667%;
  }
  .col-lg-1 {
    width: 8.33333333%;
  }
  .col-lg-pull-12 {
    right: 100%;
  }
  .col-lg-pull-11 {
    right: 91.66666667%;
  }
  .col-lg-pull-10 {
    right: 83.33333333%;
  }
  .col-lg-pull-9 {
    right: 75%;
  }
  .col-lg-pull-8 {
    right: 66.66666667%;
  }
  .col-lg-pull-7 {
    right: 58.33333333%;
  }
  .col-lg-pull-6 {
    right: 50%;
  }
  .col-lg-pull-5 {
    right: 41.66666667%;
  }
  .col-lg-pull-4 {
    right: 33.33333333%;
  }
  .col-lg-pull-3 {
    right: 25%;
  }
  .col-lg-pull-2 {
    right: 16.66666667%;
  }
  .col-lg-pull-1 {
    right: 8.33333333%;
  }
  .col-lg-pull-0 {
    right: auto;
  }
  .col-lg-push-12 {
    left: 100%;
  }
  .col-lg-push-11 {
    left: 91.66666667%;
  }
  .col-lg-push-10 {
    left: 83.33333333%;
  }
  .col-lg-push-9 {
    left: 75%;
  }
  .col-lg-push-8 {
    left: 66.66666667%;
  }
  .col-lg-push-7 {
    left: 58.33333333%;
  }
  .col-lg-push-6 {
    left: 50%;
  }
  .col-lg-push-5 {
    left: 41.66666667%;
  }
  .col-lg-push-4 {
    left: 33.33333333%;
  }
  .col-lg-push-3 {
    left: 25%;
  }
  .col-lg-push-2 {
    left: 16.66666667%;
  }
  .col-lg-push-1 {
    left: 8.33333333%;
  }
  .col-lg-push-0 {
    left: auto;
  }
  .col-lg-offset-12 {
    margin-left: 100%;
  }
  .col-lg-offset-11 {
    margin-left: 91.66666667%;
  }
  .col-lg-offset-10 {
    margin-left: 83.33333333%;
  }
  .col-lg-offset-9 {
    margin-left: 75%;
  }
  .col-lg-offset-8 {
    margin-left: 66.66666667%;
  }
  .col-lg-offset-7 {
    margin-left: 58.33333333%;
  }
  .col-lg-offset-6 {
    margin-left: 50%;
  }
  .col-lg-offset-5 {
    margin-left: 41.66666667%;
  }
  .col-lg-offset-4 {
    margin-left: 33.33333333%;
  }
  .col-lg-offset-3 {
    margin-left: 25%;
  }
  .col-lg-offset-2 {
    margin-left: 16.66666667%;
  }
  .col-lg-offset-1 {
    margin-left: 8.33333333%;
  }
  .col-lg-offset-0 {
    margin-left: 0%;
  }
}
table {
  background-color: transparent;
}
caption {
  padding-top: 8px;
  padding-bottom: 8px;
  color: #999999;
  text-align: left;
}
th {
  text-align: left;
}
.table {
  width: 100%;
  max-width: 100%;
  margin-bottom: 20px;
}
.table > thead > tr > th,
.table > tbody > tr > th,
.table > tfoot > tr > th,
.table > thead > tr > td,
.table > tbody > tr > td,
.table > tfoot > tr > td {
  padding: 8px;
  line-height: 1.42857143;
  vertical-align: top;
  border-top: 1px solid #dddddd;
}
.table > thead > tr > th {
  vertical-align: bottom;
  border-bottom: 2px solid #dddddd;
}
.table > caption + thead > tr:first-child > th,
.table > colgroup + thead > tr:first-child > th,
.table > thead:first-child > tr:first-child > th,
.table > caption + thead > tr:first-child > td,
.table > colgroup + thead > tr:first-child > td,
.table > thead:first-child > tr:first-child > td {
  border-top: 0;
}
.table > tbody + tbody {
  border-top: 2px solid #dddddd;
}
.table .table {
  background-color: #ffffff;
}
.table-condensed > thead > tr > th,
.table-condensed > tbody > tr > th,
.table-condensed > tfoot > tr > th,
.table-condensed > thead > tr > td,
.table-condensed > tbody > tr > td,
.table-condensed > tfoot > tr > td {
  padding: 5px;
}
.table-bordered {
  border: 1px solid #dddddd;
}
.table-bordered > thead > tr > th,
.table-bordered > tbody > tr > th,
.table-bordered > tfoot > tr > th,
.table-bordered > thead > tr > td,
.table-bordered > tbody > tr > td,
.table-bordered > tfoot > tr > td {
  border: 1px solid #dddddd;
}
.table-bordered > thead > tr > th,
.table-bordered > thead > tr > td {
  border-bottom-width: 2px;
}
.table-striped > tbody > tr:nth-of-type(odd) {
  background-color: #f9f9f9;
}
.table-hover > tbody > tr:hover {
  background-color: #f5f5f5;
}
table col[class*="col-"] {
  position: static;
  float: none;
  display: table-column;
}
table td[class*="col-"],
table th[class*="col-"] {
  position: static;
  float: none;
  display: table-cell;
}
.table > thead > tr > td.active,
.table > tbody > tr > td.active,
.table > tfoot > tr > td.active,
.table > thead > tr > th.active,
.table > tbody > tr > th.active,
.table > tfoot > tr > th.active,
.table > thead > tr.active > td,
.table > tbody > tr.active > td,
.table > tfoot > tr.active > td,
.table > thead > tr.active > th,
.table > tbody > tr.active > th,
.table > tfoot > tr.active > th {
  background-color: #f5f5f5;
}
.table-hover > tbody > tr > td.active:hover,
.table-hover > tbody > tr > th.active:hover,
.table-hover > tbody > tr.active:hover > td,
.table-hover > tbody > tr:hover > .active,
.table-hover > tbody > tr.active:hover > th {
  background-color: #e8e8e8;
}
.table > thead > tr > td.success,
.table > tbody > tr > td.success,
.table > tfoot > tr > td.success,
.table > thead > tr > th.success,
.table > tbody > tr > th.success,
.table > tfoot > tr > th.success,
.table > thead > tr.success > td,
.table > tbody > tr.success > td,
.table > tfoot > tr.success > td,
.table > thead > tr.success > th,
.table > tbody > tr.success > th,
.table > tfoot > tr.success > th {
  background-color: #dff0d8;
}
.table-hover > tbody > tr > td.success:hover,
.table-hover > tbody > tr > th.success:hover,
.table-hover > tbody > tr.success:hover > td,
.table-hover > tbody > tr:hover > .success,
.table-hover > tbody > tr.success:hover > th {
  background-color: #d0e9c6;
}
.table > thead > tr > td.info,
.table > tbody > tr > td.info,
.table > tfoot > tr > td.info,
.table > thead > tr > th.info,
.table > tbody > tr > th.info,
.table > tfoot > tr > th.info,
.table > thead > tr.info > td,
.table > tbody > tr.info > td,
.table > tfoot > tr.info > td,
.table > thead > tr.info > th,
.table > tbody > tr.info > th,
.table > tfoot > tr.info > th {
  background-color: #a6ecb1;
}
.table-hover > tbody > tr > td.info:hover,
.table-hover > tbody > tr > th.info:hover,
.table-hover > tbody > tr.info:hover > td,
.table-hover > tbody > tr:hover > .info,
.table-hover > tbody > tr.info:hover > th {
  background-color: #91e89f;
}
.table > thead > tr > td.warning,
.table > tbody > tr > td.warning,
.table > tfoot > tr > td.warning,
.table > thead > tr > th.warning,
.table > tbody > tr > th.warning,
.table > tfoot > tr > th.warning,
.table > thead > tr.warning > td,
.table > tbody > tr.warning > td,
.table > tfoot > tr.warning > td,
.table > thead > tr.warning > th,
.table > tbody > tr.warning > th,
.table > tfoot > tr.warning > th {
  background-color: #f29446;
}
.table-hover > tbody > tr > td.warning:hover,
.table-hover > tbody > tr > th.warning:hover,
.table-hover > tbody > tr.warning:hover > td,
.table-hover > tbody > tr:hover > .warning,
.table-hover > tbody > tr.warning:hover > th {
  background-color: #f0862e;
}
.table > thead > tr > td.danger,
.table > tbody > tr > td.danger,
.table > tfoot > tr > td.danger,
.table > thead > tr > th.danger,
.table > tbody > tr > th.danger,
.table > tfoot > tr > th.danger,
.table > thead > tr.danger > td,
.table > tbody > tr.danger > td,
.table > tfoot > tr.danger > td,
.table > thead > tr.danger > th,
.table > tbody > tr.danger > th,
.table > tfoot > tr.danger > th {
  background-color: #f2dede;
}
.table-hover > tbody > tr > td.danger:hover,
.table-hover > tbody > tr > th.danger:hover,
.table-hover > tbody > tr.danger:hover > td,
.table-hover > tbody > tr:hover > .danger,
.table-hover > tbody > tr.danger:hover > th {
  background-color: #ebcccc;
}
.table-responsive {
  overflow-x: auto;
  min-height: 0.01%;
}
@media screen and (max-width: 767px) {
  .table-responsive {
    width: 100%;
    margin-bottom: 15px;
    overflow-y: hidden;
    -ms-overflow-style: -ms-autohiding-scrollbar;
    border: 1px solid #dddddd;
  }
  .table-responsive > .table {
    margin-bottom: 0;
  }
  .table-responsive > .table > thead > tr > th,
  .table-responsive > .table > tbody > tr > th,
  .table-responsive > .table > tfoot > tr > th,
  .table-responsive > .table > thead > tr > td,
  .table-responsive > .table > tbody > tr > td,
  .table-responsive > .table > tfoot > tr > td {
    white-space: nowrap;
  }
  .table-responsive > .table-bordered {
    border: 0;
  }
  .table-responsive > .table-bordered > thead > tr > th:first-child,
  .table-responsive > .table-bordered > tbody > tr > th:first-child,
  .table-responsive > .table-bordered > tfoot > tr > th:first-child,
  .table-responsive > .table-bordered > thead > tr > td:first-child,
  .table-responsive > .table-bordered > tbody > tr > td:first-child,
  .table-responsive > .table-bordered > tfoot > tr > td:first-child {
    border-left: 0;
  }
  .table-responsive > .table-bordered > thead > tr > th:last-child,
  .table-responsive > .table-bordered > tbody > tr > th:last-child,
  .table-responsive > .table-bordered > tfoot > tr > th:last-child,
  .table-responsive > .table-bordered > thead > tr > td:last-child,
  .table-responsive > .table-bordered > tbody > tr > td:last-child,
  .table-responsive > .table-bordered > tfoot > tr > td:last-child {
    border-right: 0;
  }
  .table-responsive > .table-bordered > tbody > tr:last-child > th,
  .table-responsive > .table-bordered > tfoot > tr:last-child > th,
  .table-responsive > .table-bordered > tbody > tr:last-child > td,
  .table-responsive > .table-bordered > tfoot > tr:last-child > td {
    border-bottom: 0;
  }
}
fieldset {
  padding: 0;
  margin: 0;
  border: 0;
  min-width: 0;
}
legend {
  display: block;
  width: 100%;
  padding: 0;
  margin-bottom: 20px;
  font-size: 21px;
  line-height: inherit;
  color: #333333;
  border: 0;
  border-bottom: 1px solid #e5e5e5;
}
label {
  display: inline-block;
  max-width: 100%;
  margin-bottom: 5px;
  font-weight: bold;
}
input[type="search"] {
  -webkit-box-sizing: border-box;
  -moz-box-sizing: border-box;
  box-sizing: border-box;
}
input[type="radio"],
input[type="checkbox"] {
  margin: 4px 0 0;
  margin-top: 1px \9;
  line-height: normal;
}
input[type="file"] {
  display: block;
}
input[type="range"] {
  display: block;
  width: 100%;
}
select[multiple],
select[size] {
  height: auto;
}
input[type="file"]:focus,
input[type="radio"]:focus,
input[type="checkbox"]:focus {
  outline: thin dotted;
  outline: 5px auto -webkit-focus-ring-color;
  outline-offset: -2px;
}
output {
  display: block;
  padding-top: 7px;
  font-size: 14px;
  line-height: 1.42857143;
  color: #555555;
}
.form-control {
  display: block;
  width: 100%;
  height: 34px;
  padding: 6px 12px;
  font-size: 14px;
  line-height: 1.42857143;
  color: #555555;
  background-color: #ffffff;
  background-image: none;
  border: 1px solid #cccccc;
  border-radius: 0px;
  -webkit-box-shadow: inset 0 1px 1px rgba(0, 0, 0, 0.075);
  box-shadow: inset 0 1px 1px rgba(0, 0, 0, 0.075);
  -webkit-transition: border-color ease-in-out .15s, box-shadow ease-in-out .15s;
  -o-transition: border-color ease-in-out .15s, box-shadow ease-in-out .15s;
  transition: border-color ease-in-out .15s, box-shadow ease-in-out .15s;
}
.form-control:focus {
  border-color: #66afe9;
  outline: 0;
  -webkit-box-shadow: inset 0 1px 1px rgba(0,0,0,.075), 0 0 8px rgba(102, 175, 233, 0.6);
  box-shadow: inset 0 1px 1px rgba(0,0,0,.075), 0 0 8px rgba(102, 175, 233, 0.6);
}
.form-control::-moz-placeholder {
  color: #999999;
  opacity: 1;
}
.form-control:-ms-input-placeholder {
  color: #999999;
}
.form-control::-webkit-input-placeholder {
  color: #999999;
}
.form-control[disabled],
.form-control[readonly],
fieldset[disabled] .form-control {
  background-color: #eeeeee;
  opacity: 1;
}
.form-control[disabled],
fieldset[disabled] .form-control {
  cursor: not-allowed;
}
textarea.form-control {
  height: auto;
}
input[type="search"] {
  -webkit-appearance: none;
}
@media screen and (-webkit-min-device-pixel-ratio: 0) {
  input[type="date"].form-control,
  input[type="time"].form-control,
  input[type="datetime-local"].form-control,
  input[type="month"].form-control {
    line-height: 34px;
  }
  input[type="date"].input-sm,
  input[type="time"].input-sm,
  input[type="datetime-local"].input-sm,
  input[type="month"].input-sm,
  .input-group-sm input[type="date"],
  .input-group-sm input[type="time"],
  .input-group-sm input[type="datetime-local"],
  .input-group-sm input[type="month"] {
    line-height: 30px;
  }
  input[type="date"].input-lg,
  input[type="time"].input-lg,
  input[type="datetime-local"].input-lg,
  input[type="month"].input-lg,
  .input-group-lg input[type="date"],
  .input-group-lg input[type="time"],
  .input-group-lg input[type="datetime-local"],
  .input-group-lg input[type="month"] {
    line-height: 46px;
  }
}
.form-group {
  margin-bottom: 15px;
}
.radio,
.checkbox {
  position: relative;
  display: block;
  margin-top: 10px;
  margin-bottom: 10px;
}
.radio label,
.checkbox label {
  min-height: 20px;
  padding-left: 20px;
  margin-bottom: 0;
  font-weight: normal;
  cursor: pointer;
}
.radio input[type="radio"],
.radio-inline input[type="radio"],
.checkbox input[type="checkbox"],
.checkbox-inline input[type="checkbox"] {
  position: absolute;
  margin-left: -20px;
  margin-top: 4px \9;
}
.radio + .radio,
.checkbox + .checkbox {
  margin-top: -5px;
}
.radio-inline,
.checkbox-inline {
  position: relative;
  display: inline-block;
  padding-left: 20px;
  margin-bottom: 0;
  vertical-align: middle;
  font-weight: normal;
  cursor: pointer;
}
.radio-inline + .radio-inline,
.checkbox-inline + .checkbox-inline {
  margin-top: 0;
  margin-left: 10px;
}
input[type="radio"][disabled],
input[type="checkbox"][disabled],
input[type="radio"].disabled,
input[type="checkbox"].disabled,
fieldset[disabled] input[type="radio"],
fieldset[disabled] input[type="checkbox"] {
  cursor: not-allowed;
}
.radio-inline.disabled,
.checkbox-inline.disabled,
fieldset[disabled] .radio-inline,
fieldset[disabled] .checkbox-inline {
  cursor: not-allowed;
}
.radio.disabled label,
.checkbox.disabled label,
fieldset[disabled] .radio label,
fieldset[disabled] .checkbox label {
  cursor: not-allowed;
}
.form-control-static {
  padding-top: 7px;
  padding-bottom: 7px;
  margin-bottom: 0;
  min-height: 34px;
}
.form-control-static.input-lg,
.form-control-static.input-sm {
  padding-left: 0;
  padding-right: 0;
}
.input-sm {
  height: 30px;
  padding: 5px 10px;
  font-size: 12px;
  line-height: 1.5;
  border-radius: 0px;
}
select.input-sm {
  height: 30px;
  line-height: 30px;
}
textarea.input-sm,
select[multiple].input-sm {
  height: auto;
}
.form-group-sm .form-control {
  height: 30px;
  padding: 5px 10px;
  font-size: 12px;
  line-height: 1.5;
  border-radius: 0px;
}
.form-group-sm select.form-control {
  height: 30px;
  line-height: 30px;
}
.form-group-sm textarea.form-control,
.form-group-sm select[multiple].form-control {
  height: auto;
}
.form-group-sm .form-control-static {
  height: 30px;
  min-height: 32px;
  padding: 6px 10px;
  font-size: 12px;
  line-height: 1.5;
}
.input-lg {
  height: 46px;
  padding: 10px 16px;
  font-size: 18px;
  line-height: 1.33;
  border-radius: 0px;
}
select.input-lg {
  height: 46px;
  line-height: 46px;
}
textarea.input-lg,
select[multiple].input-lg {
  height: auto;
}
.form-group-lg .form-control {
  height: 46px;
  padding: 10px 16px;
  font-size: 18px;
  line-height: 1.33;
  border-radius: 0px;
}
.form-group-lg select.form-control {
  height: 46px;
  line-height: 46px;
}
.form-group-lg textarea.form-control,
.form-group-lg select[multiple].form-control {
  height: auto;
}
.form-group-lg .form-control-static {
  height: 46px;
  min-height: 38px;
  padding: 11px 16px;
  font-size: 18px;
  line-height: 1.33;
}
.has-feedback {
  position: relative;
}
.has-feedback .form-control {
  padding-right: 42.5px;
}
.form-control-feedback {
  position: absolute;
  top: 0;
  right: 0;
  z-index: 2;
  display: block;
  width: 34px;
  height: 34px;
  line-height: 34px;
  text-align: center;
  pointer-events: none;
}
.input-lg + .form-control-feedback,
.input-group-lg + .form-control-feedback,
.form-group-lg .form-control + .form-control-feedback {
  width: 46px;
  height: 46px;
  line-height: 46px;
}
.input-sm + .form-control-feedback,
.input-group-sm + .form-control-feedback,
.form-group-sm .form-control + .form-control-feedback {
  width: 30px;
  height: 30px;
  line-height: 30px;
}
.has-success .help-block,
.has-success .control-label,
.has-success .radio,
.has-success .checkbox,
.has-success .radio-inline,
.has-success .checkbox-inline,
.has-success.radio label,
.has-success.checkbox label,
.has-success.radio-inline label,
.has-success.checkbox-inline label {
  color: #3c763d;
}
.has-success .form-control {
  border-color: #3c763d;
  -webkit-box-shadow: inset 0 1px 1px rgba(0, 0, 0, 0.075);
  box-shadow: inset 0 1px 1px rgba(0, 0, 0, 0.075);
}
.has-success .form-control:focus {
  border-color: #2b542c;
  -webkit-box-shadow: inset 0 1px 1px rgba(0, 0, 0, 0.075), 0 0 6px #67b168;
  box-shadow: inset 0 1px 1px rgba(0, 0, 0, 0.075), 0 0 6px #67b168;
}
.has-success .input-group-addon {
  color: #3c763d;
  border-color: #3c763d;
  background-color: #dff0d8;
}
.has-success .form-control-feedback {
  color: #3c763d;
}
.has-warning .help-block,
.has-warning .control-label,
.has-warning .radio,
.has-warning .checkbox,
.has-warning .radio-inline,
.has-warning .checkbox-inline,
.has-warning.radio label,
.has-warning.checkbox label,
.has-warning.radio-inline label,
.has-warning.checkbox-inline label {
  color: #ffffff;
}
.has-warning .form-control {
  border-color: #ffffff;
  -webkit-box-shadow: inset 0 1px 1px rgba(0, 0, 0, 0.075);
  box-shadow: inset 0 1px 1px rgba(0, 0, 0, 0.075);
}
.has-warning .form-control:focus {
  border-color: #e6e6e6;
  -webkit-box-shadow: inset 0 1px 1px rgba(0, 0, 0, 0.075), 0 0 6px #ffffff;
  box-shadow: inset 0 1px 1px rgba(0, 0, 0, 0.075), 0 0 6px #ffffff;
}
.has-warning .input-group-addon {
  color: #ffffff;
  border-color: #ffffff;
  background-color: #f29446;
}
.has-warning .form-control-feedback {
  color: #ffffff;
}
.has-error .help-block,
.has-error .control-label,
.has-error .radio,
.has-error .checkbox,
.has-error .radio-inline,
.has-error .checkbox-inline,
.has-error.radio label,
.has-error.checkbox label,
.has-error.radio-inline label,
.has-error.checkbox-inline label {
  color: #a94442;
}
.has-error .form-control {
  border-color: #a94442;
  -webkit-box-shadow: inset 0 1px 1px rgba(0, 0, 0, 0.075);
  box-shadow: inset 0 1px 1px rgba(0, 0, 0, 0.075);
}
.has-error .form-control:focus {
  border-color: #843534;
  -webkit-box-shadow: inset 0 1px 1px rgba(0, 0, 0, 0.075), 0 0 6px #ce8483;
  box-shadow: inset 0 1px 1px rgba(0, 0, 0, 0.075), 0 0 6px #ce8483;
}
.has-error .input-group-addon {
  color: #a94442;
  border-color: #a94442;
  background-color: #f2dede;
}
.has-error .form-control-feedback {
  color: #a94442;
}
.has-feedback label ~ .form-control-feedback {
  top: 25px;
}
.has-feedback label.sr-only ~ .form-control-feedback {
  top: 0;
}
.help-block {
  display: block;
  margin-top: 5px;
  margin-bottom: 10px;
  color: #737373;
}
@media (min-width: 768px) {
  .form-inline .form-group {
    display: inline-block;
    margin-bottom: 0;
    vertical-align: middle;
  }
  .form-inline .form-control {
    display: inline-block;
    width: auto;
    vertical-align: middle;
  }
  .form-inline .form-control-static {
    display: inline-block;
  }
  .form-inline .input-group {
    display: inline-table;
    vertical-align: middle;
  }
  .form-inline .input-group .input-group-addon,
  .form-inline .input-group .input-group-btn,
  .form-inline .input-group .form-control {
    width: auto;
  }
  .form-inline .input-group > .form-control {
    width: 100%;
  }
  .form-inline .control-label {
    margin-bottom: 0;
    vertical-align: middle;
  }
  .form-inline .radio,
  .form-inline .checkbox {
    display: inline-block;
    margin-top: 0;
    margin-bottom: 0;
    vertical-align: middle;
  }
  .form-inline .radio label,
  .form-inline .checkbox label {
    padding-left: 0;
  }
  .form-inline .radio input[type="radio"],
  .form-inline .checkbox input[type="checkbox"] {
    position: relative;
    margin-left: 0;
  }
  .form-inline .has-feedback .form-control-feedback {
    top: 0;
  }
}
.form-horizontal .radio,
.form-horizontal .checkbox,
.form-horizontal .radio-inline,
.form-horizontal .checkbox-inline {
  margin-top: 0;
  margin-bottom: 0;
  padding-top: 7px;
}
.form-horizontal .radio,
.form-horizontal .checkbox {
  min-height: 27px;
}
.form-horizontal .form-group {
  margin-left: -15px;
  margin-right: -15px;
}
@media (min-width: 768px) {
  .form-horizontal .control-label {
    text-align: right;
    margin-bottom: 0;
    padding-top: 7px;
  }
}
.form-horizontal .has-feedback .form-control-feedback {
  right: 15px;
}
@media (min-width: 768px) {
  .form-horizontal .form-group-lg .control-label {
    padding-top: 14.3px;
    font-size: 18px;
  }
}
@media (min-width: 768px) {
  .form-horizontal .form-group-sm .control-label {
    padding-top: 6px;
    font-size: 12px;
  }
}
.btn {
  display: inline-block;
  margin-bottom: 0;
  font-weight: normal;
  text-align: center;
  vertical-align: middle;
  touch-action: manipulation;
  cursor: pointer;
  background-image: none;
  border: 1px solid transparent;
  white-space: nowrap;
  padding: 6px 12px;
  font-size: 14px;
  line-height: 1.42857143;
  border-radius: 0px;
  -webkit-user-select: none;
  -moz-user-select: none;
  -ms-user-select: none;
  user-select: none;
}
.btn:focus,
.btn:active:focus,
.btn.active:focus,
.btn.focus,
.btn:active.focus,
.btn.active.focus {
  outline: thin dotted;
  outline: 5px auto -webkit-focus-ring-color;
  outline-offset: -2px;
}
.btn:hover,
.btn:focus,
.btn.focus {
  color: #333333;
  text-decoration: none;
}
.btn:active,
.btn.active {
  outline: 0;
  background-image: none;
  -webkit-box-shadow: inset 0 3px 5px rgba(0, 0, 0, 0.125);
  box-shadow: inset 0 3px 5px rgba(0, 0, 0, 0.125);
}
.btn.disabled,
.btn[disabled],
fieldset[disabled] .btn {
  cursor: not-allowed;
  opacity: 0.65;
  filter: alpha(opacity=65);
  -webkit-box-shadow: none;
  box-shadow: none;
}
a.btn.disabled,
fieldset[disabled] a.btn {
  pointer-events: none;
}
.btn-default {
  color: #333333;
  background-color: #ffffff;
  border-color: #cccccc;
}
.btn-default:focus,
.btn-default.focus {
  color: #333333;
  background-color: #e6e6e6;
  border-color: #8c8c8c;
}
.btn-default:hover {
  color: #333333;
  background-color: #e6e6e6;
  border-color: #adadad;
}
.btn-default:active,
.btn-default.active,
.open > .dropdown-toggle.btn-default {
  color: #333333;
  background-color: #e6e6e6;
  border-color: #adadad;
}
.btn-default:active:hover,
.btn-default.active:hover,
.open > .dropdown-toggle.btn-default:hover,
.btn-default:active:focus,
.btn-default.active:focus,
.open > .dropdown-toggle.btn-default:focus,
.btn-default:active.focus,
.btn-default.active.focus,
.open > .dropdown-toggle.btn-default.focus {
  color: #333333;
  background-color: #d4d4d4;
  border-color: #8c8c8c;
}
.btn-default:active,
.btn-default.active,
.open > .dropdown-toggle.btn-default {
  background-image: none;
}
.btn-default.disabled,
.btn-default[disabled],
fieldset[disabled] .btn-default,
.btn-default.disabled:hover,
.btn-default[disabled]:hover,
fieldset[disabled] .btn-default:hover,
.btn-default.disabled:focus,
.btn-default[disabled]:focus,
fieldset[disabled] .btn-default:focus,
.btn-default.disabled.focus,
.btn-default[disabled].focus,
fieldset[disabled] .btn-default.focus,
.btn-default.disabled:active,
.btn-default[disabled]:active,
fieldset[disabled] .btn-default:active,
.btn-default.disabled.active,
.btn-default[disabled].active,
fieldset[disabled] .btn-default.active {
  background-color: #ffffff;
  border-color: #cccccc;
}
.btn-default .badge {
  color: #ffffff;
  background-color: #333333;
}
.btn-primary {
  color: #ffffff;
  background-color: #883996;
  border-color: #773284;
}
.btn-primary:focus,
.btn-primary.focus {
  color: #ffffff;
  background-color: #662b71;
  border-color: #230f27;
}
.btn-primary:hover {
  color: #ffffff;
  background-color: #662b71;
  border-color: #4f2157;
}
.btn-primary:active,
.btn-primary.active,
.open > .dropdown-toggle.btn-primary {
  color: #ffffff;
  background-color: #662b71;
  border-color: #4f2157;
}
.btn-primary:active:hover,
.btn-primary.active:hover,
.open > .dropdown-toggle.btn-primary:hover,
.btn-primary:active:focus,
.btn-primary.active:focus,
.open > .dropdown-toggle.btn-primary:focus,
.btn-primary:active.focus,
.btn-primary.active.focus,
.open > .dropdown-toggle.btn-primary.focus {
  color: #ffffff;
  background-color: #4f2157;
  border-color: #230f27;
}
.btn-primary:active,
.btn-primary.active,
.open > .dropdown-toggle.btn-primary {
  background-image: none;
}
.btn-primary.disabled,
.btn-primary[disabled],
fieldset[disabled] .btn-primary,
.btn-primary.disabled:hover,
.btn-primary[disabled]:hover,
fieldset[disabled] .btn-primary:hover,
.btn-primary.disabled:focus,
.btn-primary[disabled]:focus,
fieldset[disabled] .btn-primary:focus,
.btn-primary.disabled.focus,
.btn-primary[disabled].focus,
fieldset[disabled] .btn-primary.focus,
.btn-primary.disabled:active,
.btn-primary[disabled]:active,
fieldset[disabled] .btn-primary:active,
.btn-primary.disabled.active,
.btn-primary[disabled].active,
fieldset[disabled] .btn-primary.active {
  background-color: #883996;
  border-color: #773284;
}
.btn-primary .badge {
  color: #883996;
  background-color: #ffffff;
}
.btn-success {
  color: #ffffff;
  background-color: #883996;
  border-color: #773284;
}
.btn-success:focus,
.btn-success.focus {
  color: #ffffff;
  background-color: #662b71;
  border-color: #230f27;
}
.btn-success:hover {
  color: #ffffff;
  background-color: #662b71;
  border-color: #4f2157;
}
.btn-success:active,
.btn-success.active,
.open > .dropdown-toggle.btn-success {
  color: #ffffff;
  background-color: #662b71;
  border-color: #4f2157;
}
.btn-success:active:hover,
.btn-success.active:hover,
.open > .dropdown-toggle.btn-success:hover,
.btn-success:active:focus,
.btn-success.active:focus,
.open > .dropdown-toggle.btn-success:focus,
.btn-success:active.focus,
.btn-success.active.focus,
.open > .dropdown-toggle.btn-success.focus {
  color: #ffffff;
  background-color: #4f2157;
  border-color: #230f27;
}
.btn-success:active,
.btn-success.active,
.open > .dropdown-toggle.btn-success {
  background-image: none;
}
.btn-success.disabled,
.btn-success[disabled],
fieldset[disabled] .btn-success,
.btn-success.disabled:hover,
.btn-success[disabled]:hover,
fieldset[disabled] .btn-success:hover,
.btn-success.disabled:focus,
.btn-success[disabled]:focus,
fieldset[disabled] .btn-success:focus,
.btn-success.disabled.focus,
.btn-success[disabled].focus,
fieldset[disabled] .btn-success.focus,
.btn-success.disabled:active,
.btn-success[disabled]:active,
fieldset[disabled] .btn-success:active,
.btn-success.disabled.active,
.btn-success[disabled].active,
fieldset[disabled] .btn-success.active {
  background-color: #883996;
  border-color: #773284;
}
.btn-success .badge {
  color: #883996;
  background-color: #ffffff;
}
.btn-info {
  color: #ffffff;
  background-color: #883996;
  border-color: #773284;
}
.btn-info:focus,
.btn-info.focus {
  color: #ffffff;
  background-color: #662b71;
  border-color: #230f27;
}
.btn-info:hover {
  color: #ffffff;
  background-color: #662b71;
  border-color: #4f2157;
}
.btn-info:active,
.btn-info.active,
.open > .dropdown-toggle.btn-info {
  color: #ffffff;
  background-color: #662b71;
  border-color: #4f2157;
}
.btn-info:active:hover,
.btn-info.active:hover,
.open > .dropdown-toggle.btn-info:hover,
.btn-info:active:focus,
.btn-info.active:focus,
.open > .dropdown-toggle.btn-info:focus,
.btn-info:active.focus,
.btn-info.active.focus,
.open > .dropdown-toggle.btn-info.focus {
  color: #ffffff;
  background-color: #4f2157;
  border-color: #230f27;
}
.btn-info:active,
.btn-info.active,
.open > .dropdown-toggle.btn-info {
  background-image: none;
}
.btn-info.disabled,
.btn-info[disabled],
fieldset[disabled] .btn-info,
.btn-info.disabled:hover,
.btn-info[disabled]:hover,
fieldset[disabled] .btn-info:hover,
.btn-info.disabled:focus,
.btn-info[disabled]:focus,
fieldset[disabled] .btn-info:focus,
.btn-info.disabled.focus,
.btn-info[disabled].focus,
fieldset[disabled] .btn-info.focus,
.btn-info.disabled:active,
.btn-info[disabled]:active,
fieldset[disabled] .btn-info:active,
.btn-info.disabled.active,
.btn-info[disabled].active,
fieldset[disabled] .btn-info.active {
  background-color: #883996;
  border-color: #773284;
}
.btn-info .badge {
  color: #883996;
  background-color: #ffffff;
}
.btn-warning {
  color: #ffffff;
  background-color: #f29446;
  border-color: #f0862e;
}
.btn-warning:focus,
.btn-warning.focus {
  color: #ffffff;
  background-color: #ef7816;
  border-color: #95490a;
}
.btn-warning:hover {
  color: #ffffff;
  background-color: #ef7816;
  border-color: #d3680f;
}
.btn-warning:active,
.btn-warning.active,
.open > .dropdown-toggle.btn-warning {
  color: #ffffff;
  background-color: #ef7816;
  border-color: #d3680f;
}
.btn-warning:active:hover,
.btn-warning.active:hover,
.open > .dropdown-toggle.btn-warning:hover,
.btn-warning:active:focus,
.btn-warning.active:focus,
.open > .dropdown-toggle.btn-warning:focus,
.btn-warning:active.focus,
.btn-warning.active.focus,
.open > .dropdown-toggle.btn-warning.focus {
  color: #ffffff;
  background-color: #d3680f;
  border-color: #95490a;
}
.btn-warning:active,
.btn-warning.active,
.open > .dropdown-toggle.btn-warning {
  background-image: none;
}
.btn-warning.disabled,
.btn-warning[disabled],
fieldset[disabled] .btn-warning,
.btn-warning.disabled:hover,
.btn-warning[disabled]:hover,
fieldset[disabled] .btn-warning:hover,
.btn-warning.disabled:focus,
.btn-warning[disabled]:focus,
fieldset[disabled] .btn-warning:focus,
.btn-warning.disabled.focus,
.btn-warning[disabled].focus,
fieldset[disabled] .btn-warning.focus,
.btn-warning.disabled:active,
.btn-warning[disabled]:active,
fieldset[disabled] .btn-warning:active,
.btn-warning.disabled.active,
.btn-warning[disabled].active,
fieldset[disabled] .btn-warning.active {
  background-color: #f29446;
  border-color: #f0862e;
}
.btn-warning .badge {
  color: #f29446;
  background-color: #ffffff;
}
.btn-danger {
  color: #ffffff;
  background-color: #d9534f;
  border-color: #d43f3a;
}
.btn-danger:focus,
.btn-danger.focus {
  color: #ffffff;
  background-color: #c9302c;
  border-color: #761c19;
}
.btn-danger:hover {
  color: #ffffff;
  background-color: #c9302c;
  border-color: #ac2925;
}
.btn-danger:active,
.btn-danger.active,
.open > .dropdown-toggle.btn-danger {
  color: #ffffff;
  background-color: #c9302c;
  border-color: #ac2925;
}
.btn-danger:active:hover,
.btn-danger.active:hover,
.open > .dropdown-toggle.btn-danger:hover,
.btn-danger:active:focus,
.btn-danger.active:focus,
.open > .dropdown-toggle.btn-danger:focus,
.btn-danger:active.focus,
.btn-danger.active.focus,
.open > .dropdown-toggle.btn-danger.focus {
  color: #ffffff;
  background-color: #ac2925;
  border-color: #761c19;
}
.btn-danger:active,
.btn-danger.active,
.open > .dropdown-toggle.btn-danger {
  background-image: none;
}
.btn-danger.disabled,
.btn-danger[disabled],
fieldset[disabled] .btn-danger,
.btn-danger.disabled:hover,
.btn-danger[disabled]:hover,
fieldset[disabled] .btn-danger:hover,
.btn-danger.disabled:focus,
.btn-danger[disabled]:focus,
fieldset[disabled] .btn-danger:focus,
.btn-danger.disabled.focus,
.btn-danger[disabled].focus,
fieldset[disabled] .btn-danger.focus,
.btn-danger.disabled:active,
.btn-danger[disabled]:active,
fieldset[disabled] .btn-danger:active,
.btn-danger.disabled.active,
.btn-danger[disabled].active,
fieldset[disabled] .btn-danger.active {
  background-color: #d9534f;
  border-color: #d43f3a;
}
.btn-danger .badge {
  color: #d9534f;
  background-color: #ffffff;
}
.btn-link {
  color: #883996;
  font-weight: normal;
  border-radius: 0;
}
.btn-link,
.btn-link:active,
.btn-link.active,
.btn-link[disabled],
fieldset[disabled] .btn-link {
  background-color: transparent;
  -webkit-box-shadow: none;
  box-shadow: none;
}
.btn-link,
.btn-link:hover,
.btn-link:focus,
.btn-link:active {
  border-color: transparent;
}
.btn-link:hover,
.btn-link:focus {
  color: #56245f;
  text-decoration: underline;
  background-color: transparent;
}
.btn-link[disabled]:hover,
fieldset[disabled] .btn-link:hover,
.btn-link[disabled]:focus,
fieldset[disabled] .btn-link:focus {
  color: #999999;
  text-decoration: none;
}
.btn-lg,
.btn-group-lg > .btn {
  padding: 10px 16px;
  font-size: 18px;
  line-height: 1.33;
  border-radius: 0px;
}
.btn-sm,
.btn-group-sm > .btn {
  padding: 5px 10px;
  font-size: 12px;
  line-height: 1.5;
  border-radius: 0px;
}
.btn-xs,
.btn-group-xs > .btn {
  padding: 1px 5px;
  font-size: 12px;
  line-height: 1.5;
  border-radius: 0px;
}
.btn-block {
  display: block;
  width: 100%;
}
.btn-block + .btn-block {
  margin-top: 5px;
}
input[type="submit"].btn-block,
input[type="reset"].btn-block,
input[type="button"].btn-block {
  width: 100%;
}
.fade {
  opacity: 0;
  -webkit-transition: opacity 0.15s linear;
  -o-transition: opacity 0.15s linear;
  transition: opacity 0.15s linear;
}
.fade.in {
  opacity: 1;
}
.collapse {
  display: none;
}
.collapse.in {
  display: block;
}
tr.collapse.in {
  display: table-row;
}
tbody.collapse.in {
  display: table-row-group;
}
.collapsing {
  position: relative;
  height: 0;
  overflow: hidden;
  -webkit-transition-property: height, visibility;
  transition-property: height, visibility;
  -webkit-transition-duration: 0.35s;
  transition-duration: 0.35s;
  -webkit-transition-timing-function: ease;
  transition-timing-function: ease;
}
.caret {
  display: inline-block;
  width: 0;
  height: 0;
  margin-left: 2px;
  vertical-align: middle;
  border-top: 4px dashed;
  border-top: 4px solid \9;
  border-right: 4px solid transparent;
  border-left: 4px solid transparent;
}
.dropup,
.dropdown {
  position: relative;
}
.dropdown-toggle:focus {
  outline: 0;
}
.dropdown-menu {
  position: absolute;
  top: 100%;
  left: 0;
  z-index: 1000;
  display: none;
  float: left;
  min-width: 160px;
  padding: 5px 0;
  margin: 2px 0 0;
  list-style: none;
  font-size: 14px;
  text-align: left;
  background-color: #ffffff;
  border: 1px solid #cccccc;
  border: 1px solid rgba(0, 0, 0, 0.15);
  border-radius: 0px;
  -webkit-box-shadow: 0 6px 12px rgba(0, 0, 0, 0.175);
  box-shadow: 0 6px 12px rgba(0, 0, 0, 0.175);
  background-clip: padding-box;
}
.dropdown-menu.pull-right {
  right: 0;
  left: auto;
}
.dropdown-menu .divider {
  height: 1px;
  margin: 9px 0;
  overflow: hidden;
  background-color: #e5e5e5;
}
.dropdown-menu > li > a {
  display: block;
  padding: 3px 20px;
  clear: both;
  font-weight: normal;
  line-height: 1.42857143;
  color: #333333;
  white-space: nowrap;
}
.dropdown-menu > li > a:hover,
.dropdown-menu > li > a:focus {
  text-decoration: none;
  color: #262626;
  background-color: #f5f5f5;
}
.dropdown-menu > .active > a,
.dropdown-menu > .active > a:hover,
.dropdown-menu > .active > a:focus {
  color: #ffffff;
  text-decoration: none;
  outline: 0;
  background-color: #883996;
}
.dropdown-menu > .disabled > a,
.dropdown-menu > .disabled > a:hover,
.dropdown-menu > .disabled > a:focus {
  color: #999999;
}
.dropdown-menu > .disabled > a:hover,
.dropdown-menu > .disabled > a:focus {
  text-decoration: none;
  background-color: transparent;
  background-image: none;
  filter: progid:DXImageTransform.Microsoft.gradient(enabled = false);
  cursor: not-allowed;
}
.open > .dropdown-menu {
  display: block;
}
.open > a {
  outline: 0;
}
.dropdown-menu-right {
  left: auto;
  right: 0;
}
.dropdown-menu-left {
  left: 0;
  right: auto;
}
.dropdown-header {
  display: block;
  padding: 3px 20px;
  font-size: 12px;
  line-height: 1.42857143;
  color: #999999;
  white-space: nowrap;
}
.dropdown-backdrop {
  position: fixed;
  left: 0;
  right: 0;
  bottom: 0;
  top: 0;
  z-index: 990;
}
.pull-right > .dropdown-menu {
  right: 0;
  left: auto;
}
.dropup .caret,
.navbar-fixed-bottom .dropdown .caret {
  border-top: 0;
  border-bottom: 4px dashed;
  border-bottom: 4px solid \9;
  content: "";
}
.dropup .dropdown-menu,
.navbar-fixed-bottom .dropdown .dropdown-menu {
  top: auto;
  bottom: 100%;
  margin-bottom: 2px;
}
@media (min-width: 768px) {
  .navbar-right .dropdown-menu {
    left: auto;
    right: 0;
  }
  .navbar-right .dropdown-menu-left {
    left: 0;
    right: auto;
  }
}
.btn-group,
.btn-group-vertical {
  position: relative;
  display: inline-block;
  vertical-align: middle;
}
.btn-group > .btn,
.btn-group-vertical > .btn {
  position: relative;
  float: left;
}
.btn-group > .btn:hover,
.btn-group-vertical > .btn:hover,
.btn-group > .btn:focus,
.btn-group-vertical > .btn:focus,
.btn-group > .btn:active,
.btn-group-vertical > .btn:active,
.btn-group > .btn.active,
.btn-group-vertical > .btn.active {
  z-index: 2;
}
.btn-group .btn + .btn,
.btn-group .btn + .btn-group,
.btn-group .btn-group + .btn,
.btn-group .btn-group + .btn-group {
  margin-left: -1px;
}
.btn-toolbar {
  margin-left: -5px;
}
.btn-toolbar .btn,
.btn-toolbar .btn-group,
.btn-toolbar .input-group {
  float: left;
}
.btn-toolbar > .btn,
.btn-toolbar > .btn-group,
.btn-toolbar > .input-group {
  margin-left: 5px;
}
.btn-group > .btn:not(:first-child):not(:last-child):not(.dropdown-toggle) {
  border-radius: 0;
}
.btn-group > .btn:first-child {
  margin-left: 0;
}
.btn-group > .btn:first-child:not(:last-child):not(.dropdown-toggle) {
  border-bottom-right-radius: 0;
  border-top-right-radius: 0;
}
.btn-group > .btn:last-child:not(:first-child),
.btn-group > .dropdown-toggle:not(:first-child) {
  border-bottom-left-radius: 0;
  border-top-left-radius: 0;
}
.btn-group > .btn-group {
  float: left;
}
.btn-group > .btn-group:not(:first-child):not(:last-child) > .btn {
  border-radius: 0;
}
.btn-group > .btn-group:first-child:not(:last-child) > .btn:last-child,
.btn-group > .btn-group:first-child:not(:last-child) > .dropdown-toggle {
  border-bottom-right-radius: 0;
  border-top-right-radius: 0;
}
.btn-group > .btn-group:last-child:not(:first-child) > .btn:first-child {
  border-bottom-left-radius: 0;
  border-top-left-radius: 0;
}
.btn-group .dropdown-toggle:active,
.btn-group.open .dropdown-toggle {
  outline: 0;
}
.btn-group > .btn + .dropdown-toggle {
  padding-left: 8px;
  padding-right: 8px;
}
.btn-group > .btn-lg + .dropdown-toggle {
  padding-left: 12px;
  padding-right: 12px;
}
.btn-group.open .dropdown-toggle {
  -webkit-box-shadow: inset 0 3px 5px rgba(0, 0, 0, 0.125);
  box-shadow: inset 0 3px 5px rgba(0, 0, 0, 0.125);
}
.btn-group.open .dropdown-toggle.btn-link {
  -webkit-box-shadow: none;
  box-shadow: none;
}
.btn .caret {
  margin-left: 0;
}
.btn-lg .caret {
  border-width: 5px 5px 0;
  border-bottom-width: 0;
}
.dropup .btn-lg .caret {
  border-width: 0 5px 5px;
}
.btn-group-vertical > .btn,
.btn-group-vertical > .btn-group,
.btn-group-vertical > .btn-group > .btn {
  display: block;
  float: none;
  width: 100%;
  max-width: 100%;
}
.btn-group-vertical > .btn-group > .btn {
  float: none;
}
.btn-group-vertical > .btn + .btn,
.btn-group-vertical > .btn + .btn-group,
.btn-group-vertical > .btn-group + .btn,
.btn-group-vertical > .btn-group + .btn-group {
  margin-top: -1px;
  margin-left: 0;
}
.btn-group-vertical > .btn:not(:first-child):not(:last-child) {
  border-radius: 0;
}
.btn-group-vertical > .btn:first-child:not(:last-child) {
  border-top-right-radius: 0px;
  border-bottom-right-radius: 0;
  border-bottom-left-radius: 0;
}
.btn-group-vertical > .btn:last-child:not(:first-child) {
  border-bottom-left-radius: 0px;
  border-top-right-radius: 0;
  border-top-left-radius: 0;
}
.btn-group-vertical > .btn-group:not(:first-child):not(:last-child) > .btn {
  border-radius: 0;
}
.btn-group-vertical > .btn-group:first-child:not(:last-child) > .btn:last-child,
.btn-group-vertical > .btn-group:first-child:not(:last-child) > .dropdown-toggle {
  border-bottom-right-radius: 0;
  border-bottom-left-radius: 0;
}
.btn-group-vertical > .btn-group:last-child:not(:first-child) > .btn:first-child {
  border-top-right-radius: 0;
  border-top-left-radius: 0;
}
.btn-group-justified {
  display: table;
  width: 100%;
  table-layout: fixed;
  border-collapse: separate;
}
.btn-group-justified > .btn,
.btn-group-justified > .btn-group {
  float: none;
  display: table-cell;
  width: 1%;
}
.btn-group-justified > .btn-group .btn {
  width: 100%;
}
.btn-group-justified > .btn-group .dropdown-menu {
  left: auto;
}
[data-toggle="buttons"] > .btn input[type="radio"],
[data-toggle="buttons"] > .btn-group > .btn input[type="radio"],
[data-toggle="buttons"] > .btn input[type="checkbox"],
[data-toggle="buttons"] > .btn-group > .btn input[type="checkbox"] {
  position: absolute;
  clip: rect(0, 0, 0, 0);
  pointer-events: none;
}
.input-group {
  position: relative;
  display: table;
  border-collapse: separate;
}
.input-group[class*="col-"] {
  float: none;
  padding-left: 0;
  padding-right: 0;
}
.input-group .form-control {
  position: relative;
  z-index: 2;
  float: left;
  width: 100%;
  margin-bottom: 0;
}
.input-group-lg > .form-control,
.input-group-lg > .input-group-addon,
.input-group-lg > .input-group-btn > .btn {
  height: 46px;
  padding: 10px 16px;
  font-size: 18px;
  line-height: 1.33;
  border-radius: 0px;
}
select.input-group-lg > .form-control,
select.input-group-lg > .input-group-addon,
select.input-group-lg > .input-group-btn > .btn {
  height: 46px;
  line-height: 46px;
}
textarea.input-group-lg > .form-control,
textarea.input-group-lg > .input-group-addon,
textarea.input-group-lg > .input-group-btn > .btn,
select[multiple].input-group-lg > .form-control,
select[multiple].input-group-lg > .input-group-addon,
select[multiple].input-group-lg > .input-group-btn > .btn {
  height: auto;
}
.input-group-sm > .form-control,
.input-group-sm > .input-group-addon,
.input-group-sm > .input-group-btn > .btn {
  height: 30px;
  padding: 5px 10px;
  font-size: 12px;
  line-height: 1.5;
  border-radius: 0px;
}
select.input-group-sm > .form-control,
select.input-group-sm > .input-group-addon,
select.input-group-sm > .input-group-btn > .btn {
  height: 30px;
  line-height: 30px;
}
textarea.input-group-sm > .form-control,
textarea.input-group-sm > .input-group-addon,
textarea.input-group-sm > .input-group-btn > .btn,
select[multiple].input-group-sm > .form-control,
select[multiple].input-group-sm > .input-group-addon,
select[multiple].input-group-sm > .input-group-btn > .btn {
  height: auto;
}
.input-group-addon,
.input-group-btn,
.input-group .form-control {
  display: table-cell;
}
.input-group-addon:not(:first-child):not(:last-child),
.input-group-btn:not(:first-child):not(:last-child),
.input-group .form-control:not(:first-child):not(:last-child) {
  border-radius: 0;
}
.input-group-addon,
.input-group-btn {
  width: 1%;
  white-space: nowrap;
  vertical-align: middle;
}
.input-group-addon {
  padding: 6px 12px;
  font-size: 14px;
  font-weight: normal;
  line-height: 1;
  color: #555555;
  text-align: center;
  background-color: #eeeeee;
  border: 1px solid #cccccc;
  border-radius: 0px;
}
.input-group-addon.input-sm {
  padding: 5px 10px;
  font-size: 12px;
  border-radius: 0px;
}
.input-group-addon.input-lg {
  padding: 10px 16px;
  font-size: 18px;
  border-radius: 0px;
}
.input-group-addon input[type="radio"],
.input-group-addon input[type="checkbox"] {
  margin-top: 0;
}
.input-group .form-control:first-child,
.input-group-addon:first-child,
.input-group-btn:first-child > .btn,
.input-group-btn:first-child > .btn-group > .btn,
.input-group-btn:first-child > .dropdown-toggle,
.input-group-btn:last-child > .btn:not(:last-child):not(.dropdown-toggle),
.input-group-btn:last-child > .btn-group:not(:last-child) > .btn {
  border-bottom-right-radius: 0;
  border-top-right-radius: 0;
}
.input-group-addon:first-child {
  border-right: 0;
}
.input-group .form-control:last-child,
.input-group-addon:last-child,
.input-group-btn:last-child > .btn,
.input-group-btn:last-child > .btn-group > .btn,
.input-group-btn:last-child > .dropdown-toggle,
.input-group-btn:first-child > .btn:not(:first-child),
.input-group-btn:first-child > .btn-group:not(:first-child) > .btn {
  border-bottom-left-radius: 0;
  border-top-left-radius: 0;
}
.input-group-addon:last-child {
  border-left: 0;
}
.input-group-btn {
  position: relative;
  font-size: 0;
  white-space: nowrap;
}
.input-group-btn > .btn {
  position: relative;
}
.input-group-btn > .btn + .btn {
  margin-left: -1px;
}
.input-group-btn > .btn:hover,
.input-group-btn > .btn:focus,
.input-group-btn > .btn:active {
  z-index: 2;
}
.input-group-btn:first-child > .btn,
.input-group-btn:first-child > .btn-group {
  margin-right: -1px;
}
.input-group-btn:last-child > .btn,
.input-group-btn:last-child > .btn-group {
  z-index: 2;
  margin-left: -1px;
}
.nav {
  margin-bottom: 0;
  padding-left: 0;
  list-style: none;
}
.nav > li {
  position: relative;
  display: block;
}
.nav > li > a {
  position: relative;
  display: block;
  padding: 10px 15px;
}
.nav > li > a:hover,
.nav > li > a:focus {
  text-decoration: none;
  background-color: #eeeeee;
}
.nav > li.disabled > a {
  color: #999999;
}
.nav > li.disabled > a:hover,
.nav > li.disabled > a:focus {
  color: #999999;
  text-decoration: none;
  background-color: transparent;
  cursor: not-allowed;
}
.nav .open > a,
.nav .open > a:hover,
.nav .open > a:focus {
  background-color: #eeeeee;
  border-color: #883996;
}
.nav .nav-divider {
  height: 1px;
  margin: 9px 0;
  overflow: hidden;
  background-color: #e5e5e5;
}
.nav > li > a > img {
  max-width: none;
}
.nav-tabs {
  border-bottom: 1px solid #dddddd;
}
.nav-tabs > li {
  float: left;
  margin-bottom: -1px;
}
.nav-tabs > li > a {
  margin-right: 2px;
  line-height: 1.42857143;
  border: 1px solid transparent;
  border-radius: 0px 0px 0 0;
}
.nav-tabs > li > a:hover {
  border-color: #eeeeee #eeeeee #dddddd;
}
.nav-tabs > li.active > a,
.nav-tabs > li.active > a:hover,
.nav-tabs > li.active > a:focus {
  color: #555555;
  background-color: #ffffff;
  border: 1px solid #dddddd;
  border-bottom-color: transparent;
  cursor: default;
}
.nav-tabs.nav-justified {
  width: 100%;
  border-bottom: 0;
}
.nav-tabs.nav-justified > li {
  float: none;
}
.nav-tabs.nav-justified > li > a {
  text-align: center;
  margin-bottom: 5px;
}
.nav-tabs.nav-justified > .dropdown .dropdown-menu {
  top: auto;
  left: auto;
}
@media (min-width: 768px) {
  .nav-tabs.nav-justified > li {
    display: table-cell;
    width: 1%;
  }
  .nav-tabs.nav-justified > li > a {
    margin-bottom: 0;
  }
}
.nav-tabs.nav-justified > li > a {
  margin-right: 0;
  border-radius: 0px;
}
.nav-tabs.nav-justified > .active > a,
.nav-tabs.nav-justified > .active > a:hover,
.nav-tabs.nav-justified > .active > a:focus {
  border: 1px solid #dddddd;
}
@media (min-width: 768px) {
  .nav-tabs.nav-justified > li > a {
    border-bottom: 1px solid #dddddd;
    border-radius: 0px 0px 0 0;
  }
  .nav-tabs.nav-justified > .active > a,
  .nav-tabs.nav-justified > .active > a:hover,
  .nav-tabs.nav-justified > .active > a:focus {
    border-bottom-color: #ffffff;
  }
}
.nav-pills > li {
  float: left;
}
.nav-pills > li > a {
  border-radius: 0px;
}
.nav-pills > li + li {
  margin-left: 2px;
}
.nav-pills > li.active > a,
.nav-pills > li.active > a:hover,
.nav-pills > li.active > a:focus {
  color: #ffffff;
  background-color: #883996;
}
.nav-stacked > li {
  float: none;
}
.nav-stacked > li + li {
  margin-top: 2px;
  margin-left: 0;
}
.nav-justified {
  width: 100%;
}
.nav-justified > li {
  float: none;
}
.nav-justified > li > a {
  text-align: center;
  margin-bottom: 5px;
}
.nav-justified > .dropdown .dropdown-menu {
  top: auto;
  left: auto;
}
@media (min-width: 768px) {
  .nav-justified > li {
    display: table-cell;
    width: 1%;
  }
  .nav-justified > li > a {
    margin-bottom: 0;
  }
}
.nav-tabs-justified {
  border-bottom: 0;
}
.nav-tabs-justified > li > a {
  margin-right: 0;
  border-radius: 0px;
}
.nav-tabs-justified > .active > a,
.nav-tabs-justified > .active > a:hover,
.nav-tabs-justified > .active > a:focus {
  border: 1px solid #dddddd;
}
@media (min-width: 768px) {
  .nav-tabs-justified > li > a {
    border-bottom: 1px solid #dddddd;
    border-radius: 0px 0px 0 0;
  }
  .nav-tabs-justified > .active > a,
  .nav-tabs-justified > .active > a:hover,
  .nav-tabs-justified > .active > a:focus {
    border-bottom-color: #ffffff;
  }
}
.tab-content > .tab-pane {
  display: none;
}
.tab-content > .active {
  display: block;
}
.nav-tabs .dropdown-menu {
  margin-top: -1px;
  border-top-right-radius: 0;
  border-top-left-radius: 0;
}
.navbar {
  position: relative;
  min-height: 50px;
  margin-bottom: 20px;
  border: 1px solid transparent;
}
@media (min-width: 768px) {
  .navbar {
    border-radius: 0px;
  }
}
@media (min-width: 768px) {
  .navbar-header {
    float: left;
  }
}
.navbar-collapse {
  overflow-x: visible;
  padding-right: 15px;
  padding-left: 15px;
  border-top: 1px solid transparent;
  box-shadow: inset 0 1px 0 rgba(255, 255, 255, 0.1);
  -webkit-overflow-scrolling: touch;
}
.navbar-collapse.in {
  overflow-y: auto;
}
@media (min-width: 768px) {
  .navbar-collapse {
    width: auto;
    border-top: 0;
    box-shadow: none;
  }
  .navbar-collapse.collapse {
    display: block !important;
    height: auto !important;
    padding-bottom: 0;
    overflow: visible !important;
  }
  .navbar-collapse.in {
    overflow-y: visible;
  }
  .navbar-fixed-top .navbar-collapse,
  .navbar-static-top .navbar-collapse,
  .navbar-fixed-bottom .navbar-collapse {
    padding-left: 0;
    padding-right: 0;
  }
}
.navbar-fixed-top .navbar-collapse,
.navbar-fixed-bottom .navbar-collapse {
  max-height: 340px;
}
@media (max-device-width: 480px) and (orientation: landscape) {
  .navbar-fixed-top .navbar-collapse,
  .navbar-fixed-bottom .navbar-collapse {
    max-height: 200px;
  }
}
.container > .navbar-header,
.container-fluid > .navbar-header,
.container > .navbar-collapse,
.container-fluid > .navbar-collapse {
  margin-right: -15px;
  margin-left: -15px;
}
@media (min-width: 768px) {
  .container > .navbar-header,
  .container-fluid > .navbar-header,
  .container > .navbar-collapse,
  .container-fluid > .navbar-collapse {
    margin-right: 0;
    margin-left: 0;
  }
}
.navbar-static-top {
  z-index: 1000;
  border-width: 0 0 1px;
}
@media (min-width: 768px) {
  .navbar-static-top {
    border-radius: 0;
  }
}
.navbar-fixed-top,
.navbar-fixed-bottom {
  position: fixed;
  right: 0;
  left: 0;
  z-index: 1030;
}
@media (min-width: 768px) {
  .navbar-fixed-top,
  .navbar-fixed-bottom {
    border-radius: 0;
  }
}
.navbar-fixed-top {
  top: 0;
  border-width: 0 0 1px;
}
.navbar-fixed-bottom {
  bottom: 0;
  margin-bottom: 0;
  border-width: 1px 0 0;
}
.navbar-brand {
  float: left;
  padding: 15px 15px;
  font-size: 18px;
  line-height: 20px;
  height: 50px;
}
.navbar-brand:hover,
.navbar-brand:focus {
  text-decoration: none;
}
.navbar-brand > img {
  display: block;
}
@media (min-width: 768px) {
  .navbar > .container .navbar-brand,
  .navbar > .container-fluid .navbar-brand {
    margin-left: -15px;
  }
}
.navbar-toggle {
  position: relative;
  float: right;
  margin-right: 15px;
  padding: 9px 10px;
  margin-top: 8px;
  margin-bottom: 8px;
  background-color: transparent;
  background-image: none;
  border: 1px solid transparent;
  border-radius: 0px;
}
.navbar-toggle:focus {
  outline: 0;
}
.navbar-toggle .icon-bar {
  display: block;
  width: 22px;
  height: 2px;
  border-radius: 1px;
}
.navbar-toggle .icon-bar + .icon-bar {
  margin-top: 4px;
}
@media (min-width: 768px) {
  .navbar-toggle {
    display: none;
  }
}
.navbar-nav {
  margin: 7.5px -15px;
}
.navbar-nav > li > a {
  padding-top: 10px;
  padding-bottom: 10px;
  line-height: 20px;
}
@media (max-width: 767px) {
  .navbar-nav .open .dropdown-menu {
    position: static;
    float: none;
    width: auto;
    margin-top: 0;
    background-color: transparent;
    border: 0;
    box-shadow: none;
  }
  .navbar-nav .open .dropdown-menu > li > a,
  .navbar-nav .open .dropdown-menu .dropdown-header {
    padding: 5px 15px 5px 25px;
  }
  .navbar-nav .open .dropdown-menu > li > a {
    line-height: 20px;
  }
  .navbar-nav .open .dropdown-menu > li > a:hover,
  .navbar-nav .open .dropdown-menu > li > a:focus {
    background-image: none;
  }
}
@media (min-width: 768px) {
  .navbar-nav {
    float: left;
    margin: 0;
  }
  .navbar-nav > li {
    float: left;
  }
  .navbar-nav > li > a {
    padding-top: 15px;
    padding-bottom: 15px;
  }
}
.navbar-form {
  margin-left: -15px;
  margin-right: -15px;
  padding: 10px 15px;
  border-top: 1px solid transparent;
  border-bottom: 1px solid transparent;
  -webkit-box-shadow: inset 0 1px 0 rgba(255, 255, 255, 0.1), 0 1px 0 rgba(255, 255, 255, 0.1);
  box-shadow: inset 0 1px 0 rgba(255, 255, 255, 0.1), 0 1px 0 rgba(255, 255, 255, 0.1);
  margin-top: 8px;
  margin-bottom: 8px;
}
@media (min-width: 768px) {
  .navbar-form .form-group {
    display: inline-block;
    margin-bottom: 0;
    vertical-align: middle;
  }
  .navbar-form .form-control {
    display: inline-block;
    width: auto;
    vertical-align: middle;
  }
  .navbar-form .form-control-static {
    display: inline-block;
  }
  .navbar-form .input-group {
    display: inline-table;
    vertical-align: middle;
  }
  .navbar-form .input-group .input-group-addon,
  .navbar-form .input-group .input-group-btn,
  .navbar-form .input-group .form-control {
    width: auto;
  }
  .navbar-form .input-group > .form-control {
    width: 100%;
  }
  .navbar-form .control-label {
    margin-bottom: 0;
    vertical-align: middle;
  }
  .navbar-form .radio,
  .navbar-form .checkbox {
    display: inline-block;
    margin-top: 0;
    margin-bottom: 0;
    vertical-align: middle;
  }
  .navbar-form .radio label,
  .navbar-form .checkbox label {
    padding-left: 0;
  }
  .navbar-form .radio input[type="radio"],
  .navbar-form .checkbox input[type="checkbox"] {
    position: relative;
    margin-left: 0;
  }
  .navbar-form .has-feedback .form-control-feedback {
    top: 0;
  }
}
@media (max-width: 767px) {
  .navbar-form .form-group {
    margin-bottom: 5px;
  }
  .navbar-form .form-group:last-child {
    margin-bottom: 0;
  }
}
@media (min-width: 768px) {
  .navbar-form {
    width: auto;
    border: 0;
    margin-left: 0;
    margin-right: 0;
    padding-top: 0;
    padding-bottom: 0;
    -webkit-box-shadow: none;
    box-shadow: none;
  }
}
.navbar-nav > li > .dropdown-menu {
  margin-top: 0;
  border-top-right-radius: 0;
  border-top-left-radius: 0;
}
.navbar-fixed-bottom .navbar-nav > li > .dropdown-menu {
  margin-bottom: 0;
  border-top-right-radius: 0px;
  border-top-left-radius: 0px;
  border-bottom-right-radius: 0;
  border-bottom-left-radius: 0;
}
.navbar-btn {
  margin-top: 8px;
  margin-bottom: 8px;
}
.navbar-btn.btn-sm {
  margin-top: 10px;
  margin-bottom: 10px;
}
.navbar-btn.btn-xs {
  margin-top: 14px;
  margin-bottom: 14px;
}
.navbar-text {
  margin-top: 15px;
  margin-bottom: 15px;
}
@media (min-width: 768px) {
  .navbar-text {
    float: left;
    margin-left: 15px;
    margin-right: 15px;
  }
}
@media (min-width: 768px) {
  .navbar-left {
    float: left !important;
  }
  .navbar-right {
    float: right !important;
    margin-right: -15px;
  }
  .navbar-right ~ .navbar-right {
    margin-right: 0;
  }
}
.navbar-default {
  background-color: #f8f8f8;
  border-color: #e7e7e7;
}
.navbar-default .navbar-brand {
  color: #777777;
}
.navbar-default .navbar-brand:hover,
.navbar-default .navbar-brand:focus {
  color: #5e5e5e;
  background-color: transparent;
}
.navbar-default .navbar-text {
  color: #777777;
}
.navbar-default .navbar-nav > li > a {
  color: #777777;
}
.navbar-default .navbar-nav > li > a:hover,
.navbar-default .navbar-nav > li > a:focus {
  color: #333333;
  background-color: transparent;
}
.navbar-default .navbar-nav > .active > a,
.navbar-default .navbar-nav > .active > a:hover,
.navbar-default .navbar-nav > .active > a:focus {
  color: #555555;
  background-color: #e7e7e7;
}
.navbar-default .navbar-nav > .disabled > a,
.navbar-default .navbar-nav > .disabled > a:hover,
.navbar-default .navbar-nav > .disabled > a:focus {
  color: #cccccc;
  background-color: transparent;
}
.navbar-default .navbar-toggle {
  border-color: #dddddd;
}
.navbar-default .navbar-toggle:hover,
.navbar-default .navbar-toggle:focus {
  background-color: #dddddd;
}
.navbar-default .navbar-toggle .icon-bar {
  background-color: #888888;
}
.navbar-default .navbar-collapse,
.navbar-default .navbar-form {
  border-color: #e7e7e7;
}
.navbar-default .navbar-nav > .open > a,
.navbar-default .navbar-nav > .open > a:hover,
.navbar-default .navbar-nav > .open > a:focus {
  background-color: #e7e7e7;
  color: #555555;
}
@media (max-width: 767px) {
  .navbar-default .navbar-nav .open .dropdown-menu > li > a {
    color: #777777;
  }
  .navbar-default .navbar-nav .open .dropdown-menu > li > a:hover,
  .navbar-default .navbar-nav .open .dropdown-menu > li > a:focus {
    color: #333333;
    background-color: transparent;
  }
  .navbar-default .navbar-nav .open .dropdown-menu > .active > a,
  .navbar-default .navbar-nav .open .dropdown-menu > .active > a:hover,
  .navbar-default .navbar-nav .open .dropdown-menu > .active > a:focus {
    color: #555555;
    background-color: #e7e7e7;
  }
  .navbar-default .navbar-nav .open .dropdown-menu > .disabled > a,
  .navbar-default .navbar-nav .open .dropdown-menu > .disabled > a:hover,
  .navbar-default .navbar-nav .open .dropdown-menu > .disabled > a:focus {
    color: #cccccc;
    background-color: transparent;
  }
}
.navbar-default .navbar-link {
  color: #777777;
}
.navbar-default .navbar-link:hover {
  color: #333333;
}
.navbar-default .btn-link {
  color: #777777;
}
.navbar-default .btn-link:hover,
.navbar-default .btn-link:focus {
  color: #333333;
}
.navbar-default .btn-link[disabled]:hover,
fieldset[disabled] .navbar-default .btn-link:hover,
.navbar-default .btn-link[disabled]:focus,
fieldset[disabled] .navbar-default .btn-link:focus {
  color: #cccccc;
}
.navbar-inverse {
  background-color: #222222;
  border-color: #080808;
}
.navbar-inverse .navbar-brand {
  color: #999999;
}
.navbar-inverse .navbar-brand:hover,
.navbar-inverse .navbar-brand:focus {
  color: #ffffff;
  background-color: transparent;
}
.navbar-inverse .navbar-text {
  color: #999999;
}
.navbar-inverse .navbar-nav > li > a {
  color: #999999;
}
.navbar-inverse .navbar-nav > li > a:hover,
.navbar-inverse .navbar-nav > li > a:focus {
  color: #ffffff;
  background-color: transparent;
}
.navbar-inverse .navbar-nav > .active > a,
.navbar-inverse .navbar-nav > .active > a:hover,
.navbar-inverse .navbar-nav > .active > a:focus {
  color: #ffffff;
  background-color: #080808;
}
.navbar-inverse .navbar-nav > .disabled > a,
.navbar-inverse .navbar-nav > .disabled > a:hover,
.navbar-inverse .navbar-nav > .disabled > a:focus {
  color: #444444;
  background-color: transparent;
}
.navbar-inverse .navbar-toggle {
  border-color: #333333;
}
.navbar-inverse .navbar-toggle:hover,
.navbar-inverse .navbar-toggle:focus {
  background-color: #333333;
}
.navbar-inverse .navbar-toggle .icon-bar {
  background-color: #ffffff;
}
.navbar-inverse .navbar-collapse,
.navbar-inverse .navbar-form {
  border-color: #101010;
}
.navbar-inverse .navbar-nav > .open > a,
.navbar-inverse .navbar-nav > .open > a:hover,
.navbar-inverse .navbar-nav > .open > a:focus {
  background-color: #080808;
  color: #ffffff;
}
@media (max-width: 767px) {
  .navbar-inverse .navbar-nav .open .dropdown-menu > .dropdown-header {
    border-color: #080808;
  }
  .navbar-inverse .navbar-nav .open .dropdown-menu .divider {
    background-color: #080808;
  }
  .navbar-inverse .navbar-nav .open .dropdown-menu > li > a {
    color: #999999;
  }
  .navbar-inverse .navbar-nav .open .dropdown-menu > li > a:hover,
  .navbar-inverse .navbar-nav .open .dropdown-menu > li > a:focus {
    color: #ffffff;
    background-color: transparent;
  }
  .navbar-inverse .navbar-nav .open .dropdown-menu > .active > a,
  .navbar-inverse .navbar-nav .open .dropdown-menu > .active > a:hover,
  .navbar-inverse .navbar-nav .open .dropdown-menu > .active > a:focus {
    color: #ffffff;
    background-color: #080808;
  }
  .navbar-inverse .navbar-nav .open .dropdown-menu > .disabled > a,
  .navbar-inverse .navbar-nav .open .dropdown-menu > .disabled > a:hover,
  .navbar-inverse .navbar-nav .open .dropdown-menu > .disabled > a:focus {
    color: #444444;
    background-color: transparent;
  }
}
.navbar-inverse .navbar-link {
  color: #999999;
}
.navbar-inverse .navbar-link:hover {
  color: #ffffff;
}
.navbar-inverse .btn-link {
  color: #999999;
}
.navbar-inverse .btn-link:hover,
.navbar-inverse .btn-link:focus {
  color: #ffffff;
}
.navbar-inverse .btn-link[disabled]:hover,
fieldset[disabled] .navbar-inverse .btn-link:hover,
.navbar-inverse .btn-link[disabled]:focus,
fieldset[disabled] .navbar-inverse .btn-link:focus {
  color: #444444;
}
.breadcrumb {
  padding: 8px 15px;
  margin-bottom: 20px;
  list-style: none;
  background-color: #f5f5f5;
  border-radius: 0px;
}
.breadcrumb > li {
  display: inline-block;
}
.breadcrumb > li + li:before {
  content: "/\00a0";
  padding: 0 5px;
  color: #cccccc;
}
.breadcrumb > .active {
  color: #999999;
}
.pagination {
  display: inline-block;
  padding-left: 0;
  margin: 20px 0;
  border-radius: 0px;
}
.pagination > li {
  display: inline;
}
.pagination > li > a,
.pagination > li > span {
  position: relative;
  float: left;
  padding: 6px 12px;
  line-height: 1.42857143;
  text-decoration: none;
  color: #883996;
  background-color: #ffffff;
  border: 1px solid #dddddd;
  margin-left: -1px;
}
.pagination > li:first-child > a,
.pagination > li:first-child > span {
  margin-left: 0;
  border-bottom-left-radius: 0px;
  border-top-left-radius: 0px;
}
.pagination > li:last-child > a,
.pagination > li:last-child > span {
  border-bottom-right-radius: 0px;
  border-top-right-radius: 0px;
}
.pagination > li > a:hover,
.pagination > li > span:hover,
.pagination > li > a:focus,
.pagination > li > span:focus {
  z-index: 3;
  color: #56245f;
  background-color: #eeeeee;
  border-color: #dddddd;
}
.pagination > .active > a,
.pagination > .active > span,
.pagination > .active > a:hover,
.pagination > .active > span:hover,
.pagination > .active > a:focus,
.pagination > .active > span:focus {
  z-index: 2;
  color: #ffffff;
  background-color: #883996;
  border-color: #883996;
  cursor: default;
}
.pagination > .disabled > span,
.pagination > .disabled > span:hover,
.pagination > .disabled > span:focus,
.pagination > .disabled > a,
.pagination > .disabled > a:hover,
.pagination > .disabled > a:focus {
  color: #999999;
  background-color: #ffffff;
  border-color: #dddddd;
  cursor: not-allowed;
}
.pagination-lg > li > a,
.pagination-lg > li > span {
  padding: 10px 16px;
  font-size: 18px;
  line-height: 1.33;
}
.pagination-lg > li:first-child > a,
.pagination-lg > li:first-child > span {
  border-bottom-left-radius: 0px;
  border-top-left-radius: 0px;
}
.pagination-lg > li:last-child > a,
.pagination-lg > li:last-child > span {
  border-bottom-right-radius: 0px;
  border-top-right-radius: 0px;
}
.pagination-sm > li > a,
.pagination-sm > li > span {
  padding: 5px 10px;
  font-size: 12px;
  line-height: 1.5;
}
.pagination-sm > li:first-child > a,
.pagination-sm > li:first-child > span {
  border-bottom-left-radius: 0px;
  border-top-left-radius: 0px;
}
.pagination-sm > li:last-child > a,
.pagination-sm > li:last-child > span {
  border-bottom-right-radius: 0px;
  border-top-right-radius: 0px;
}
.pager {
  padding-left: 0;
  margin: 20px 0;
  list-style: none;
  text-align: center;
}
.pager li {
  display: inline;
}
.pager li > a,
.pager li > span {
  display: inline-block;
  padding: 5px 14px;
  background-color: #ffffff;
  border: 1px solid #dddddd;
  border-radius: 15px;
}
.pager li > a:hover,
.pager li > a:focus {
  text-decoration: none;
  background-color: #eeeeee;
}
.pager .next > a,
.pager .next > span {
  float: right;
}
.pager .previous > a,
.pager .previous > span {
  float: left;
}
.pager .disabled > a,
.pager .disabled > a:hover,
.pager .disabled > a:focus,
.pager .disabled > span {
  color: #999999;
  background-color: #ffffff;
  cursor: not-allowed;
}
.label {
  display: inline;
  padding: .2em .6em .3em;
  font-size: 75%;
  font-weight: bold;
  line-height: 1;
  color: #ffffff;
  text-align: center;
  white-space: nowrap;
  vertical-align: baseline;
  border-radius: .25em;
}
a.label:hover,
a.label:focus {
  color: #ffffff;
  text-decoration: none;
  cursor: pointer;
}
.label:empty {
  display: none;
}
.btn .label {
  position: relative;
  top: -1px;
}
.label-default {
  background-color: #999999;
}
.label-default[href]:hover,
.label-default[href]:focus {
  background-color: #808080;
}
.label-primary {
  background-color: #883996;
}
.label-primary[href]:hover,
.label-primary[href]:focus {
  background-color: #662b71;
}
.label-success {
  background-color: #883996;
}
.label-success[href]:hover,
.label-success[href]:focus {
  background-color: #662b71;
}
.label-info {
  background-color: #883996;
}
.label-info[href]:hover,
.label-info[href]:focus {
  background-color: #662b71;
}
.label-warning {
  background-color: #f29446;
}
.label-warning[href]:hover,
.label-warning[href]:focus {
  background-color: #ef7816;
}
.label-danger {
  background-color: #d9534f;
}
.label-danger[href]:hover,
.label-danger[href]:focus {
  background-color: #c9302c;
}
.badge {
  display: inline-block;
  min-width: 10px;
  padding: 3px 7px;
  font-size: 12px;
  font-weight: bold;
  color: #ffffff;
  line-height: 1;
  vertical-align: middle;
  white-space: nowrap;
  text-align: center;
  background-color: #999999;
  border-radius: 10px;
}
.badge:empty {
  display: none;
}
.btn .badge {
  position: relative;
  top: -1px;
}
.btn-xs .badge,
.btn-group-xs > .btn .badge {
  top: 0;
  padding: 1px 5px;
}
a.badge:hover,
a.badge:focus {
  color: #ffffff;
  text-decoration: none;
  cursor: pointer;
}
.list-group-item.active > .badge,
.nav-pills > .active > a > .badge {
  color: #883996;
  background-color: #ffffff;
}
.list-group-item > .badge {
  float: right;
}
.list-group-item > .badge + .badge {
  margin-right: 5px;
}
.nav-pills > li > a > .badge {
  margin-left: 3px;
}
.jumbotron {
  padding-top: 30px;
  padding-bottom: 30px;
  margin-bottom: 30px;
  color: inherit;
  background-color: #eeeeee;
}
.jumbotron h1,
.jumbotron .h1 {
  color: inherit;
}
.jumbotron p {
  margin-bottom: 15px;
  font-size: 21px;
  font-weight: 200;
}
.jumbotron > hr {
  border-top-color: #d5d5d5;
}
.container .jumbotron,
.container-fluid .jumbotron {
  border-radius: 0px;
}
.jumbotron .container {
  max-width: 100%;
}
@media screen and (min-width: 768px) {
  .jumbotron {
    padding-top: 48px;
    padding-bottom: 48px;
  }
  .container .jumbotron,
  .container-fluid .jumbotron {
    padding-left: 60px;
    padding-right: 60px;
  }
  .jumbotron h1,
  .jumbotron .h1 {
    font-size: 63px;
  }
}
.thumbnail {
  display: block;
  padding: 4px;
  margin-bottom: 20px;
  line-height: 1.42857143;
  background-color: #ffffff;
  border: 1px solid #dddddd;
  border-radius: 0px;
  -webkit-transition: border 0.2s ease-in-out;
  -o-transition: border 0.2s ease-in-out;
  transition: border 0.2s ease-in-out;
}
.thumbnail > img,
.thumbnail a > img {
  margin-left: auto;
  margin-right: auto;
}
a.thumbnail:hover,
a.thumbnail:focus,
a.thumbnail.active {
  border-color: #883996;
}
.thumbnail .caption {
  padding: 9px;
  color: #333333;
}
.alert {
  padding: 15px;
  margin-bottom: 20px;
  border: 1px solid transparent;
  border-radius: 0px;
}
.alert h4 {
  margin-top: 0;
  color: inherit;
}
.alert .alert-link {
  font-weight: bold;
}
.alert > p,
.alert > ul {
  margin-bottom: 0;
}
.alert > p + p {
  margin-top: 5px;
}
.alert-dismissable,
.alert-dismissible {
  padding-right: 35px;
}
.alert-dismissable .close,
.alert-dismissible .close {
  position: relative;
  top: -2px;
  right: -21px;
  color: inherit;
}
.alert-success {
  background-color: #dff0d8;
  border-color: #d6e9c6;
  color: #3c763d;
}
.alert-success hr {
  border-top-color: #c9e2b3;
}
.alert-success .alert-link {
  color: #2b542c;
}
.alert-info {
  background-color: #a6ecb1;
  border-color: #89e689;
  color: #3a633d;
}
.alert-info hr {
  border-top-color: #75e174;
}
.alert-info .alert-link {
  color: #274329;
}
.alert-warning {
  background-color: #f29446;
  border-color: #f0662e;
  color: #ffffff;
}
.alert-warning hr {
  border-top-color: #ef5416;
}
.alert-warning .alert-link {
  color: #e6e6e6;
}
.alert-danger {
  background-color: #f2dede;
  border-color: #ebccd1;
  color: #a94442;
}
.alert-danger hr {
  border-top-color: #e4b9c0;
}
.alert-danger .alert-link {
  color: #843534;
}
@-webkit-keyframes progress-bar-stripes {
  from {
    background-position: 40px 0;
  }
  to {
    background-position: 0 0;
  }
}
@keyframes progress-bar-stripes {
  from {
    background-position: 40px 0;
  }
  to {
    background-position: 0 0;
  }
}
.progress {
  overflow: hidden;
  height: 20px;
  margin-bottom: 20px;
  background-color: #f5f5f5;
  border-radius: 0px;
  -webkit-box-shadow: inset 0 1px 2px rgba(0, 0, 0, 0.1);
  box-shadow: inset 0 1px 2px rgba(0, 0, 0, 0.1);
}
.progress-bar {
  float: left;
  width: 0%;
  height: 100%;
  font-size: 12px;
  line-height: 20px;
  color: #ffffff;
  text-align: center;
  background-color: #883996;
  -webkit-box-shadow: inset 0 -1px 0 rgba(0, 0, 0, 0.15);
  box-shadow: inset 0 -1px 0 rgba(0, 0, 0, 0.15);
  -webkit-transition: width 0.6s ease;
  -o-transition: width 0.6s ease;
  transition: width 0.6s ease;
}
.progress-striped .progress-bar,
.progress-bar-striped {
  background-image: -webkit-linear-gradient(45deg, rgba(255, 255, 255, 0.15) 25%, transparent 25%, transparent 50%, rgba(255, 255, 255, 0.15) 50%, rgba(255, 255, 255, 0.15) 75%, transparent 75%, transparent);
  background-image: -o-linear-gradient(45deg, rgba(255, 255, 255, 0.15) 25%, transparent 25%, transparent 50%, rgba(255, 255, 255, 0.15) 50%, rgba(255, 255, 255, 0.15) 75%, transparent 75%, transparent);
  background-image: linear-gradient(45deg, rgba(255, 255, 255, 0.15) 25%, transparent 25%, transparent 50%, rgba(255, 255, 255, 0.15) 50%, rgba(255, 255, 255, 0.15) 75%, transparent 75%, transparent);
  background-size: 40px 40px;
}
.progress.active .progress-bar,
.progress-bar.active {
  -webkit-animation: progress-bar-stripes 2s linear infinite;
  -o-animation: progress-bar-stripes 2s linear infinite;
  animation: progress-bar-stripes 2s linear infinite;
}
.progress-bar-success {
  background-color: #883996;
}
.progress-striped .progress-bar-success {
  background-image: -webkit-linear-gradient(45deg, rgba(255, 255, 255, 0.15) 25%, transparent 25%, transparent 50%, rgba(255, 255, 255, 0.15) 50%, rgba(255, 255, 255, 0.15) 75%, transparent 75%, transparent);
  background-image: -o-linear-gradient(45deg, rgba(255, 255, 255, 0.15) 25%, transparent 25%, transparent 50%, rgba(255, 255, 255, 0.15) 50%, rgba(255, 255, 255, 0.15) 75%, transparent 75%, transparent);
  background-image: linear-gradient(45deg, rgba(255, 255, 255, 0.15) 25%, transparent 25%, transparent 50%, rgba(255, 255, 255, 0.15) 50%, rgba(255, 255, 255, 0.15) 75%, transparent 75%, transparent);
}
.progress-bar-info {
  background-color: #883996;
}
.progress-striped .progress-bar-info {
  background-image: -webkit-linear-gradient(45deg, rgba(255, 255, 255, 0.15) 25%, transparent 25%, transparent 50%, rgba(255, 255, 255, 0.15) 50%, rgba(255, 255, 255, 0.15) 75%, transparent 75%, transparent);
  background-image: -o-linear-gradient(45deg, rgba(255, 255, 255, 0.15) 25%, transparent 25%, transparent 50%, rgba(255, 255, 255, 0.15) 50%, rgba(255, 255, 255, 0.15) 75%, transparent 75%, transparent);
  background-image: linear-gradient(45deg, rgba(255, 255, 255, 0.15) 25%, transparent 25%, transparent 50%, rgba(255, 255, 255, 0.15) 50%, rgba(255, 255, 255, 0.15) 75%, transparent 75%, transparent);
}
.progress-bar-warning {
  background-color: #f29446;
}
.progress-striped .progress-bar-warning {
  background-image: -webkit-linear-gradient(45deg, rgba(255, 255, 255, 0.15) 25%, transparent 25%, transparent 50%, rgba(255, 255, 255, 0.15) 50%, rgba(255, 255, 255, 0.15) 75%, transparent 75%, transparent);
  background-image: -o-linear-gradient(45deg, rgba(255, 255, 255, 0.15) 25%, transparent 25%, transparent 50%, rgba(255, 255, 255, 0.15) 50%, rgba(255, 255, 255, 0.15) 75%, transparent 75%, transparent);
  background-image: linear-gradient(45deg, rgba(255, 255, 255, 0.15) 25%, transparent 25%, transparent 50%, rgba(255, 255, 255, 0.15) 50%, rgba(255, 255, 255, 0.15) 75%, transparent 75%, transparent);
}
.progress-bar-danger {
  background-color: #d9534f;
}
.progress-striped .progress-bar-danger {
  background-image: -webkit-linear-gradient(45deg, rgba(255, 255, 255, 0.15) 25%, transparent 25%, transparent 50%, rgba(255, 255, 255, 0.15) 50%, rgba(255, 255, 255, 0.15) 75%, transparent 75%, transparent);
  background-image: -o-linear-gradient(45deg, rgba(255, 255, 255, 0.15) 25%, transparent 25%, transparent 50%, rgba(255, 255, 255, 0.15) 50%, rgba(255, 255, 255, 0.15) 75%, transparent 75%, transparent);
  background-image: linear-gradient(45deg, rgba(255, 255, 255, 0.15) 25%, transparent 25%, transparent 50%, rgba(255, 255, 255, 0.15) 50%, rgba(255, 255, 255, 0.15) 75%, transparent 75%, transparent);
}
.media {
  margin-top: 15px;
}
.media:first-child {
  margin-top: 0;
}
.media,
.media-body {
  zoom: 1;
  overflow: hidden;
}
.media-body {
  width: 10000px;
}
.media-object {
  display: block;
}
.media-object.img-thumbnail {
  max-width: none;
}
.media-right,
.media > .pull-right {
  padding-left: 10px;
}
.media-left,
.media > .pull-left {
  padding-right: 10px;
}
.media-left,
.media-right,
.media-body {
  display: table-cell;
  vertical-align: top;
}
.media-middle {
  vertical-align: middle;
}
.media-bottom {
  vertical-align: bottom;
}
.media-heading {
  margin-top: 0;
  margin-bottom: 5px;
}
.media-list {
  padding-left: 0;
  list-style: none;
}
.list-group {
  margin-bottom: 20px;
  padding-left: 0;
}
.list-group-item {
  position: relative;
  display: block;
  padding: 10px 15px;
  margin-bottom: -1px;
  background-color: #ffffff;
  border: 1px solid #dddddd;
}
.list-group-item:first-child {
  border-top-right-radius: 0px;
  border-top-left-radius: 0px;
}
.list-group-item:last-child {
  margin-bottom: 0;
  border-bottom-right-radius: 0px;
  border-bottom-left-radius: 0px;
}
a.list-group-item,
button.list-group-item {
  color: #555555;
}
a.list-group-item .list-group-item-heading,
button.list-group-item .list-group-item-heading {
  color: #333333;
}
a.list-group-item:hover,
button.list-group-item:hover,
a.list-group-item:focus,
button.list-group-item:focus {
  text-decoration: none;
  color: #555555;
  background-color: #f5f5f5;
}
button.list-group-item {
  width: 100%;
  text-align: left;
}
.list-group-item.disabled,
.list-group-item.disabled:hover,
.list-group-item.disabled:focus {
  background-color: #eeeeee;
  color: #999999;
  cursor: not-allowed;
}
.list-group-item.disabled .list-group-item-heading,
.list-group-item.disabled:hover .list-group-item-heading,
.list-group-item.disabled:focus .list-group-item-heading {
  color: inherit;
}
.list-group-item.disabled .list-group-item-text,
.list-group-item.disabled:hover .list-group-item-text,
.list-group-item.disabled:focus .list-group-item-text {
  color: #999999;
}
.list-group-item.active,
.list-group-item.active:hover,
.list-group-item.active:focus {
  z-index: 2;
  color: #ffffff;
  background-color: #883996;
  border-color: #883996;
}
.list-group-item.active .list-group-item-heading,
.list-group-item.active:hover .list-group-item-heading,
.list-group-item.active:focus .list-group-item-heading,
.list-group-item.active .list-group-item-heading > small,
.list-group-item.active:hover .list-group-item-heading > small,
.list-group-item.active:focus .list-group-item-heading > small,
.list-group-item.active .list-group-item-heading > .small,
.list-group-item.active:hover .list-group-item-heading > .small,
.list-group-item.active:focus .list-group-item-heading > .small {
  color: inherit;
}
.list-group-item.active .list-group-item-text,
.list-group-item.active:hover .list-group-item-text,
.list-group-item.active:focus .list-group-item-text {
  color: #ddb7e4;
}
.list-group-item-success {
  color: #3c763d;
  background-color: #dff0d8;
}
a.list-group-item-success,
button.list-group-item-success {
  color: #3c763d;
}
a.list-group-item-success .list-group-item-heading,
button.list-group-item-success .list-group-item-heading {
  color: inherit;
}
a.list-group-item-success:hover,
button.list-group-item-success:hover,
a.list-group-item-success:focus,
button.list-group-item-success:focus {
  color: #3c763d;
  background-color: #d0e9c6;
}
a.list-group-item-success.active,
button.list-group-item-success.active,
a.list-group-item-success.active:hover,
button.list-group-item-success.active:hover,
a.list-group-item-success.active:focus,
button.list-group-item-success.active:focus {
  color: #fff;
  background-color: #3c763d;
  border-color: #3c763d;
}
.list-group-item-info {
  color: #3a633d;
  background-color: #a6ecb1;
}
a.list-group-item-info,
button.list-group-item-info {
  color: #3a633d;
}
a.list-group-item-info .list-group-item-heading,
button.list-group-item-info .list-group-item-heading {
  color: inherit;
}
a.list-group-item-info:hover,
button.list-group-item-info:hover,
a.list-group-item-info:focus,
button.list-group-item-info:focus {
  color: #3a633d;
  background-color: #91e89f;
}
a.list-group-item-info.active,
button.list-group-item-info.active,
a.list-group-item-info.active:hover,
button.list-group-item-info.active:hover,
a.list-group-item-info.active:focus,
button.list-group-item-info.active:focus {
  color: #fff;
  background-color: #3a633d;
  border-color: #3a633d;
}
.list-group-item-warning {
  color: #ffffff;
  background-color: #f29446;
}
a.list-group-item-warning,
button.list-group-item-warning {
  color: #ffffff;
}
a.list-group-item-warning .list-group-item-heading,
button.list-group-item-warning .list-group-item-heading {
  color: inherit;
}
a.list-group-item-warning:hover,
button.list-group-item-warning:hover,
a.list-group-item-warning:focus,
button.list-group-item-warning:focus {
  color: #ffffff;
  background-color: #f0862e;
}
a.list-group-item-warning.active,
button.list-group-item-warning.active,
a.list-group-item-warning.active:hover,
button.list-group-item-warning.active:hover,
a.list-group-item-warning.active:focus,
button.list-group-item-warning.active:focus {
  color: #fff;
  background-color: #ffffff;
  border-color: #ffffff;
}
.list-group-item-danger {
  color: #a94442;
  background-color: #f2dede;
}
a.list-group-item-danger,
button.list-group-item-danger {
  color: #a94442;
}
a.list-group-item-danger .list-group-item-heading,
button.list-group-item-danger .list-group-item-heading {
  color: inherit;
}
a.list-group-item-danger:hover,
button.list-group-item-danger:hover,
a.list-group-item-danger:focus,
button.list-group-item-danger:focus {
  color: #a94442;
  background-color: #ebcccc;
}
a.list-group-item-danger.active,
button.list-group-item-danger.active,
a.list-group-item-danger.active:hover,
button.list-group-item-danger.active:hover,
a.list-group-item-danger.active:focus,
button.list-group-item-danger.active:focus {
  color: #fff;
  background-color: #a94442;
  border-color: #a94442;
}
.list-group-item-heading {
  margin-top: 0;
  margin-bottom: 5px;
}
.list-group-item-text {
  margin-bottom: 0;
  line-height: 1.3;
}
.panel {
  margin-bottom: 20px;
  background-color: #ffffff;
  border: 1px solid transparent;
  border-radius: 0px;
  -webkit-box-shadow: 0 1px 1px rgba(0, 0, 0, 0.05);
  box-shadow: 0 1px 1px rgba(0, 0, 0, 0.05);
}
.panel-body {
  padding: 15px;
}
.panel-heading {
  padding: 10px 15px;
  border-bottom: 1px solid transparent;
  border-top-right-radius: -1px;
  border-top-left-radius: -1px;
}
.panel-heading > .dropdown .dropdown-toggle {
  color: inherit;
}
.panel-title {
  margin-top: 0;
  margin-bottom: 0;
  font-size: 16px;
  color: inherit;
}
.panel-title > a,
.panel-title > small,
.panel-title > .small,
.panel-title > small > a,
.panel-title > .small > a {
  color: inherit;
}
.panel-footer {
  padding: 10px 15px;
  background-color: #f5f5f5;
  border-top: 1px solid #dddddd;
  border-bottom-right-radius: -1px;
  border-bottom-left-radius: -1px;
}
.panel > .list-group,
.panel > .panel-collapse > .list-group {
  margin-bottom: 0;
}
.panel > .list-group .list-group-item,
.panel > .panel-collapse > .list-group .list-group-item {
  border-width: 1px 0;
  border-radius: 0;
}
.panel > .list-group:first-child .list-group-item:first-child,
.panel > .panel-collapse > .list-group:first-child .list-group-item:first-child {
  border-top: 0;
  border-top-right-radius: -1px;
  border-top-left-radius: -1px;
}
.panel > .list-group:last-child .list-group-item:last-child,
.panel > .panel-collapse > .list-group:last-child .list-group-item:last-child {
  border-bottom: 0;
  border-bottom-right-radius: -1px;
  border-bottom-left-radius: -1px;
}
.panel > .panel-heading + .panel-collapse > .list-group .list-group-item:first-child {
  border-top-right-radius: 0;
  border-top-left-radius: 0;
}
.panel-heading + .list-group .list-group-item:first-child {
  border-top-width: 0;
}
.list-group + .panel-footer {
  border-top-width: 0;
}
.panel > .table,
.panel > .table-responsive > .table,
.panel > .panel-collapse > .table {
  margin-bottom: 0;
}
.panel > .table caption,
.panel > .table-responsive > .table caption,
.panel > .panel-collapse > .table caption {
  padding-left: 15px;
  padding-right: 15px;
}
.panel > .table:first-child,
.panel > .table-responsive:first-child > .table:first-child {
  border-top-right-radius: -1px;
  border-top-left-radius: -1px;
}
.panel > .table:first-child > thead:first-child > tr:first-child,
.panel > .table-responsive:first-child > .table:first-child > thead:first-child > tr:first-child,
.panel > .table:first-child > tbody:first-child > tr:first-child,
.panel > .table-responsive:first-child > .table:first-child > tbody:first-child > tr:first-child {
  border-top-left-radius: -1px;
  border-top-right-radius: -1px;
}
.panel > .table:first-child > thead:first-child > tr:first-child td:first-child,
.panel > .table-responsive:first-child > .table:first-child > thead:first-child > tr:first-child td:first-child,
.panel > .table:first-child > tbody:first-child > tr:first-child td:first-child,
.panel > .table-responsive:first-child > .table:first-child > tbody:first-child > tr:first-child td:first-child,
.panel > .table:first-child > thead:first-child > tr:first-child th:first-child,
.panel > .table-responsive:first-child > .table:first-child > thead:first-child > tr:first-child th:first-child,
.panel > .table:first-child > tbody:first-child > tr:first-child th:first-child,
.panel > .table-responsive:first-child > .table:first-child > tbody:first-child > tr:first-child th:first-child {
  border-top-left-radius: -1px;
}
.panel > .table:first-child > thead:first-child > tr:first-child td:last-child,
.panel > .table-responsive:first-child > .table:first-child > thead:first-child > tr:first-child td:last-child,
.panel > .table:first-child > tbody:first-child > tr:first-child td:last-child,
.panel > .table-responsive:first-child > .table:first-child > tbody:first-child > tr:first-child td:last-child,
.panel > .table:first-child > thead:first-child > tr:first-child th:last-child,
.panel > .table-responsive:first-child > .table:first-child > thead:first-child > tr:first-child th:last-child,
.panel > .table:first-child > tbody:first-child > tr:first-child th:last-child,
.panel > .table-responsive:first-child > .table:first-child > tbody:first-child > tr:first-child th:last-child {
  border-top-right-radius: -1px;
}
.panel > .table:last-child,
.panel > .table-responsive:last-child > .table:last-child {
  border-bottom-right-radius: -1px;
  border-bottom-left-radius: -1px;
}
.panel > .table:last-child > tbody:last-child > tr:last-child,
.panel > .table-responsive:last-child > .table:last-child > tbody:last-child > tr:last-child,
.panel > .table:last-child > tfoot:last-child > tr:last-child,
.panel > .table-responsive:last-child > .table:last-child > tfoot:last-child > tr:last-child {
  border-bottom-left-radius: -1px;
  border-bottom-right-radius: -1px;
}
.panel > .table:last-child > tbody:last-child > tr:last-child td:first-child,
.panel > .table-responsive:last-child > .table:last-child > tbody:last-child > tr:last-child td:first-child,
.panel > .table:last-child > tfoot:last-child > tr:last-child td:first-child,
.panel > .table-responsive:last-child > .table:last-child > tfoot:last-child > tr:last-child td:first-child,
.panel > .table:last-child > tbody:last-child > tr:last-child th:first-child,
.panel > .table-responsive:last-child > .table:last-child > tbody:last-child > tr:last-child th:first-child,
.panel > .table:last-child > tfoot:last-child > tr:last-child th:first-child,
.panel > .table-responsive:last-child > .table:last-child > tfoot:last-child > tr:last-child th:first-child {
  border-bottom-left-radius: -1px;
}
.panel > .table:last-child > tbody:last-child > tr:last-child td:last-child,
.panel > .table-responsive:last-child > .table:last-child > tbody:last-child > tr:last-child td:last-child,
.panel > .table:last-child > tfoot:last-child > tr:last-child td:last-child,
.panel > .table-responsive:last-child > .table:last-child > tfoot:last-child > tr:last-child td:last-child,
.panel > .table:last-child > tbody:last-child > tr:last-child th:last-child,
.panel > .table-responsive:last-child > .table:last-child > tbody:last-child > tr:last-child th:last-child,
.panel > .table:last-child > tfoot:last-child > tr:last-child th:last-child,
.panel > .table-responsive:last-child > .table:last-child > tfoot:last-child > tr:last-child th:last-child {
  border-bottom-right-radius: -1px;
}
.panel > .panel-body + .table,
.panel > .panel-body + .table-responsive,
.panel > .table + .panel-body,
.panel > .table-responsive + .panel-body {
  border-top: 1px solid #dddddd;
}
.panel > .table > tbody:first-child > tr:first-child th,
.panel > .table > tbody:first-child > tr:first-child td {
  border-top: 0;
}
.panel > .table-bordered,
.panel > .table-responsive > .table-bordered {
  border: 0;
}
.panel > .table-bordered > thead > tr > th:first-child,
.panel > .table-responsive > .table-bordered > thead > tr > th:first-child,
.panel > .table-bordered > tbody > tr > th:first-child,
.panel > .table-responsive > .table-bordered > tbody > tr > th:first-child,
.panel > .table-bordered > tfoot > tr > th:first-child,
.panel > .table-responsive > .table-bordered > tfoot > tr > th:first-child,
.panel > .table-bordered > thead > tr > td:first-child,
.panel > .table-responsive > .table-bordered > thead > tr > td:first-child,
.panel > .table-bordered > tbody > tr > td:first-child,
.panel > .table-responsive > .table-bordered > tbody > tr > td:first-child,
.panel > .table-bordered > tfoot > tr > td:first-child,
.panel > .table-responsive > .table-bordered > tfoot > tr > td:first-child {
  border-left: 0;
}
.panel > .table-bordered > thead > tr > th:last-child,
.panel > .table-responsive > .table-bordered > thead > tr > th:last-child,
.panel > .table-bordered > tbody > tr > th:last-child,
.panel > .table-responsive > .table-bordered > tbody > tr > th:last-child,
.panel > .table-bordered > tfoot > tr > th:last-child,
.panel > .table-responsive > .table-bordered > tfoot > tr > th:last-child,
.panel > .table-bordered > thead > tr > td:last-child,
.panel > .table-responsive > .table-bordered > thead > tr > td:last-child,
.panel > .table-bordered > tbody > tr > td:last-child,
.panel > .table-responsive > .table-bordered > tbody > tr > td:last-child,
.panel > .table-bordered > tfoot > tr > td:last-child,
.panel > .table-responsive > .table-bordered > tfoot > tr > td:last-child {
  border-right: 0;
}
.panel > .table-bordered > thead > tr:first-child > td,
.panel > .table-responsive > .table-bordered > thead > tr:first-child > td,
.panel > .table-bordered > tbody > tr:first-child > td,
.panel > .table-responsive > .table-bordered > tbody > tr:first-child > td,
.panel > .table-bordered > thead > tr:first-child > th,
.panel > .table-responsive > .table-bordered > thead > tr:first-child > th,
.panel > .table-bordered > tbody > tr:first-child > th,
.panel > .table-responsive > .table-bordered > tbody > tr:first-child > th {
  border-bottom: 0;
}
.panel > .table-bordered > tbody > tr:last-child > td,
.panel > .table-responsive > .table-bordered > tbody > tr:last-child > td,
.panel > .table-bordered > tfoot > tr:last-child > td,
.panel > .table-responsive > .table-bordered > tfoot > tr:last-child > td,
.panel > .table-bordered > tbody > tr:last-child > th,
.panel > .table-responsive > .table-bordered > tbody > tr:last-child > th,
.panel > .table-bordered > tfoot > tr:last-child > th,
.panel > .table-responsive > .table-bordered > tfoot > tr:last-child > th {
  border-bottom: 0;
}
.panel > .table-responsive {
  border: 0;
  margin-bottom: 0;
}
.panel-group {
  margin-bottom: 20px;
}
.panel-group .panel {
  margin-bottom: 0;
  border-radius: 0px;
}
.panel-group .panel + .panel {
  margin-top: 5px;
}
.panel-group .panel-heading {
  border-bottom: 0;
}
.panel-group .panel-heading + .panel-collapse > .panel-body,
.panel-group .panel-heading + .panel-collapse > .list-group {
  border-top: 1px solid #dddddd;
}
.panel-group .panel-footer {
  border-top: 0;
}
.panel-group .panel-footer + .panel-collapse .panel-body {
  border-bottom: 1px solid #dddddd;
}
.panel-default {
  border-color: #444444;
}
.panel-default > .panel-heading {
  color: #999999;
  background-color: #444444;
  border-color: #444444;
}
.panel-default > .panel-heading + .panel-collapse > .panel-body {
  border-top-color: #444444;
}
.panel-default > .panel-heading .badge {
  color: #444444;
  background-color: #999999;
}
.panel-default > .panel-footer + .panel-collapse > .panel-body {
  border-bottom-color: #444444;
}
.panel-primary {
  border-color: #883996;
}
.panel-primary > .panel-heading {
  color: #ffffff;
  background-color: #883996;
  border-color: #883996;
}
.panel-primary > .panel-heading + .panel-collapse > .panel-body {
  border-top-color: #883996;
}
.panel-primary > .panel-heading .badge {
  color: #883996;
  background-color: #ffffff;
}
.panel-primary > .panel-footer + .panel-collapse > .panel-body {
  border-bottom-color: #883996;
}
.panel-success {
  border-color: #d6e9c6;
}
.panel-success > .panel-heading {
  color: #3c763d;
  background-color: #dff0d8;
  border-color: #d6e9c6;
}
.panel-success > .panel-heading + .panel-collapse > .panel-body {
  border-top-color: #d6e9c6;
}
.panel-success > .panel-heading .badge {
  color: #dff0d8;
  background-color: #3c763d;
}
.panel-success > .panel-footer + .panel-collapse > .panel-body {
  border-bottom-color: #d6e9c6;
}
.panel-info {
  border-color: #89e689;
}
.panel-info > .panel-heading {
  color: #3a633d;
  background-color: #a6ecb1;
  border-color: #89e689;
}
.panel-info > .panel-heading + .panel-collapse > .panel-body {
  border-top-color: #89e689;
}
.panel-info > .panel-heading .badge {
  color: #a6ecb1;
  background-color: #3a633d;
}
.panel-info > .panel-footer + .panel-collapse > .panel-body {
  border-bottom-color: #89e689;
}
.panel-warning {
  border-color: #f0662e;
}
.panel-warning > .panel-heading {
  color: #ffffff;
  background-color: #f29446;
  border-color: #f0662e;
}
.panel-warning > .panel-heading + .panel-collapse > .panel-body {
  border-top-color: #f0662e;
}
.panel-warning > .panel-heading .badge {
  color: #f29446;
  background-color: #ffffff;
}
.panel-warning > .panel-footer + .panel-collapse > .panel-body {
  border-bottom-color: #f0662e;
}
.panel-danger {
  border-color: #ebccd1;
}
.panel-danger > .panel-heading {
  color: #a94442;
  background-color: #f2dede;
  border-color: #ebccd1;
}
.panel-danger > .panel-heading + .panel-collapse > .panel-body {
  border-top-color: #ebccd1;
}
.panel-danger > .panel-heading .badge {
  color: #f2dede;
  background-color: #a94442;
}
.panel-danger > .panel-footer + .panel-collapse > .panel-body {
  border-bottom-color: #ebccd1;
}
.embed-responsive {
  position: relative;
  display: block;
  height: 0;
  padding: 0;
  overflow: hidden;
}
.embed-responsive .embed-responsive-item,
.embed-responsive iframe,
.embed-responsive embed,
.embed-responsive object,
.embed-responsive video {
  position: absolute;
  top: 0;
  left: 0;
  bottom: 0;
  height: 100%;
  width: 100%;
  border: 0;
}
.embed-responsive-16by9 {
  padding-bottom: 56.25%;
}
.embed-responsive-4by3 {
  padding-bottom: 75%;
}
.well {
  min-height: 20px;
  padding: 19px;
  margin-bottom: 20px;
  background-color: #f5f5f5;
  border: 1px solid #e3e3e3;
  border-radius: 0px;
  -webkit-box-shadow: inset 0 1px 1px rgba(0, 0, 0, 0.05);
  box-shadow: inset 0 1px 1px rgba(0, 0, 0, 0.05);
}
.well blockquote {
  border-color: #ddd;
  border-color: rgba(0, 0, 0, 0.15);
}
.well-lg {
  padding: 24px;
  border-radius: 0px;
}
.well-sm {
  padding: 9px;
  border-radius: 0px;
}
.close {
  float: right;
  font-size: 21px;
  font-weight: bold;
  line-height: 1;
  color: #000000;
  text-shadow: 0 1px 0 #ffffff;
  opacity: 0.2;
  filter: alpha(opacity=20);
}
.close:hover,
.close:focus {
  color: #000000;
  text-decoration: none;
  cursor: pointer;
  opacity: 0.5;
  filter: alpha(opacity=50);
}
button.close {
  padding: 0;
  cursor: pointer;
  background: transparent;
  border: 0;
  -webkit-appearance: none;
}
.tooltip {
  position: absolute;
  z-index: 1030;
  display: block;
  font-family: "Helvetica Neue", Helvetica, Arial, sans-serif;
  font-style: normal;
  font-weight: normal;
  letter-spacing: normal;
  line-break: auto;
  line-height: 1.42857143;
  text-align: left;
  text-align: start;
  text-decoration: none;
  text-shadow: none;
  text-transform: none;
  white-space: normal;
  word-break: normal;
  word-spacing: normal;
  word-wrap: normal;
  font-size: 12px;
  opacity: 0;
  filter: alpha(opacity=0);
}
.tooltip.in {
  opacity: 0.9;
  filter: alpha(opacity=90);
}
.tooltip.top {
  margin-top: -3px;
  padding: 5px 0;
}
.tooltip.right {
  margin-left: 3px;
  padding: 0 5px;
}
.tooltip.bottom {
  margin-top: 3px;
  padding: 5px 0;
}
.tooltip.left {
  margin-left: -3px;
  padding: 0 5px;
}
.tooltip-inner {
  max-width: 200px;
  padding: 3px 8px;
  color: #ffffff;
  text-align: center;
  background-color: #000000;
  border-radius: 0px;
}
.tooltip-arrow {
  position: absolute;
  width: 0;
  height: 0;
  border-color: transparent;
  border-style: solid;
}
.tooltip.top .tooltip-arrow {
  bottom: 0;
  left: 50%;
  margin-left: -5px;
  border-width: 5px 5px 0;
  border-top-color: #000000;
}
.tooltip.top-left .tooltip-arrow {
  bottom: 0;
  right: 5px;
  margin-bottom: -5px;
  border-width: 5px 5px 0;
  border-top-color: #000000;
}
.tooltip.top-right .tooltip-arrow {
  bottom: 0;
  left: 5px;
  margin-bottom: -5px;
  border-width: 5px 5px 0;
  border-top-color: #000000;
}
.tooltip.right .tooltip-arrow {
  top: 50%;
  left: 0;
  margin-top: -5px;
  border-width: 5px 5px 5px 0;
  border-right-color: #000000;
}
.tooltip.left .tooltip-arrow {
  top: 50%;
  right: 0;
  margin-top: -5px;
  border-width: 5px 0 5px 5px;
  border-left-color: #000000;
}
.tooltip.bottom .tooltip-arrow {
  top: 0;
  left: 50%;
  margin-left: -5px;
  border-width: 0 5px 5px;
  border-bottom-color: #000000;
}
.tooltip.bottom-left .tooltip-arrow {
  top: 0;
  right: 5px;
  margin-top: -5px;
  border-width: 0 5px 5px;
  border-bottom-color: #000000;
}
.tooltip.bottom-right .tooltip-arrow {
  top: 0;
  left: 5px;
  margin-top: -5px;
  border-width: 0 5px 5px;
  border-bottom-color: #000000;
}
.clearfix,
.dl-horizontal dd,
.container,
.container-fluid,
.row,
.form-horizontal .form-group,
.btn-toolbar,
.btn-group-vertical > .btn-group,
.nav,
.navbar,
.navbar-header,
.navbar-collapse,
.pager,
.panel-body {
  display: block;
}
.clearfix:before,
.clearfix:after,
.dl-horizontal dd:before,
.dl-horizontal dd:after,
.container:before,
.container:after,
.container-fluid:before,
.container-fluid:after,
.row:before,
.row:after,
.form-horizontal .form-group:before,
.form-horizontal .form-group:after,
.btn-toolbar:before,
.btn-toolbar:after,
.btn-group-vertical > .btn-group:before,
.btn-group-vertical > .btn-group:after,
.nav:before,
.nav:after,
.navbar:before,
.navbar:after,
.navbar-header:before,
.navbar-header:after,
.navbar-collapse:before,
.navbar-collapse:after,
.pager:before,
.pager:after,
.panel-body:before,
.panel-body:after {
  content: " ";
  display: table;
}
.clearfix:after,
.dl-horizontal dd:after,
.container:after,
.container-fluid:after,
.row:after,
.form-horizontal .form-group:after,
.btn-toolbar:after,
.btn-group-vertical > .btn-group:after,
.nav:after,
.navbar:after,
.navbar-header:after,
.navbar-collapse:after,
.pager:after,
.panel-body:after {
  clear: both;
}
.center-block {
  display: block;
  margin-left: auto;
  margin-right: auto;
}
.pull-right {
  float: right !important;
}
.pull-left {
  float: left !important;
}
.hide {
  display: none !important;
}
.show {
  display: block !important;
}
.invisible {
  visibility: hidden;
}
.text-hide {
  font: 0/0 a;
  color: transparent;
  text-shadow: none;
  background-color: transparent;
  border: 0;
}
.hidden {
  display: none !important;
}
.affix {
  position: fixed;
}
@-ms-viewport {
  width: device-width;
}
.visible-xs,
.visible-sm,
.visible-md,
.visible-lg {
  display: none !important;
}
.visible-xs-block,
.visible-xs-inline,
.visible-xs-inline-block,
.visible-sm-block,
.visible-sm-inline,
.visible-sm-inline-block,
.visible-md-block,
.visible-md-inline,
.visible-md-inline-block,
.visible-lg-block,
.visible-lg-inline,
.visible-lg-inline-block {
  display: none !important;
}
@media (max-width: 767px) {
  .visible-xs {
    display: block !important;
  }
  table.visible-xs {
    display: table !important;
  }
  tr.visible-xs {
    display: table-row !important;
  }
  th.visible-xs,
  td.visible-xs {
    display: table-cell !important;
  }
}
@media (max-width: 767px) {
  .visible-xs-block {
    display: block !important;
  }
}
@media (max-width: 767px) {
  .visible-xs-inline {
    display: inline !important;
  }
}
@media (max-width: 767px) {
  .visible-xs-inline-block {
    display: inline-block !important;
  }
}
@media (min-width: 768px) and (max-width: 991px) {
  .visible-sm {
    display: block !important;
  }
  table.visible-sm {
    display: table !important;
  }
  tr.visible-sm {
    display: table-row !important;
  }
  th.visible-sm,
  td.visible-sm {
    display: table-cell !important;
  }
}
@media (min-width: 768px) and (max-width: 991px) {
  .visible-sm-block {
    display: block !important;
  }
}
@media (min-width: 768px) and (max-width: 991px) {
  .visible-sm-inline {
    display: inline !important;
  }
}
@media (min-width: 768px) and (max-width: 991px) {
  .visible-sm-inline-block {
    display: inline-block !important;
  }
}
@media (min-width: 992px) and (max-width: 1239px) {
  .visible-md {
    display: block !important;
  }
  table.visible-md {
    display: table !important;
  }
  tr.visible-md {
    display: table-row !important;
  }
  th.visible-md,
  td.visible-md {
    display: table-cell !important;
  }
}
@media (min-width: 992px) and (max-width: 1239px) {
  .visible-md-block {
    display: block !important;
  }
}
@media (min-width: 992px) and (max-width: 1239px) {
  .visible-md-inline {
    display: inline !important;
  }
}
@media (min-width: 992px) and (max-width: 1239px) {
  .visible-md-inline-block {
    display: inline-block !important;
  }
}
@media (min-width: 1240px) {
  .visible-lg {
    display: block !important;
  }
  table.visible-lg {
    display: table !important;
  }
  tr.visible-lg {
    display: table-row !important;
  }
  th.visible-lg,
  td.visible-lg {
    display: table-cell !important;
  }
}
@media (min-width: 1240px) {
  .visible-lg-block {
    display: block !important;
  }
}
@media (min-width: 1240px) {
  .visible-lg-inline {
    display: inline !important;
  }
}
@media (min-width: 1240px) {
  .visible-lg-inline-block {
    display: inline-block !important;
  }
}
@media (max-width: 767px) {
  .hidden-xs {
    display: none !important;
  }
}
@media (min-width: 768px) and (max-width: 991px) {
  .hidden-sm {
    display: none !important;
  }
}
@media (min-width: 992px) and (max-width: 1239px) {
  .hidden-md {
    display: none !important;
  }
}
@media (min-width: 1240px) {
  .hidden-lg {
    display: none !important;
  }
}
.visible-print {
  display: none !important;
}
@media print {
  .visible-print {
    display: block !important;
  }
  table.visible-print {
    display: table !important;
  }
  tr.visible-print {
    display: table-row !important;
  }
  th.visible-print,
  td.visible-print {
    display: table-cell !important;
  }
}
.visible-print-block {
  display: none !important;
}
@media print {
  .visible-print-block {
    display: block !important;
  }
}
.visible-print-inline {
  display: none !important;
}
@media print {
  .visible-print-inline {
    display: inline !important;
  }
}
.visible-print-inline-block {
  display: none !important;
}
@media print {
  .visible-print-inline-block {
    display: inline-block !important;
  }
}
@media print {
  .hidden-print {
    display: none !important;
  }
}
/**
 * This is our main variables file. We must include it last so we can overwrite any variable
 * definitions in our imported stylesheets.
 */
#cloud-plugins-library {
  background: #2c2c2c;
  bottom: 45px;
  left: 0;
  overflow: auto;
  position: fixed;
  right: 0;
  top: 0px;
  z-index: 2;
}
#cloud-plugins-library h1 {
  color: #fff;
  display: inline-block;
  font-size: 24px;
  line-height: 35px;
  margin: 0 0 18px 0;
  padding: 0;
}
#cloud-plugins-library header .help {
  background-image: url(../img/icn-help-16x16.png);
  background-position: center center;
  background-repeat: no-repeat;
  display: inline-block;
  height: 21px;
  width: 21px;
}
#cloud-plugins-library header .close {
  opacity: 1;
  position: absolute;
  right: 10px;
  top: 16px;
}
#cloud-plugins-library .filter {
  bottom: 45px;
  left: 0;
  position: fixed;
  top: 45px;
  right: 0;
  width: 240px;
  overflow: auto;
}
#cloud-plugins-library .filter h1 {
  font-weight: 2em;
  text-transform: uppercase;
  font-weight: bold;
  margin: 0 0 0 10px;
}
#cloud-plugins-library .filter h2 {
  color: white;
  font-size: 15px;
  text-transform: uppercase;
  font-weight: bold;
  margin-top: 1em;
  margin-left: 10px;
}
#cloud-plugins-library .filter .control-group select {
  width: 50px;
}
#cloud-plugins-library .filter .control-group input[type='checkbox'] {
  display: none;
}
#cloud-plugins-library .filter .control-group input[type='checkbox'] + label {
  cursor: pointer;
  background: #222;
  color: #fff;
  display: block;
  height: 32px;
  line-height: 32px;
  width: 100%;
  margin-bottom: 1px;
  padding-left: 15px;
  border: 0px solid #f29446;
}
#cloud-plugins-library .filter .control-group input[type='checkbox'] + label:hover {
  background: #000;
}
#cloud-plugins-library .filter .control-group input[type='checkbox']:checked + label {
  background: #f29446;
}
#cloud-plugins-library .filter .control-group input[type='checkbox']:checked + label:hover {
  background: #600E6F;
}
#cloud-plugins-library .filter > .form-group .input-clean {
  margin-right: 8px !important;
}
#cloud-plugins-library .filter .categories {
  width: 100%;
  margin: 0px 0 15px 0;
}
#cloud-plugins-library .filter .categories li {
  display: block;
  background: #222;
  color: #888;
  cursor: pointer;
  font-weight: bold;
  margin: 0 0 1px 0;
  padding: 0 15px;
  position: relative;
  transition: all 0.33s;
  line-height: 32px;
  height: 32px;
}
#cloud-plugins-library .filter .categories li span {
  float: right;
}
#cloud-plugins-library .filter .categories li.selected {
  background: #883996;
  color: #fff;
}
#cloud-plugins-library .filter .categories li:hover {
  background: #000;
}
#cloud-plugins-library .filter .categories li.selected:hover {
  background: #600E6F;
}
.cloud-plugins {
  left: 240px;
  position: fixed;
  right: 0;
  top: 45px;
  bottom: 45px;
  background: #111111 url(../img/watermark.png) 100% 100% no-repeat;
  overflow-y: auto;
}
.cloud-plugins .plugins-wrapper {
  width: 100%;
}
.cloud-plugins .cloud-plugin {
  color: #fff;
  float: left;
  width: 100%;
  position: relative;
  min-height: 1px;
  padding-left: 15px;
  padding-right: 15px;
  height: 120px;
  margin-top: 30px;
  margin-bottom: 40px;
  background: rgba(255, 255, 255, 0.07);
  transition: all 0.33s;
  cursor: pointer;
}
@media (min-width: 768px) {
  .cloud-plugins .cloud-plugin {
    float: left;
    width: 50%;
  }
}
@media (min-width: 992px) {
  .cloud-plugins .cloud-plugin {
    float: left;
    width: 50%;
  }
}
@media (min-width: 1240px) {
  .cloud-plugins .cloud-plugin {
    float: left;
    width: 33.33333333%;
  }
}
.cloud-plugins .cloud-plugin:hover {
  background-color: black;
}
.cloud-plugins .cloud-plugin:hover .description {
  background: rgba(0, 0, 0, 0.8);
}
.cloud-plugins .cloud-plugin:hover .description hr {
  border-color: #f29446;
}
.cloud-plugins .cloud-plugin:hover figure {
  width: calc(100% - 20px);
  height: 170px;
  top: -25px;
  left: 10px;
  background-position: 0% 50%;
}
.cloud-plugins .cloud-plugin figure {
  height: 100px;
  position: absolute;
  top: 10px;
  left: 20px;
  width: 100px;
  background-size: contain;
  background-position: 50% 50%;
  background-repeat: no-repeat;
  margin: 0;
  transition: all 0.33s linear;
}
.cloud-plugins .cloud-plugin .description {
  transition: all 0.33s;
  display: block;
  line-height: 1.5;
  overflow: hidden;
  position: absolute;
  top: 0px;
  right: 0px;
  bottom: 0px;
  left: 120px;
  background: rgba(33, 33, 33, 0.66);
}
.cloud-plugins .cloud-plugin .description .no_description {
  color: rgba(255, 255, 255, 0.25);
}
.cloud-plugins .cloud-plugin .description hr {
  transition: all 0.33s;
  border: none;
  border-bottom: 1px solid #883996;
  margin: 0;
  position: absolute;
  top: 50%;
  left: 0;
  width: 100%;
}
.cloud-plugins .cloud-plugin .description .title {
  display: block;
  text-transform: uppercase;
  font-weight: bold;
  overflow: hidden;
  padding: 8px 10px 1px 10px;
}
.cloud-plugins .cloud-plugin .description .author {
  display: block;
  padding: 1px 10px;
}
.cloud-plugins .cloud-plugin .description p {
  position: absolute;
  left: 10px;
  right: 10px;
  top: 75%;
  transform: translateY(-50%);
  height: 2.4em;
  line-height: 1.25em;
  overflow: hidden;
}
.plugin-container .status-container {
  position: absolute;
  top: 0;
  left: 0;
  right: 0;
  text-align: right;
  padding-right: 2px;
}
.plugin-container .status {
  padding: 1px 4px;
  text-align: center;
  text-transform: uppercase;
  font-weight: bold;
  font-size: 9px;
  margin-left: 2px;
}
.plugin-container .status.installed {
  border: 1px solid #883996;
  background-color: #883996;
}
.plugin-container .status.installed:after {
  content: "installed";
}
.plugin-container .status.outdated {
  border: 1px solid #f29446;
  background-color: #f29446;
  color: #212121;
}
.plugin-container .status.outdated:after {
  content: "new version";
}
.plugin-container .status.unstable {
  border: 1px solid #FF2927;
  background-color: #FF2927;
}
.plugin-container .status.unstable:after {
  content: "unstable";
}
.plugin-container .status.demo {
  border: 1px solid #235789;
  background-color: #235789;
  color: #FFFFFF;
}
.plugin-container .status.demo:after {
  content: "demo";
}
.cloud-plugins .cloud-plugin .actions {
  font-size: 11px;
  font-weight: bold;
  text-transform: uppercase;
}
.cloud-plugins .cloud-plugin .actions > span {
  cursor: pointer;
}
.cloud-plugins .cloud-plugin .actions > span:hover {
  text-decoration: underline;
}
.cloud-plugins .cloud-plugin .actions span.duplicate {
  margin: 0 6px;
}
#bank-library {
  bottom: 45px;
  left: 0;
  overflow-x: hidden;
  overflow-y: auto;
  position: absolute;
  right: 0;
  top: 0;
  z-index: 2;
}
#bank-library .ui-draggable-dragging {
  cursor: webkit-dragging !important;
}
#bank-library .mod-banks-drag-item {
  background: #f29446;
  color: white;
  font-weight: bold;
  z-index: 10000;
  box-shadow: 0 5px 15px black;
  opacity: 0.5;
}
#bank-library .mod-banks-drag-item .img {
  display: block;
  height: auto;
  margin: 0 auto;
  text-align: center;
  width: 100%;
  background: url(../img/background.jpg);
  background-size: auto 100%;
  background-position: center center;
  box-shadow: inset 0 3px 6px black;
  border: 1px solid #000;
}
#bank-library .mod-banks-drag-item .title {
  display: block;
  line-height: 32px;
  font-weight: bold;
  overflow: hidden;
  position: relative;
  padding-left: 5px;
}
#bank-library span.move {
  background-image: url(../img/move.png);
  background-position: left center;
  background-repeat: no-repeat;
  display: block;
  float: left;
  height: 32px;
  left: 0;
  cursor: move !important;
  margin: -1px 6px 0 0;
  width: 24px;
}
#bank-library span.remove {
  cursor: pointer;
  float: right;
  width: 32px;
  height: 32px;
  display: block;
  background-image: url(../img/icons/25/delete.png);
  background-repeat: no-repeat;
  background-position: 50% 50%;
  transition: background-color 0.33s;
}
#bank-library span.remove:hover {
  background-color: #f29446;
}
#bank-library span.title {
  display: block;
  float: left;
  height: 32px;
  overflow: hidden;
  max-width: 70%;
  white-space: nowrap;
}
#bank-library input::selection {
  background: #883996 !important;
  color: white;
}
#bank-library .icon-add {
  width: 1em;
  height: 1em;
  display: inline-block;
  font-size: inherit;
  vertical-align: baseline;
}
#bank-library .icon-add i {
  position: absolute;
  width: 1em;
  margin-top: 0.3em;
  border-top: 0.4em solid #888;
}
#bank-library .icon-add b {
  position: absolute;
  height: 1em;
  margin-left: 0.3em;
  border-left: 0.4em solid #888;
}
#bank-library #bank-list {
  left: 0;
  list-style: none;
  margin: 0;
  padding: 0;
  position: fixed;
  bottom: 45px;
  overflow-y: auto;
  top: 45px;
  width: 20%;
  background: #2c2c2c;
}
#bank-library #bank-list > div.add-bank {
  color: #fff;
  cursor: pointer;
  padding-left: 5px;
  line-height: 32px;
  text-transform: uppercase;
  transition: all 0.33s;
}
#bank-library #bank-list > div.add-bank:hover {
  background: #f29446;
}
#bank-library #bank-list > div.add-bank .icon-add {
  display: inline-block;
  width: 24px;
  margin-right: 6px;
  padding-left: 5px;
  box-sizing: border-box;
}
#bank-library #bank-list > div.selected span.move {
  background-position: right center;
}
#bank-library #bank-list > div.selected span.remove {
  background-position: right center;
}
#bank-library #bank-list .edit-bank {
  color: #555;
  width: 100% !important;
  height: 30px;
  margin: 1px;
  padding-left: 0.5em;
  background-color: #fff;
  background-image: none;
  border: 0px solid #ccc;
  border-radius: 0px;
  -webkit-box-shadow: inset 0 1px 1px rgba(0, 0, 0, 0.075);
  box-shadow: inset 0 1px 1px rgba(0, 0, 0, 0.075);
  -webkit-transition: border-color ease-in-out 0.15s, box-shadow ease-in-out 0.15s;
  -o-transition: border-color ease-in-out 0.15s, box-shadow ease-in-out 0.15s;
  transition: border-color ease-in-out;
}
#bank-library #bank-list div {
  background: #222;
  color: #888;
  cursor: pointer;
  font-weight: bold;
  margin: 0 0 1px 0;
  content: \002B;
  position: relative;
  transition: all 0.33s;
}
#bank-library #bank-list div.selected {
  background: #883996;
  color: #fff;
}
#bank-library #bank-list div:hover {
  background: #000;
}
#bank-library #bank-list div.selected:hover {
  background: #600E6F;
}
#bank-library #bank-list .bank-item {
  display: block;
  background: #222;
  color: #888;
  line-height: 32px;
  height: 32px;
  cursor: pointer;
  font-weight: bold;
  margin: 0 0 1px 0;
  padding-left: 5px;
  position: relative;
}
#bank-library #bank-list .bank-item .remove {
  border-radius: 0;
}
#bank-library #bank-list .filter_ {
  border-color: #111;
  border-style: dotted;
  border-width: 0 1px 0 0;
  bottom: 46px;
  left: 0;
  padding-top: 18px;
  position: fixed;
  top: 0;
  right: 0;
  width: 240px;
  overflow: auto;
}
#bank-library #bank-list .filter_ h1 {
  font-weight: 2em;
  text-transform: uppercase;
  font-weight: bold;
  margin: 0 0 0 10px;
}
#bank-library #bank-list .filter_ h2 {
  color: white;
  font-size: 15px;
  text-transform: uppercase;
  font-weight: bold;
  margin-top: 1em;
  margin-left: 10px;
}
#bank-library #bank-list .filter_ .control-group {
  float: left;
  margin-right: 9px;
  margin-left: 10px;
}
#bank-library #bank-list .filter_ .control-group label {
  color: #fff;
  display: inline-block;
  font-size: 12px;
  font-weight: bold;
}
#bank-library #bank-list .filter_ .control-group select {
  width: 50px;
}
#bank-library #bank-list .filter_ > .form-group {
  padding: 15px;
}
#bank-library #bank-addressings {
  background: #111;
  left: 20%;
  height: 92px;
  margin: 0;
  padding: 0;
  position: fixed;
  text-align: left;
  top: 45px;
  width: 50%;
}
#bank-library #bank-addressings h1 {
  font-size: 2em;
  padding: 0em;
  max-height: 2em;
  display: block;
  margin: 0.5em 0.8em 0 0.8em;
  padding-bottom: 0.2em;
  color: white;
  white-space: nowrap;
  overflow: hidden;
}
#bank-library #bank-addressings form {
  margin: 0 2em;
  color: #666;
}
#bank-library #bank-addressings h2 {
  margin: 4px 0 0 14px;
  display: block;
  text-transform: initial !Important;
  color: white;
  font-size: 12px;
  line-height: 20px;
  text-align: left;
}
#bank-library #bank-addressings small {
  font-size: 10px;
  color: #BBBBBB;
  text-align: left;
  display: block;
  margin-left: 14px;
}
#bank-library #bank-addressings select {
  display: block;
  float: left;
  height: 22px;
  margin: 5px 2.5%;
  width: 20%;
  font-size: 10px;
}
#bank-library #bank-pedalboards {
  background: #111;
  bottom: 46px;
  left: 20%;
  list-style: none;
  margin: 0;
  overflow-x: hidden;
  overflow-y: auto;
  padding: 0 0 200px 0;
  position: fixed;
  top: 164px;
  width: 50%;
}
#bank-library #bank-pedalboards > div {
  margin: 0px 10px 20px 20px;
}
#bank-library #bank-pedalboards .pedalboard {
  color: #fff;
  cursor: -webkit-grab !important;
  cursor: grab !important;
  width: 100%;
  transition: all 0.33s;
}
#bank-library #bank-pedalboards .pedalboard:active {
  cursor: -webkit-grabbing !important;
  cursor: grabbing !important;
}
#bank-library #bank-pedalboards .pedalboard:hover {
  background-color: #883996;
}
#bank-library #bank-pedalboards .pedalboard .info {
  height: 32px;
  padding-left: 5px;
  background: rgba(255, 255, 255, 0.07);
}
#bank-library #bank-pedalboards .pedalboard .title {
  display: block;
  line-height: 32px;
  font-weight: bold;
  overflow: hidden;
  position: relative;
}
#bank-library #bank-pedalboards .pedalboard .img {
  display: inline-block;
  float: left;
  height: auto;
  margin: 0 9px 0 0;
  text-align: center;
  width: 100%;
  background: url(../img/background.jpg);
  background-size: auto 100%;
  background-position: center center;
  box-shadow: inset 0 3px 6px black;
  border: 1px solid #000;
}
#bank-library #bank-pedalboards .mode {
  border: none;
  margin: 22px 0 18px 0;
  text-align: center;
}
#bank-library #bank-edit {
  position: fixed;
  display: block;
  background: #111111 url(../img/watermark.png) 100% 100% no-repeat;
  width: 80%;
  bottom: 45px;
  top: 45px;
  left: 20%;
}
#bank-library #bank-pedalboards-search {
  bottom: 45px;
  right: 0%;
  overflow: auto;
  position: fixed;
  top: 0px;
  width: 30%;
  z-index: 6;
}
#bank-library #bank-pedalboards-search h2 {
  text-transform: uppercase;
  color: white;
  font-size: 1.5em;
  font-weight: bold;
  float: left;
}
#bank-library #bank-pedalboards-search .box {
  background: #111;
  padding: 0;
  box-sizing: border-box;
}
#bank-library #bank-pedalboards-search input {
  width: 50%;
  padding-left: 1em;
}
#bank-library #bank-pedalboards-search .remove {
  display: none !important;
}
#bank-library #bank-pedalboards-search label {
  color: #fff;
  font-weight: bold;
  text-transform: uppercase;
  float: left;
  line-height: 45px;
  padding-left: 10px;
}
#bank-library #bank-pedalboards-search .control-group {
  margin-bottom: 10px;
  padding: 0 2%;
  position: relative;
  width: 29.3%;
}
#bank-library #bank-pedalboards-search input[type="search"] {
  width: 50% !important;
  float: right;
  margin: 5px;
}
#bank-library #bank-pedalboards-search select {
  width: 100%;
}
#bank-library #bank-pedalboards-search .input-clean {
  background: #333;
  color: #fff;
  cursor: pointer;
  font-size: 8px;
  height: 18px;
  left: auto !important;
  position: absolute;
  right: 8px !important;
  text-align: center;
  text-transform: uppercase;
  top: 31px !important;
  width: 18px;
  border-radius: 100%;
}
#bank-pedalboards-mode {
  background: #333;
  left: 30%;
  height: 30px;
  margin: 0;
  padding: 20px 0 0 0;
  position: absolute;
  text-align: center;
  top: 68px;
  width: 45%;
}
#bank-pedalboards-mode .grid {
  background: url(../img/icn-grid-list.png) no-repeat left bottom;
  display: inline-block;
  height: 14px;
  width: 14px;
}
#bank-pedalboards-mode .grid.selected {
  background-position: left top;
}
#bank-pedalboards-mode .list {
  background: url(../img/icn-grid-list.png) no-repeat right bottom;
  display: inline-block;
  height: 14px;
  width: 14px;
}
#bank-pedalboards-mode .list.selected {
  background-position: right top;
}
.pedalboard .addressings {
  width: 100%;
}
.pedalboard .addressings .footswitch {
  background: #2b2b2b url(../img/footswitch-free.png) no-repeat center top;
  float: left;
  height: 20px;
  width: 25%;
}
.pedalboard .addressings .footswitch.addressed {
  background: #2b2b2b url(../img/footswitch-addressed.png) no-repeat center top;
}
#bank-pedalboards-result {
  position: fixed;
  bottom: 45px;
  top: 45px;
  overflow: auto;
  width: 30%;
  background: #111;
}
#bank-pedalboards-result .pedalboard {
  color: #fff;
  background: rgba(255, 255, 255, 0.07);
  cursor: -webkit-grab;
  cursor: grab;
  margin: 0px 20px 20px 10px;
  transition: all 0.33s;
}
#bank-pedalboards-result .pedalboard:active {
  cursor: -webkit-grabbing !important;
  cursor: grabbing !important;
}
#bank-pedalboards-result .pedalboard:hover {
  background-color: #883996;
}
#bank-pedalboards-result .pedalboard .img {
  display: block;
  height: auto;
  margin: 0 auto;
  text-align: center;
  width: 100%;
  background: url(../img/background.jpg);
  background-size: auto 100%;
  background-position: center center;
  box-shadow: inset 0 3px 6px black;
  border: 1px solid #000;
}
#bank-pedalboards-result .pedalboard .title {
  display: block;
  line-height: 32px;
  font-weight: bold;
  overflow: hidden;
  position: relative;
  padding-left: 5px;
}
#bank-pedalboards-result .pedalboard .description {
  display: block;
  font-size: 11px;
  height: 27px;
  line-height: 1.5;
  overflow: hidden;
}
#pedalboards-library {
  background: #2c2c2c;
  bottom: 46px;
  left: 0;
  overflow-x: hidden;
  overflow-y: auto;
  position: absolute;
  right: 0;
  top: 0;
  z-index: 2;
}
#pedalboards-library h1 {
  color: #fff;
  display: inline-block;
  font-size: 24px;
  line-height: 35px;
  margin: 0 0 18px 0;
  padding: 0;
}
#pedalboards-library header .form-group {
  display: inline-block;
  float: right;
  margin-top: 5px;
  margin-right: 5px;
}
#pedalboards-library header .form-group .form-control {
  width: 200px !important;
}
#pedalboards-library .filter {
  border-color: #111;
  border-style: dotted;
  border-width: 0 1px 0 0;
  bottom: 45px;
  left: 0;
  position: fixed;
  right: 0;
  top: 45px;
  width: 240px;
}
#pedalboards-library .filter .control-group {
  float: left;
  margin-right: 9px;
}
#pedalboards-library .filter .control-group label {
  color: #fff;
  display: inline-block;
  font-size: 12px;
  font-weight: bold;
  width: 165px;
}
#pedalboards-library .filter .control-group select {
  width: 50px;
}
#pedalboards-library .pedalboards {
  left: 0px;
  position: fixed;
  right: 0px;
  top: 45px;
  bottom: 45px;
  overflow: auto;
  background: #111111 url(../img/watermark.png) 100% 100% no-repeat;
  padding-top: 1.5%;
}
#pedalboards-library .pedalboards .pedalboard {
  color: #fff;
  float: left;
  margin: 0 0 1.5% 1.5%;
  width: 31.3%;
  position: relative;
  background-color: transparent;
  background-image: url(../img/background.jpg);
  background-position: center center;
  background-repeat: repeat;
  background-size: auto 100%;
  transition: all 0.33s;
  cursor: pointer;
}
#pedalboards-library .pedalboards .pedalboard:hover .info {
  background-color: #883996;
}
#pedalboards-library .pedalboards .pedalboard .img {
  box-shadow: inset 0 3px 6px black;
  border: 1px solid #000;
  display: block;
  width: 100%;
  height: 15vw;
  overflow: hidden;
  text-align: center;
  background-image: url(../img/loading-pedalboard.gif);
  background-position: center center;
  background-repeat: no-repeat;
  background-size: auto;
  position: relative;
}
#pedalboards-library .pedalboards .pedalboard .img.loaded {
  background-size: contain;
}
#pedalboards-library .pedalboards .pedalboard .img.broken {
  background-image: url(../img/icons/broken_image.svg);
  background-size: auto 50%;
}
#pedalboards-library .pedalboards .pedalboard.broken .img::after {
  content: "";
  position: absolute;
  top: 0;
  left: 0;
  right: 0;
  bottom: 0;
  z-index: 10;
  background-color: rgba(17, 17, 17, 0.5);
  background-image: url(../img/icons/broken_pedal.svg);
  background-size: auto 50%;
  background-repeat: no-repeat;
  background-position: center;
}
#pedalboards-library .pedalboards .pedalboard .info {
  background-color: #2c2c2c;
  transition: background-color 0.33s;
}
#pedalboards-library .pedalboards .pedalboard .title {
  display: block;
  line-height: 32px;
  font-weight: bold;
  overflow: hidden;
  position: relative;
  height: 32px;
}
#pedalboards-library .pedalboards .pedalboard .description {
  display: block;
  font-size: 12px;
  height: 36px;
  line-height: 1.5;
  overflow: hidden;
}
#pedalboards-library .pedalboards .pedalboard .actions {
  font-weight: bold;
  text-transform: uppercase;
  position: absolute;
  top: 0;
  right: 0;
}
#pedalboards-library .pedalboards .pedalboard .actions .js-remove {
  width: 32px;
  height: 32px;
  background-image: url(../img/icons/25/delete.png);
  background-repeat: no-repeat;
  background-position: 50% 50%;
  transition: background-color 0.33s;
}
#pedalboards-library .pedalboards .pedalboard .actions .js-remove:hover {
  background-color: #f29446;
}
#pedalboards-library .pedalboards .pedalboard .actions > span {
  cursor: pointer;
}
#pedalboards-library .pedalboards .pedalboard .actions > span:hover {
  text-decoration: underline;
}
#pedalboards-library .pedalboards .pedalboard .actions > span.duplicate {
  margin: 0 6px;
}
/* Make clicks pass-through */
#nprogress {
  pointer-events: none;
  z-index: 103100;
}
#nprogress .bar {
  background: #883996;
  position: fixed;
  z-index: 103100;
  top: 45px;
  left: 0;
  opacity: 0.5;
  width: 100%;
  height: 2px;
}
/* Fancy blur effect */
#nprogress .peg {
  display: none;
}
/* Remove these to get rid of the spinner */
#nprogress .spinner {
  display: none;
  position: fixed;
  z-index: 1031;
  top: 45px;
  right: 0;
  background: rgba(0, 0, 0, 0.5);
  padding: 6px;
  box-sizing: border-box;
  transform: translate(-50% -50%);
}
#nprogress .spinner-icon {
  width: 32px;
  height: 32px;
  box-sizing: border-box;
  border: solid 3px transparent;
  border-top-color: #f29446;
  border-left-color: rgba(242, 148, 70, 0.66);
  border-bottom-color: rgba(242, 148, 70, 0.33);
  border-radius: 50%;
  -webkit-animation: nprogress-spinner 400ms linear infinite;
  animation: nprogress-spinner 400ms linear infinite;
}
.nprogress-custom-parent {
  overflow: hidden;
  position: relative;
}
.nprogress-custom-parent #nprogress .spinner,
.nprogress-custom-parent #nprogress .bar {
  position: absolute;
}
@-webkit-keyframes nprogress-spinner {
  0% {
    -webkit-transform: rotate(0deg);
  }
  100% {
    -webkit-transform: rotate(360deg);
  }
}
@keyframes nprogress-spinner {
  0% {
    transform: rotate(0deg);
  }
  100% {
    transform: rotate(360deg);
  }
}
/**
 * Typography
 */
@font-face {
  font-family: 'cooper hewitt';
  src: url('../fonts/cooper/cooperhewitt-semibold-webfont.eot');
  src: url('../fonts/cooper/cooperhewitt-semibold-webfont.eot?#iefix') format('embedded-opentype'), url('../fonts/cooper/cooperhewitt-semibold-webfont.woff2') format('woff2'), url('../fonts/cooper/cooperhewitt-semibold-webfont.woff') format('woff'), url('../fonts/cooper/cooperhewitt-semibold-webfont.ttf') format('truetype');
  font-weight: 600;
  font-style: normal;
}
@font-face {
  font-family: 'cooper hewitt';
  src: url('../fonts/cooper/cooperhewitt-light-webfont.eot');
  src: url('../fonts/cooper/cooperhewitt-light-webfont.eot?#iefix') format('embedded-opentype'), url('../fonts/cooper/cooperhewitt-light-webfont.woff2') format('woff2'), url('../fonts/cooper/cooperhewitt-light-webfont.woff') format('woff'), url('../fonts/cooper/cooperhewitt-light-webfont.ttf') format('truetype');
  font-weight: 300;
  font-style: normal;
}
@font-face {
  font-family: 'cooper hewitt';
  src: url('../fonts/cooper/cooperhewitt-lightitalic-webfont.eot');
  src: url('../fonts/cooper/cooperhewitt-lightitalic-webfont.eot?#iefix') format('embedded-opentype'), url('../fonts/cooper/cooperhewitt-lightitalic-webfont.woff2') format('woff2'), url('../fonts/cooper/cooperhewitt-lightitalic-webfont.woff') format('woff'), url('../fonts/cooper/cooperhewitt-lightitalic-webfont.ttf') format('truetype');
  font-weight: 300;
  font-style: italic;
}
@font-face {
  font-family: 'cooper hewitt';
  src: url('../fonts/cooper/cooperhewitt-bookitalic-webfont.eot');
  src: url('../fonts/cooper/cooperhewitt-bookitalic-webfont.eot?#iefix') format('embedded-opentype'), url('../fonts/cooper/cooperhewitt-bookitalic-webfont.woff2') format('woff2'), url('../fonts/cooper/cooperhewitt-bookitalic-webfont.woff') format('woff'), url('../fonts/cooper/cooperhewitt-bookitalic-webfont.ttf') format('truetype');
  font-weight: 400;
  font-style: italic;
}
@font-face {
  font-family: 'cooper hewitt';
  src: url('../fonts/cooper/cooperhewitt-book-webfont.eot');
  src: url('../fonts/cooper/cooperhewitt-book-webfont.eot?#iefix') format('embedded-opentype'), url('../fonts/cooper/cooperhewitt-book-webfont.woff2') format('woff2'), url('../fonts/cooper/cooperhewitt-book-webfont.woff') format('woff'), url('../fonts/cooper/cooperhewitt-book-webfont.ttf') format('truetype');
  font-weight: 400;
  font-style: normal;
}
* {
  outline: 0 !important;
}
html,
body {
  height: 100%;
  overflow: hidden;
}
body {
  background: #111;
  min-width: 1024px;
}
* {
  font-family: "cooper hewitt", Sans-serif !important;
}
.unpadded {
  padding: 0 !important;
}
.unpadded-r {
  padding: 0 0 0 7px;
}
.unpadded-l {
  padding: 0 7px 0 0;
}
.ui-draggable:active {
  cursor: -webkit-grabbing !important;
  cursor: grabbing !important;
}
.form-control {
  width: 100% !important;
}
#wrapper {
  bottom: 0;
  left: 0;
  min-width: 980px;
  overflow: hidden;
  position: absolute;
  right: 0;
  top: 0;
}
hr.dotted {
  border: 1px dotted #444;
  margin: 2px 0 3px 0;
}
.preset-list {
  width: 100%;
  height: 200px !important;
}
.input-clean {
  background: #333;
  color: #fff;
  cursor: pointer;
  height: 18px;
  left: auto !important;
  position: absolute;
  right: 0;
  margin-right: 18px !important;
  text-align: center;
  text-transform: uppercase;
  margin-top: -26px !important;
  width: 18px;
  border-radius: 100%;
}
.input-clean:after {
  content: "&times;";
  content: "\00d7";
  font-size: 14px;
  font-weight: bold;
}
.form-control::selection {
  background: #883996 !important;
  color: white !important;
}
#notifications {
  position: absolute;
  top: 55px;
  right: 0px;
  width: 320px;
  z-index: 100000;
}
#notifications > section {
  border-radius: 0;
  margin-bottom: 0 !important;
  opacity: 0.96 ;
  cursor: pointer;
}
#notifications .progressbar {
  border: 0;
  height: 8px;
  overflow: hidden;
  position: absolute;
  left: 8px;
  bottom: 0px;
  width: 306px;
}
#notifications .progressbar .progressbar-value {
  background-color: rgba(136, 57, 150, 0.7);
  height: 90%;
  margin: 0px;
}
#main-menu {
  background: #111;
  bottom: 0;
  color: #fff;
  height: 45px;
  left: 0;
  position: absolute;
  right: 0;
  z-index: 10;
}
#main-menu > div {
  cursor: pointer;
  float: left;
}
#main-menu > div.icon {
  height: 45px;
  width: 45px;
}
#main-menu > div.icon > img {
  margin: 5px 0 0 6px;
}
#main-menu > div.icon.selected {
  background: #000;
}
#main-menu > div.icon > a {
  display: block;
  height: 45px;
  width: 45px;
}
#main-menu #mod-social {
  background-image: url(../img/menu-icons-sprite.png);
  background-position: 0 top;
  background-repeat: no-repeat;
  transition: all 0.33s;
}
#main-menu #mod-social:hover {
  background-color: #000;
  background-position: 0 bottom;
}
#main-menu #mod-social.selected {
  background-color: #000;
  background-position: 0 bottom;
}
#main-menu #mod-plugins {
  background-image: url(../img/menu-icons-sprite.png);
  background-position: -45px top;
  background-repeat: no-repeat;
  transition: all 0.33s;
}
#main-menu #mod-plugins:hover {
  background-color: #000;
  background-position: -45px bottom;
}
#main-menu #mod-plugins.selected {
  background-color: #000;
  background-position: -45px bottom;
}
#main-menu #mod-cloud-plugins {
  background-image: url(../img/menu-icons-sprite.png);
  background-position: -315px top;
  background-repeat: no-repeat;
  transition: all 0.33s;
}
#main-menu #mod-cloud-plugins:hover {
  background-color: #000;
  background-position: -315px bottom;
}
#main-menu #mod-cloud-plugins.selected {
  background-color: #000;
  background-position: -315px bottom;
}
#main-menu #mod-pedalboard {
  background-image: url(../img/menu-icons-sprite.png);
  background-position: -90px top;
  background-repeat: no-repeat;
  transition: all 0.33s;
}
#main-menu #mod-pedalboard:hover {
  background-color: #000;
  background-position: -90px bottom;
}
#main-menu #mod-pedalboard.selected {
  background-color: #000;
  background-position: -90px bottom;
}
#main-menu #mod-bank {
  background-image: url(../img/menu-icons-sprite.png);
  background-position: -135px top;
  background-repeat: no-repeat;
  transition: all 0.33s;
}
#main-menu #mod-bank:hover {
  background-color: #000;
  background-position: -135px bottom;
}
#main-menu #mod-bank.selected {
  background-color: #000;
  background-position: -135px bottom;
}
#main-menu #banks-saving {
  margin: 21px 0 0 6px;
  font-size: 10px;
  color: #666;
  display: none;
}
#main-menu #mod-show-midi-port,
#main-menu .mod-bypass,
#main-menu #mod-cpu,
#main-menu #mod-ram,
#main-menu #mod-xruns,
#main-menu #mod-buffersize {
  background-position: 8px 50%;
  background-repeat: no-repeat;
  padding-left: 40px;
  padding-right: 12px;
  color: #ffffff;
  float: right;
  font-size: 11px;
  font-weight: bold;
  line-height: 4.5;
  text-transform: uppercase;
  width: auto !important;
  transition: all 0.33s;
}
#main-menu #mod-show-midi-port:hover,
#main-menu .mod-bypass:hover,
#main-menu #mod-cpu:hover,
#main-menu #mod-ram:hover,
#main-menu #mod-xruns:hover,
#main-menu #mod-buffersize:hover {
  background-color: #000;
}
#main-menu #mod-show-midi-port.selected,
#main-menu .mod-bypass.selected,
#main-menu #mod-cpu.selected,
#main-menu #mod-ram.selected,
#main-menu #mod-xruns.selected,
#main-menu #mod-buffersize.selected {
  background-color: #333;
}
#main-menu #mod-show-midi-port {
  background-image: url(../img/icons/25/midi.png);
}
#main-menu .mod-bypass {
  background-image: url(../img/icons/25/bypass.png);
}
#main-menu .mod-bypass.bypassed {
  background-color: #883996;
}
#main-menu #mod-cpu,
#main-menu #mod-ram {
  cursor: default;
  width: 115px !important;
  padding: 0 !important;
  background: linear-gradient(to right, #1e5799 0%, #2989d8 69%, #ff6430 78%, #ff6430 93%, #c40000 100%);
  filter: progid:DXImageTransform.Microsoft.gradient(startColorstr='#1e5799', endColorstr='#c40000', GradientType=1);
}
#main-menu #mod-cpu .progress-title {
  background-image: url(../img/icons/25/cpu.png);
  background-position: 0px 50%;
  background-repeat: no-repeat;
  padding-left: 30px;
}
#main-menu #mod-ram .progress-title {
  background-image: url(../img/icons/25/ram.png);
  background-position: 0px 50%;
  background-repeat: no-repeat;
  padding-left: 30px;
}
#main-menu #mod-xruns {
  background-image: url(../img/icons/25/cpu.png);
  width: 115px !important;
}
#main-menu #mod-buffersize {
  background-image: url(../img/icons/25/cpu.png);
  width: 125px !important;
}
#main-menu .progress {
  height: 45px;
  margin-bottom: 0;
  overflow: hidden;
  float: right;
  background-color: #111;
  -webkit-transition: width 1s;
  /* Safari */
  transition: width 1s;
}
#main-menu .progress .bar {
  float: right;
  background: #222 !important;
}
#main-menu .progress-title {
  position: absolute;
  top: 0;
  height: 45px;
  margin: 0;
  margin-left: 1em;
  color: white;
}
#main-menu .status {
  background-color: #111;
  background-position: 3px 50%;
  background-size: 36px;
  background-repeat: no-repeat;
  border-color: #2b2b2b;
  border-style: solid;
  border-width: 0 0 0 1px;
  float: right;
}
#main-menu #mod-update {
  background-image: url(../img/icons/36/update.png);
}
#main-menu #mod-update.uptodate {
  background-image: url(../img/icons/36/ok.png);
}
#main-menu #mod-status {
  background-image: url(../img/icons/36/disconnect.png);
}
#main-menu #mod-status.online {
  background-image: url(../img/icons/36/disconnect.png);
}
#main-menu #mod-cloud {
  background-image: url(../img/icons/36/cloud.png);
}
#cloud_install_all {
  background-image: url(../img/icons/36/save.png);
  float: right;
  font-size: 21px;
}
#cloud_update_all {
  background-image: url(../img/icons/36/update.png);
  float: right;
  font-size: 21px;
}
/* TOP MENUS */
header#pedalboard-actions,
#bank-library header,
#cloud-plugins-library header,
#pedalboards-library header {
  display: block;
  left: 0;
  height: 45px;
  line-height: 45px;
  position: fixed;
  right: 0;
  top: 0;
  box-shadow: 0 1px 10px rgba(0, 0, 0, 0.1);
  z-index: 5;
  background-color: #111;
  background-position: 3px 50%;
  background-size: 36px;
  background-repeat: no-repeat;
  background-image: url(../img/icons/36/mod.png);
  padding-left: 45px;
}
header#pedalboard-actions .help,
#bank-library header .help,
#cloud-plugins-library header .help,
#pedalboards-library header .help {
  background-image: url(../img/icn-help-16x16.png);
  background-position: center center;
  background-repeat: no-repeat;
  display: inline-block;
  height: 21px;
  width: 21px;
}
header#pedalboard-actions .close,
#bank-library header .close,
#cloud-plugins-library header .close,
#pedalboards-library header .close {
  opacity: 1;
  position: absolute;
  right: 10px;
  top: 16px;
}
header#pedalboard-actions .drop-menu,
#bank-library header .drop-menu,
#cloud-plugins-library header .drop-menu,
#pedalboards-library header .drop-menu {
  position: absolute;
  display: none;
  list-style-type: none;
  padding: 0;
  background-color: rgba(0, 0, 0, 0.8);
  color: #999;
  width: 150px;
}
header#pedalboard-actions .drop-menu:hover,
#bank-library header .drop-menu:hover,
#cloud-plugins-library header .drop-menu:hover,
#pedalboards-library header .drop-menu:hover {
  display: block;
}
header#pedalboard-actions .drop-menu li,
#bank-library header .drop-menu li,
#cloud-plugins-library header .drop-menu li,
#pedalboards-library header .drop-menu li {
  padding: 5px 20px;
}
header#pedalboard-actions .drop-menu li:hover,
#bank-library header .drop-menu li:hover,
#cloud-plugins-library header .drop-menu li:hover,
#pedalboards-library header .drop-menu li:hover {
  color: white;
  background-color: #883996;
}
header#pedalboard-actions .drop-menu .sub-menu,
#bank-library header .drop-menu .sub-menu,
#cloud-plugins-library header .drop-menu .sub-menu,
#pedalboards-library header .drop-menu .sub-menu {
  display: none;
  list-style-type: none;
  padding: 0;
  position: absolute;
  left: 150px;
  height: 14em;
  overflow-y: auto;
  overflow-x: hidden;
  margin-top: -50px;
  background-color: rgba(0, 0, 0, 0.8);
  width: 15em;
  border-left: 3px solid #666;
}
header#pedalboard-actions .drop-menu .sub-menu:hover,
#bank-library header .drop-menu .sub-menu:hover,
#cloud-plugins-library header .drop-menu .sub-menu:hover,
#pedalboards-library header .drop-menu .sub-menu:hover {
  display: block;
}
header#pedalboard-actions .menu-trigger:hover + .drop-menu,
#bank-library header .menu-trigger:hover + .drop-menu,
#cloud-plugins-library header .menu-trigger:hover + .drop-menu,
#pedalboards-library header .menu-trigger:hover + .drop-menu {
  display: block;
}
header#pedalboard-actions .sub-menu-trigger:hover ul,
#bank-library header .sub-menu-trigger:hover ul,
#cloud-plugins-library header .sub-menu-trigger:hover ul,
#pedalboards-library header .sub-menu-trigger:hover ul {
  display: block;
}
header#pedalboard-actions button,
#bank-library header button,
#cloud-plugins-library header button,
#pedalboards-library header button {
  background-position: 8px 50%;
  background-size: 25px;
  background-repeat: no-repeat;
  padding: 0 12px 0 40px;
  background-color: transparent;
  border: none;
  height: 45px;
  line-height: 45px;
  opacity: 0.66;
  color: white;
  transition: all 0.33s;
}
header#pedalboard-actions button:hover,
#bank-library header button:hover,
#cloud-plugins-library header button:hover,
#pedalboards-library header button:hover,
header#pedalboard-actions button.selected,
#bank-library header button.selected,
#cloud-plugins-library header button.selected,
#pedalboards-library header button.selected {
  opacity: 1;
  background-color: black;
}
header#pedalboard-actions button.js-save,
#bank-library header button.js-save,
#cloud-plugins-library header button.js-save,
#pedalboards-library header button.js-save {
  background-image: url(../img/icons/25/save.png);
}
header#pedalboard-actions button.js-save-as,
#bank-library header button.js-save-as,
#cloud-plugins-library header button.js-save-as,
#pedalboards-library header button.js-save-as {
  background-image: url(../img/icons/25/save.png);
}
header#pedalboard-actions button.js-preset,
#bank-library header button.js-preset,
#cloud-plugins-library header button.js-preset,
#pedalboards-library header button.js-preset {
  background-image: url(../img/icons/36/presets.png);
  background-size: 30px 30px;
}
header#pedalboard-actions button.js-reset,
#bank-library header button.js-reset,
#cloud-plugins-library header button.js-reset,
#pedalboards-library header button.js-reset {
  background-image: url(../img/icons/25/new.png);
}
header#pedalboard-actions button.js-reset:hover,
#bank-library header button.js-reset:hover,
#cloud-plugins-library header button.js-reset:hover,
#pedalboards-library header button.js-reset:hover,
header#pedalboard-actions button.js-reset.selected,
#bank-library header button.js-reset.selected,
#cloud-plugins-library header button.js-reset.selected,
#pedalboards-library header button.js-reset.selected {
  background-color: #883996;
}
header#pedalboard-actions button.js-share,
#bank-library header button.js-share,
#cloud-plugins-library header button.js-share,
#pedalboards-library header button.js-share {
  background-image: url(../img/icn-share.png);
  background-size: 32px;
  background-position: 5px center;
}
header#pedalboard-actions h1,
#bank-library header h1,
#cloud-plugins-library header h1,
#pedalboards-library header h1 {
  font-weight: 2em;
  text-transform: uppercase;
  font-weight: normal;
  color: #999;
  display: inline-block;
  font-size: 24px;
  line-height: 49px;
  height: 45px;
  padding: 0;
}
header#pedalboard-actions {
  box-shadow: 0 2px 12px black;
}
.tooltip {
  background: white;
  bottom: 50px;
  height: auto;
  padding: 7px;
  position: absolute;
}
.tooltip .text {
  color: #222222;
  font-weight: bold;
  line-height: 1;
  text-align: center;
}
.tooltip .arrow {
  border-bottom: 9px solid transparent;
  border-left: 9px solid transparent;
  border-right: 9px solid transparent;
  border-top: 9px solid white;
  height: 0;
  position: absolute;
  bottom: -18px;
  right: 14px;
  width: 0;
}
#mod-upgrade {
  background: white;
  color: black;
  font-size: 15px;
  max-height: 350px;
  max-width: 450px;
  min-width: 350px;
  overflow: auto;
  position: absolute;
  right: 10px;
  bottom: 50px;
  z-index: 100;
}
#mod-upgrade .progressbar-wrapper {
  border: 1px solid #444444;
  height: 20px;
  width: 330px;
}
#mod-upgrade .progressbar {
  background-color: #8888ff;
  height: 20px;
}
#plugins-library {
  bottom: 45px;
  height: 166px;
  left: 0;
  position: absolute;
  right: 0;
  transition: all 0.33s;
  transition: opacity 0.5s;
  transition: height 0.5s;
}
#plugins-library.folded {
  height: 38px;
}
#plugins-library.folded #plugins-library-settings-window {
  bottom: 0px;
}
#plugins-library.fade {
  opacity: 0.2;
}
#plugins-library .fold {
  cursor: pointer;
  display: block !important;
  float: right;
  height: 36px;
  position: absolute;
  top: 0;
  right: 0;
  width: 36px;
  background-color: rgba(17, 17, 17, 0.66);
  background-image: url(../img/icons/25/pinned.png);
  background-position: center center;
  background-repeat: no-repeat;
}
#plugins-library .folded {
  cursor: pointer;
  display: block;
  float: right;
  height: 36px;
  position: absolute;
  top: 0;
  right: 0;
  width: 36px;
}
#plugins-library.auto .fold {
  background-image: url(../img/icons/25/autohide.png);
}
#plugins-library .settings {
  background-color: rgba(17, 17, 17, 0.66);
  background-image: url(../img/icn-search-white.png);
  background-position: center center;
  background-repeat: no-repeat;
  cursor: pointer;
  display: block;
  height: 36px;
  position: absolute;
  right: 37px;
  top: 0;
  width: 36px;
}
#plugins-library #plugins-library-settings-window {
  background-color: rgba(17, 17, 17, 0.66);
  bottom: 130px;
  color: #fff;
  position: absolute;
  right: 74px;
  transition: bottom 0.5s;
}
#plugins-library #plugins-library-settings-window h1 {
  padding: 0;
}
#plugins-library #plugins-library-settings-window form {
  padding: 4px;
  border: 0;
  margin: 0;
}
#plugins-library #plugins-library-settings-window label {
  margin-right: 10px;
}
#plugins-library #plugins-library-settings-window label.checkbox:last-child {
  margin-right: 0;
}
#plugins-library #plugins-library-settings-window .control-group {
  position: relative;
}
#plugins-library #plugins-library-settings-window input {
  width: 120px;
  height: 28px;
  line-height: 28px;
  padding: 0 6px;
  outline: 0;
  border: 0;
}
#plugins-library #plugins-library-settings-window .input-clean {
  position: absolute;
  top: 50%;
  right: 8px;
  bottom: auto;
  left: auto;
  transform: translateY(-50%);
  margin: 0 !important;
  border-radius: 100%;
}
#plugins-library ul {
  list-style: none;
  margin: 6px 73px 0 0;
  overflow: hidden;
  padding: 10px 0 0 0;
  position: relative;
  width: 100%;
}
#plugins-library ul li {
  background: rgba(17, 17, 17, 0.66);
  color: #bbb;
  cursor: pointer !important;
  display: inline-block;
  float: left;
  font-size: 11px;
  margin: 0 1px 0 0;
  padding: 3px 11px;
  text-shadow: 1px 1px 0 #000;
  text-transform: uppercase;
  border-top: solid 3px transparent;
  transition-property: border-radius, color, margin-top, padding, border-top;
  transition-duration: 0.33s;
}
#plugins-library ul li:hover {
  margin-top: -6px;
  padding: 6px 11px;
  color: white;
}
#plugins-library ul li.selected {
  color: white;
  font-weight: bold;
  margin-top: -6px;
  padding: 6px 11px;
  border-top: solid 3px #883996;
}
#plugins-library.scrolling .plugins-wrapper {
  transition: all 0.1s !important;
}
#plugins-library #plugins-list {
  background: rgba(17, 17, 17, 0.66);
  height: 140px;
  overflow: hidden;
  position: relative;
  width: 100%;
}
#plugins-library #plugins-list .nav {
  background: url(../img/nav-left.png) 50% 50% no-repeat;
  cursor: pointer;
  position: absolute;
  top: 0;
  width: 50px;
  height: 100%;
  opacity: 0.66;
}
#plugins-library #plugins-list .nav:hover {
  opacity: 1;
}
#plugins-library #plugins-list .nav-left {
  left: 0;
}
#plugins-library #plugins-list .nav-right {
  background: url(../img/nav-right.png) 50% 50% no-repeat;
  right: 0;
}
#plugins-library #plugins-list #plugins-results {
  bottom: 0;
  left: 50px;
  position: absolute;
  overflow: hidden;
  right: 50px;
  top: 0;
}
#plugins-library #plugins-list .plugins-wrapper {
  position: absolute;
  display: inline-block;
  white-space: nowrap;
  transition: all 0.5s;
  top: 120px;
  left: 0;
  opacity: 0;
}
#plugins-library #plugins-list .plugins-wrapper.selected {
  top: 0;
  opacity: 1;
}
#plugins-library #plugins-list .plugins-wrapper .plugin {
  color: #fff;
  font-size: 11px;
  font-weight: bold;
  height: 108px;
  padding: 14px 12px 10px;
  position: relative;
  text-align: center;
  display: inline-block;
}
#plugins-library #plugins-list .plugins-wrapper .plugin .thumb {
  height: 67px;
  cursor: pointer !important;
  position: relative;
}
#plugins-library #plugins-list .plugins-wrapper .plugin .thumb:active {
  cursor: -webkit-grabbing !important;
  cursor: grabbing !important;
}
#plugins-library #plugins-list .plugins-wrapper .plugin .thumb img {
  height: auto;
  margin: 0 auto 3px;
  width: auto;
  pointer-events: none;
}
#plugins-library #plugins-list .plugins-wrapper .plugin .status {
  display: block;
  height: 16px;
  margin: 0 auto;
  width: 16px;
}
#plugins-library #plugins-list .plugins-wrapper .plugin .status.demo {
  display: inline-block;
  width: auto;
  height: auto;
  margin: 0;
}
#plugins-library #plugins-list .plugins-wrapper .plugin .status.installed {
  background-image: url(../img/icn-installed.png);
  background-position: center center;
  background-repeat: no-repeat;
}
#plugins-library #plugins-list .plugins-wrapper .plugin .status.outdated {
  background-image: url(../img/icn-outdated.png);
  background-position: center center;
  background-repeat: no-repeat;
}
#plugins-library #plugins-list .plugins-wrapper .plugin .status.blocked {
  background-image: url(../img/icn-blocked.png);
  background-position: center center;
  background-repeat: no-repeat;
}
#plugins-library #plugins-list .plugins-wrapper .plugin .author {
  display: block;
  line-height: 1.5;
}
#plugins-library #plugins-list .plugins-wrapper .plugin .title {
  display: block;
  line-height: 1.25;
}
#plugins-library #plugins-list .plugins-wrapper .plugin .rating {
  background-image: url(../img/icn-rating.png);
  background-position: center top;
  background-repeat: no-repeat;
  display: block;
  height: 16px;
  width: 132px;
}
#plugins-library #plugins-list .plugins-wrapper .plugin .rating.one {
  background-position: center -15px;
}
#plugins-library #plugins-list .plugins-wrapper .plugin .rating.two {
  background-position: center -30px;
}
#plugins-library #plugins-list .plugins-wrapper .plugin .rating.three {
  background-position: center -45px;
}
#plugins-library #plugins-list .plugins-wrapper .plugin .rating.four {
  background-position: center -60px;
}
#plugins-library #plugins-list .plugins-wrapper .plugin .rating.five {
  background-position: center -75px;
}
#plugins-library #plugins-list .plugins-wrapper .plugin .downloads {
  display: block;
}
#plugins-library #plugins-list .plugins-wrapper .plugin .demo-container {
  position: absolute;
  left: 0;
  bottom: 3px;
  right: 0;
  text-align: center;
}
.plugin-info {
  background-color: rgba(20, 20, 20, 0.9);
  bottom: 0;
  color: #ccc;
  left: 0;
  overflow-y: scroll;
  position: fixed;
  right: 0;
  top: 0px;
  z-index: 40;
}
.plugin-info .box {
  margin-top: 3em;
  background-color: #111;
  padding: 15px;
  border: 2px solid #333;
}
.plugin-info .close {
  color: #fff;
  font-size: 12px;
  font-weight: bold;
  opacity: 1;
  position: absolute;
  right: 10px;
  text-shadow: none;
  text-transform: uppercase;
  top: 10px;
}
.plugin-info .screenshot {
  padding: 18px;
  min-width: 3em;
  min-height: 9em;
  display: inline-block;
  z-index: 0;
}
.plugin-info figure {
  position: relative;
  min-height: 1px;
  padding-left: 15px;
  padding-right: 15px;
}
@media (min-width: 992px) {
  .plugin-info figure {
    float: left;
    width: 33.33333333%;
  }
}
.plugin-info figure:hover {
  z-index: 10 !important;
}
.plugin-info .plugin-description {
  position: relative;
  min-height: 1px;
  padding-left: 15px;
  padding-right: 15px;
  height: 100%;
  display: block;
  position: a;
  padding-bottom: 20%;
  padding-left: 45px;
  background: -moz-linear-gradient(left, rgba(17, 17, 17, 0.1) 1em, #111111 2em);
  background: -webkit-gradient(linear, left top, right top, color-stop(1em, rgba(17, 17, 17, 0.1)), color-stop(2em, #111111));
  background: -webkit-linear-gradient(left, rgba(17, 17, 17, 0.1) 1em, #111111 2em);
  background: -o-linear-gradient(left, rgba(17, 17, 17, 0.1) 1em, #111111 2em);
  background: -ms-linear-gradient(left, rgba(17, 17, 17, 0.1) 1em, #111111 2em);
  background: linear-gradient(to right, rgba(17, 17, 17, 0.1) 1em, #111111 2em);
  filter: progid:DXImageTransform.Microsoft.gradient(startColorstr='#00ffffff', endColorstr='#ffffff', GradientType=1);
}
@media (min-width: 992px) {
  .plugin-info .plugin-description {
    float: left;
    width: 58.33333333%;
  }
}
.plugin-info .plugin-description > p {
  font-size: 16px;
  margin-bottom: 27px;
  white-space: pre-wrap;
}
.plugin-info header {
  padding: 18px 0 0;
}
.plugin-info header h1 {
  display: inline-block;
  vertical-align: middle;
  color: #fff;
  font-size: 27px;
  font-weight: bold;
  line-height: 1;
  margin: 0;
  padding: 0;
}
.plugin-info header h1 span {
  font-size: 16px;
  line-height: 1;
  margin: 0;
  padding: 0;
}
.plugin-info .version {
  color: #ccc;
  font-size: 12px;
  font-weight: bold;
  text-transform: uppercase;
}
.plugin-info .version span.bold {
  color: #fff;
  font-size: 14px;
}
.plugin-info .btn {
  font-weight: bold;
  margin-top: 6px;
  text-transform: uppercase;
}
.plugin-info .rating {
  background: url(../img/icn-rating.png) no-repeat -12px top;
  display: inline-block;
  height: 14px;
  width: 84px;
}
.plugin-info .rating.one {
  background: url(../img/icn-rating.png) no-repeat -12px -15px;
}
.plugin-info .rating.two {
  background: url(../img/icn-rating.png) no-repeat -12px -30px;
}
.plugin-info .rating.three {
  background: url(../img/icn-rating.png) no-repeat -12px -45px;
}
.plugin-info .rating.four {
  background: url(../img/icn-rating.png) no-repeat -12px -60px;
}
.plugin-info .rating.five {
  background: url(../img/icn-rating.png) no-repeat -12px -75px;
}
.plugin-info .rating-label {
  color: #fff;
  font-size: 12px;
  font-weight: bold;
  text-transform: uppercase;
}
.plugin-info .my-rate {
  width: 15px;
  height: 15px;
  margin: 0;
  padding: 0;
  float: left;
  cursor: pointer;
}
.plugin-info .plugin-specs {
  text-align: center;
  width: 100%;
  border-color: #333;
}
.plugin-info .plugin-specs th {
  background: #333;
  color: #fff;
  border-color: #333;
  text-align: center;
}
.plugin-info .plugin-specs td {
  border-color: #333;
}
.plugin-info .comments-reviews {
  border-top: 1px solid #333;
  margin-top: 10px;
  padding-top: 10px;
}
.plugin-info .comments-reviews h1 {
  color: #fff;
  font-size: 21px;
  line-height: 2;
  margin: 0;
  padding: 0;
}
.plugin-info .reviews {
  border-bottom: 1px solid #333;
  margin: 9px 0 18px 0;
  padding: 9px 0 18px 0;
}
.plugin-info article.review {
  margin: 18px 0;
}
.plugin-info article.review h1 {
  color: #fff;
  font-size: 14px;
}
.plugin-info article.review h1 .rating {
  margin-left: 6px;
}
.plugin-info article.review h1 .rating-label {
  color: #ccc;
  display: inline;
  font-size: 12px;
  font-weight: normal;
  margin-left: 6px;
}
.plugin-info article.review .bar {
  background: #333;
  display: block;
  height: 12px;
  margin: 2px 6px 0;
  position: relative;
  width: 100px;
}
.plugin-info article.review .progress-bar {
  background: #444;
  bottom: 0;
  display: block;
  height: 10px;
  left: 0;
  margin: 1px;
  position: absolute;
  right: 0;
  top: 0;
  width: 50%;
}
.plugin-info article.review .rating-number {
  display: block;
  font-size: 12px;
  margin-top: -1px;
}
.plugin-info article.comment {
  border-top: 1px solid #333;
  margin: 18px 0 0;
  padding: 18px 0 0;
}
.plugin-info article.comment h1 {
  color: #fff;
  font-size: 16px;
  line-height: 1;
}
.plugin-info article.comment h1 .date {
  color: #ccc;
  font-size: 12px;
  font-weight: normal;
  margin-left: 6px;
}
.plugin-info .comments {
  margin: 18px 0;
  padding: 18px 0;
}
.plugin-info .comments button {
  margin-top: 18px;
}
.plugin-info form.comment-form {
  border-top: 1px solid #333;
  margin: 18px 0;
  padding: 18px 0;
}
.plugin-info form.comment-form label {
  font-size: 12px;
  font-weight: bold;
  text-transform: uppercase;
}
.plugin-info form.comment-form textarea {
  height: 180px;
}
<<<<<<< HEAD
.plugin-info .favorite-button {
  display: inline-block;
  vertical-align: middle;
  width: 30px;
  height: 30px;
  background: url(../img/icons/25/star-border.png) no-repeat center center;
  cursor: pointer;
  opacity: .5;
}
.plugin-info .favorite-button:hover {
  opacity: .8;
}
.plugin-info .favorite-button.favorite {
  opacity: 1;
  background: url(../img/icons/25/star.png) no-repeat center center;
}
.plugin-info .favorite-button.favorite:hover {
  opacity: 1;
=======
.plugin-info .pedalboard-href {
  display: inline-block;
  margin-bottom: 10px;
}
.plugin-info .status.demo {
  display: inline-block;
  padding: 4px 8px;
  margin: 2px 0;
  font-size: 0.8em;
>>>>>>> 0436b4ae
}
.clearfix:after,
.container:after,
.dl-horizontal dd:after,
.container:after,
.container-fluid:after,
.row:after,
.form-horizontal .form-group:after,
.btn-toolbar:after,
.btn-group-vertical > .btn-group:after,
.nav:after,
.navbar:after,
.navbar-header:after,
.navbar-collapse:after,
.pager:after,
.panel-body:after {
  content: "\0020";
  display: block;
  height: 0;
  clear: both;
  visibility: hidden;
  overflow: hidden;
}
.clearfix,
.container,
.dl-horizontal dd,
.container,
.container-fluid,
.row,
.form-horizontal .form-group,
.btn-toolbar,
.btn-group-vertical > .btn-group,
.nav,
.navbar,
.navbar-header,
.navbar-collapse,
.pager,
.panel-body {
  display: block;
}
.clear {
  clear: both;
}
.blend {
  opacity: 0.25;
}
.box {
  padding: 10px;
}
.alignleft {
  float: left;
}
.alignright {
  float: right;
}
.textcenter {
  text-align: center;
}
.textright {
  text-align: right;
}
.bottom {
  margin-bottom: 0 !important;
  padding-bottom: 0 !important;
}
.left {
  margin-left: 0 !important;
  padding-left: 0 !important;
}
.right {
  margin-right: 0 !important;
  padding-right: 0 !important;
}
.top {
  margin-top: 0 !important;
  padding-top: 0 !important;
}
.nobullets {
  list-style: none;
}
.mod-hidden {
  display: none;
}
.mod-init-hidden {
  opacity: 0;
}
::selection {
  background: transparent;
}
.mod-box {
  background: white;
  left: 50%;
  margin: -150px -168px;
  padding: 18px;
  position: absolute;
  top: 50%;
  width: 300px;
}
.mod-box label {
  display: inline-block;
  float: left;
  line-height: 2;
  width: 96px;
}
.mod-box .mod-controls {
  float: left;
}
.mod-box input[type="text"] {
  width: 190px;
}
.mod-box input[type="password"] {
  width: 190px;
}
.blocker {
  background: rgba(17, 17, 17, 0.9);
  color: white;
  display: block;
  position: fixed;
  width: 100% !important;
  height: 100% !important;
  top: 0;
  left: 0;
  text-align: center;
  z-index: 99999;
}
.blocker p {
  position: absolute;
  top: 50%;
  width: 100%;
  margin-top: 56px;
  font-size: 24px;
}
.blocker.screen-disconnected {
  background: rgba(17, 17, 17, 0.9) url(../img/icons/blocked.svg) 50% 50% no-repeat;
  background-size: 100px 100px;
}
.blocker.screen-disconnected .button {
  position: absolute;
  top: 50%;
  left: 50%;
  transform: translate(-50%, -50%);
  margin-top: 120px;
}
.plugin-wait {
  background: url(../img/loading-effect.gif) no-repeat center center;
  border: 1px solid #CCCCCC;
}
.button {
  background: #883996;
  color: white;
  display: inline-block;
  cursor: pointer;
  line-height: 25px;
  padding: 5px 15px;
  transition: all 0.33s;
  border: none;
}
.button:hover {
  background-color: #f29446;
  box-shadow: 0 1px 5px black;
}
.button.icon {
  padding-left: 40px;
  background-position: 10px 50%;
  background-repeat: no-repeat;
  background-size: 25px;
}
.drag-handle {
  bottom: 0;
  cursor: -webkit-grabbing !important;
  cursor: grabbing !important;
  left: 0;
  position: absolute;
  right: 0;
  top: 0;
  z-index: 20;
}
.actions {
  z-index: 20;
}
@keyframes flashlight {
  0% {
    box-shadow: 0 0 0 transparent;
  }
  50% {
    box-shadow: 0 0 10px white;
  }
  100% {
    box-shadow: 0 0 0 transparent;
  }
}
.alert {
  background: rgba(17, 17, 17, 0.9);
  border-width: 0 0 0 6px;
  border-color: #883996;
  color: white;
  box-shadow: 0 3px 10px black;
  margin-top: 5px !important;
}
.alert .js-close {
  color: white;
}
.alert-warning {
  border-color: #f29446;
}
.alert-danger {
  border-color: #c00;
}<|MERGE_RESOLUTION|>--- conflicted
+++ resolved
@@ -5736,6 +5736,20 @@
   line-height: 1.25em;
   overflow: hidden;
 }
+.cloud-plugins .cloud-plugin .actions {
+  font-size: 11px;
+  font-weight: bold;
+  text-transform: uppercase;
+}
+.cloud-plugins .cloud-plugin .actions > span {
+  cursor: pointer;
+}
+.cloud-plugins .cloud-plugin .actions > span:hover {
+  text-decoration: underline;
+}
+.cloud-plugins .cloud-plugin .actions span.duplicate {
+  margin: 0 6px;
+}
 .plugin-container .status-container {
   position: absolute;
   top: 0;
@@ -5781,20 +5795,6 @@
 }
 .plugin-container .status.demo:after {
   content: "demo";
-}
-.cloud-plugins .cloud-plugin .actions {
-  font-size: 11px;
-  font-weight: bold;
-  text-transform: uppercase;
-}
-.cloud-plugins .cloud-plugin .actions > span {
-  cursor: pointer;
-}
-.cloud-plugins .cloud-plugin .actions > span:hover {
-  text-decoration: underline;
-}
-.cloud-plugins .cloud-plugin .actions span.duplicate {
-  margin: 0 6px;
 }
 #bank-library {
   bottom: 45px;
@@ -7528,7 +7528,7 @@
   color: #fff;
   font-size: 14px;
 }
-.plugin-info .btn {
+.plugin-info .version button {
   font-weight: bold;
   margin-top: 6px;
   text-transform: uppercase;
@@ -7677,7 +7677,6 @@
 .plugin-info form.comment-form textarea {
   height: 180px;
 }
-<<<<<<< HEAD
 .plugin-info .favorite-button {
   display: inline-block;
   vertical-align: middle;
@@ -7696,7 +7695,7 @@
 }
 .plugin-info .favorite-button.favorite:hover {
   opacity: 1;
-=======
+}
 .plugin-info .pedalboard-href {
   display: inline-block;
   margin-bottom: 10px;
@@ -7706,7 +7705,6 @@
   padding: 4px 8px;
   margin: 2px 0;
   font-size: 0.8em;
->>>>>>> 0436b4ae
 }
 .clearfix:after,
 .container:after,
