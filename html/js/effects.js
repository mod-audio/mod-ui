--- conflicted
+++ resolved
@@ -478,7 +478,6 @@
                 if (!plugin.ports.cv || (plugin.ports.cv && plugin.ports.cv.output && plugin.ports.cv.output.length == 0)) {
                     info.find('.plugin-cvoutputs').hide()
                 }
-<<<<<<< HEAD
 
                 info.find('.favorite-button').on('click', function () {
                     var isFavorite = $(this).hasClass('favorite'),
@@ -520,45 +519,6 @@
                     desktop.createBuyButton(metadata.shopify_id)
                 }
 
-=======
-
-                info.find('.favorite-button').on('click', function () {
-                    var isFavorite = $(this).hasClass('favorite'),
-                        widget = $(this)
-
-                    $.ajax({
-                        url: '/favorites/' + (isFavorite ? 'remove' : 'add'),
-                        type: 'POST',
-                        data: {
-                            uri: plugin.uri,
-                        },
-                        success: function (ok) {
-                            if (! ok) {
-                                console.log("favorite action failed")
-                                return
-                            }
-
-                            if (isFavorite) {
-                                // was favorite, not anymore
-                                widget.removeClass('favorite');
-                                remove_from_array(FAVORITES, plugin.uri)
-                                self.find('#effect-content-Favorites').find('[mod-uri="'+escape(plugin.uri)+'"]').remove()
-
-                            } else {
-                                // was not favorite, now is
-                                widget.addClass('favorite');
-                                FAVORITES.push(plugin.uri)
-                                self.effectBox('renderPlugin', plugin, self.find('#effect-content-Favorites'))
-                            }
-
-                            self.find('#effect-tab-Favorites').html('Favorites (' + FAVORITES.length + ')')
-                        },
-                        cache: false,
-                        dataType: 'json'
-                    })
-                });
-
->>>>>>> e7da5289
                 info.window({
                     windowName: "Plugin Info",
                     windowManager: self.data('windowManager'),
@@ -572,7 +532,6 @@
                 info.window('open')
                 self.data('info', info)
             }
-<<<<<<< HEAD
 
             render(metadata)
 
@@ -588,11 +547,6 @@
                     }
                 })
             }
-
-=======
-
-            render(metadata)
->>>>>>> e7da5289
         }
 
         if (plugin.bundles) {
