--- conflicted
+++ resolved
@@ -341,23 +341,12 @@
         }
 
         if (cmd == "hw_add") {
-<<<<<<< HEAD
             data        = data.substr(cmd.length+1).split(" ",4)
             var dev_uri = data[0]
             var label   = data[1].replace(/_/g," ")
             var lsuffix = data[2].replace(/_/g," ")
             var version = data[3]
-=======
-            var dev_uri = data[1]
-            var label   = data[2].replace(/_/g," ")
-            var lsuffix = data[3].replace(/_/g," ")
-            var version = data[data.length-1]
-
-            if (data.length > 4) {
-                console.log("FIXME: received hw_add with spaces:", data)
-            }
-
->>>>>>> 5bdb35dc
+
             desktop.ccDeviceAdded(dev_uri, label, lsuffix, version)
             return
         }
