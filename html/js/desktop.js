/*
 * Copyright 2012-2013 AGR Audio, Industria e Comercio LTDA. <contato@moddevices.com>
 *
 * This program is free software: you can redistribute it and/or modify
 * it under the terms of the GNU General Public License as published by
 * the Free Software Foundation, either version 3 of the License, or
 * (at your option) any later version.
 *
 * This program is distributed in the hope that it will be useful,
 * but WITHOUT ANY WARRANTY; without even the implied warranty of
 * MERCHANTABILITY or FITNESS FOR A PARTICULAR PURPOSE.  See the
 * GNU General Public License for more details.
 *
 * You should have received a copy of the GNU General Public License
 * along with this program.  If not, see <http://www.gnu.org/licenses/>.
 */

function Desktop(elements) {
    var self = this

    // The elements below are expected to be all defined in HTML and passed as parameter
    elements = $.extend({
        titleBox: $('<div>'),
        zoomIn: $('<div>'),
        zoomOut: $('<div>'),
        addMidiButton: $('<div>'),
        midiPortsWindow: $('<div>'),
        midiPortsList: $('<div>'),
        pedalPresetsWindow: $('<div>'),
        pedalPresetsList: $('<div>'),
        pedalPresetsOverlay: $('<div>'),
        updateDeviceWindow: $('<div>'),
        saveBox: $('<div>'),
        saveButton: $('<div>'),
        saveAsButton: $('<div>'),
        resetButton: $('<div>'),
        cvAddressingButton: $('<div>'),
        snapshotSaveButton: $('<div>'),
        snapshotSaveAsButton: $('<div>'),
        snapshotManageButton: $('<div>'),
        transportButton: $('<div>'),
        transportWindow: $('<div>'),
        transportPlay: $('<div>'),
        transportBPB: $('<div>'),
        transportBPM: $('<div>'),
        transportSyncMode: $('<div>'),
        effectBox: $('<div>'),
        effectBoxTrigger: $('<div>'),
        cloudPluginBox: $('<div>'),
        cloudPluginBoxTrigger: $('<div>'),
        pedalboardTrigger: $('<div>'),
        fileManagerBox: $('<div>'),
        fileManagerBoxTrigger: $('<div>'),
        pedalboardBox: $('<div>'),
        pedalboardBoxTrigger: $('<div>'),
        bankBox: $('<div>'),
        bankBoxTrigger: $('<div>'),
        bankList: $('<div>'),
        bankPedalboardList: $('<div>'),
        bankSearchResult: $('<div>'),
        shareButton: $('<div>'),
        shareWindow: $('<div>'),
        presetSaveBox: $('<div>'),
        devicesIcon: $('<div>'),
        devicesWindow: $('<div>'),
        statusIcon: $('<div>'),
        settingsIcon: $('<div>'),
        upgradeIcon: $('<div>'),
        upgradeWindow: $('<div>'),
        bypassLeftButton: $('<div>'),
        bypassRightButton: $('<div>'),
        bufferSizeButton: $('<div>'),
        xrunsButton: $('<div>'),
        cpuStatsButton: $('<div>'),
    }, elements)

    this.installationQueue = new InstallationQueue()
    this.windowManager = new WindowManager()

    this.pluginIndexer = lunr(function () {
        this.field('data')
        this.ref('id')
        this.requireAllTerms = true
    })

    this.pedalboardIndexer = lunr(function () {
        this.field('data')
        this.ref('id')
        this.requireAllTerms = true
    })

    this.pluginIndexerData = {}
    this.pedalboardIndexerData = {}
    this.previousPedalboardList = null
    this.cvAddressing = false

    this.resetPluginIndexer = function (plugins) {
        self.pluginIndexer = lunr(function () {
            this.field('data')
            this.ref('id')
            this.requireAllTerms = true
        })

        var i, plugin
        for (i in plugins) {
            plugin = plugins[i]
            self.pluginIndexer.add({
                id: plugin.uri,
                data: [plugin.uri, plugin.name, plugin.brand, plugin.comment, plugin.category.join(" ")].join(" "),
            })
        }
        self.pluginIndexerData = plugins
    }

    this.pedalboardStatsSuccess = false;
    this.pedalboardStats = {};
    this.resetPedalboardStats = function() {
        this.pedalboardStatsSuccess = false;
        $.ajax({
            url: SITEURL + '/pedalboards/stats',
            type: 'GET',
            success: function(stats) {
                self.pedalboardStatsSuccess = true;
                self.pedalboardStats = stats;
            },
            cache: false
        })
    };
    this.getPedalboardHref = function(uri) {
        if (!this.pedalboardStatsSuccess) {
            return null;
        }
        var base64Uri = btoa(uri);
        if (!this.pedalboardStats[base64Uri]) {
            return null;
        }
        var encodedUri = encodeURIComponent(uri);
        return PEDALBOARDS_URL + '/?plugin_uri=' + encodedUri;
    };

    this.midiDevices = new MidiPortsWindow({
        midiPortsWindow: elements.midiPortsWindow,
        midiPortsList: elements.midiPortsList,
    })

    this.hardwareManager = new HardwareManager({
        address: function (instanceAndSymbol, addressing, callback) {
            $.ajax({
                url: '/effect/parameter/address/' + instanceAndSymbol,
                type: 'POST',
                data: JSON.stringify(addressing),
                success: function (resp) {
                    if (resp) {
                        self.pedalboardModified = true
                        callback(true)
                    } else {
                        new Bug("Couldn't address parameter, not allowed")
                        callback(false)
                    }
                },
                error: function () {
                    new Bug("Couldn't address parameter, server error")
                    callback(false)
                },
                cache: false,
                dataType: 'json'
            })
        },
        setEnabled: function (instance, portSymbol, enabled, feedback, forceAddress, momentaryMode) {
            if (!enabled && feedback === undefined) {
                console.warn("ERROR setEnabled called as false, but with undefined feedback")
                feedback = true
            }
            if (instance == "/pedalboard") {
                self.transportControls.setControlEnabled(portSymbol, enabled, feedback, forceAddress, momentaryMode)
                return
            }
            self.pedalboard.pedalboard('setPortEnabled', instance, portSymbol, enabled, feedback, forceAddress, momentaryMode)
        },
        renderForm: function (instance, port) {
            var label

            if (instance == "/pedalboard") {
                label = "Pedalboard"
            } else {
                label = self.pedalboard.pedalboard('getLabel', instance)
            }

            if (port.symbol == ':bypass' || port.symbol == ':presets') {
                context = {
                    label: label,
                    name: port.symbol == ':bypass' ? "On/Off" : port.name
                }
                return Mustache.render(TEMPLATES.bypass_addressing, context)
            }

            context = {
                label: label,
                name: port.shortName
            }
            return Mustache.render(TEMPLATES.addressing, context)
        },
        isApp: function() {
            return self.isApp;
        },
    })

    this.pedalPresets = new SnapshotsManager({
        pedalPresetsWindow: elements.pedalPresetsWindow,
        pedalPresetsList: elements.pedalPresetsList,
        pedalPresetsOverlay: elements.pedalPresetsOverlay,
        hardwareManager: self.hardwareManager,
        renamedCallback: function (name) {
            self.titleBox.text((self.title || 'Untitled') + " - " + (name || 'Default'))
        }
    })

    this.isApp = false
    this.title = ''
    this.cloudAccessToken = null
    this.cloudHardwareDeviceVersions = null
    this.pedalboardBundle = null
    this.pedalboardEmpty  = true
    this.pedalboardModified = false
    this.pedalboardPresetId = 0
    this.pedalboardPresetName = ''
    this.pedalboardDemoPluginsNotified = false
    this.loadingPeldaboardForFirstTime = true

    this.pedalboard = self.makePedalboard(elements.pedalboard, elements.effectBox)

    elements.zoomIn.click(function () {
        self.pedalboard.pedalboard('zoomIn')
    })
    elements.zoomOut.click(function () {
        self.pedalboard.pedalboard('zoomOut')
    })

    var ajaxFactory = function (url, errorMessage) {
        return function (callback) {
            $.ajax({
                url: url,
                success: callback,
                error: function () {
                    new Error(errorMessage)
                },
                cache: false,
                dataType: 'json'
            })
        }
    }

    elements.pedalboardTrigger.click(function () {
        self.windowManager.closeWindows(null, true)
    })

    this.titleBox = elements.titleBox

    this.ParameterSet = function (paramchange) {
        $.ajax({
            url: '/effect/parameter/set/' ,
            type: 'POST',
            contentType: 'application/json',
            data: JSON.stringify(paramchange),
            success: function (resp) {
                if (!resp) {
                    new Bug("Couldn't address parameter, not allowed")
                }
            },
            error: function () {
                new Bug ("Couldn't address parameter, server error")
            },
            cache: false,
            global: false,
            dataType: 'json'
        })
    }

    this.cloudPluginListFunction = function (callback) {
        $.ajax({
            method: 'GET',
            url: '/effect/list',
            success: callback,
            cache: false,
            dataType: 'json',
        })
    }

    this.cloudPluginSearchFunction = function (query, callback) {
        $.ajax({
            method: 'GET',
            url: '/effect/search',
            query: query,
            success: callback,
            cache: false,
            dataType: 'json'
        })
    }

    this.pedalboardListFunction = function (callback) {
        if (self.previousPedalboardList != null && callback) {
            callback(self.previousPedalboardList)
            return
        }

        $.ajax({
            method: 'GET',
            url: '/pedalboard/list',
            success: function(pedals) {
                var allpedals = {}
                for (var i=0; i<pedals.length; i++) {
                    var pedal = pedals[i]
                    allpedals[pedal.bundle] = pedal
                    self.pedalboardIndexer.add({
                        id: pedal.bundle,
                        data: [pedal.bundle, pedal.title].join(" ")
                    })
                }
                self.pedalboardIndexerData = allpedals
                self.previousPedalboardList = pedals

                if (callback) {
                    callback(pedals)
                }
            },
            cache: false,
            dataType: 'json'
        })
    }
    this.pedalboardSearchFunction = function (local, query, callback) {
        if (local)
        {
            var allpedals = self.pedalboardIndexerData
            var pedals    = []

            ret = self.pedalboardIndexer.search(query)
            for (var i in ret) {
                var uri = ret[i].ref
                pedals.push(allpedals[uri])
            }

            callback(pedals, '')
        }
        else
        {
            // NOTE: this part is never called. pedalboard search is always local
            $.ajax({
                method: 'GET',
                url: SITEURL + '/pedalboard/search/?term=' + escape(query),
                success: function (pedals) {
                    callback(pedalboards, SITEURL)
                },
                cache: false,
                dataType: 'json'
            })
        }
    }

    this.blockUI = function (isUpdating) {
        if ($('body').find('.screen-disconnected').length != 0) {
            return
        }
        var block = $('<div class="screen-disconnected blocker">')

        if (isUpdating) {
            block.html('<p>Auto-update in progress, please wait...</p>')
        } else {
            block.html('<p>Disconnected</p>')
            var re = $("<div class='button icon'>Reload</div>").appendTo(block);
            re.css("background-image", "url(img/icons/25/reload.png)");
            re.click(function () { location.reload(); });
        }

        $('body').append(block).css('overflow', 'hidden')
        $('#wrapper').css('z-index', -1)
        $('#plugins-library').css('z-index', -1)
        $('#cloud-plugins-library').css('z-index', -1)
        $('#pedalboards-library').css('z-index', -1)
        $('#bank-library').css('z-index', -1)
        $('#main-menu').css('z-index', -1)
        ws.close()
    }

    this.init = function () {
        $(".mod-init-hidden").removeClass("mod-init-hidden");
        $("body").addClass("initialized");
    }

    this.authenticateDevice = function (callback) {
        $.ajax({
            method: 'GET',
            url: SITEURL + '/devices/nonce',
            cache: false,
            success: function (resp) {
                if (!resp || !resp.nonce) {
                    callback(false)
                    return
                }
                $.ajax({
                    url: '/auth/nonce',
                    type: 'POST',
                    cache: false,
                    contentType: 'application/json',
                    dataType: 'json',
                    data: JSON.stringify(resp),
                    success: function (resp) {
                        if (!resp || !resp.message) {
                            //$('#mod-cloud-plugins').hide()
                            callback(false)
                            console.log("Webserver does not support MOD tokens, downloads will not be possible")
                            return;
                        }

                        $.ajax({
                            url: SITEURL + '/devices/tokens',
                            type: 'POST',
                            cache: false,
                            contentType: 'application/json',
                            dataType: 'json',
                            data: JSON.stringify(resp),
                            success: function (resp) {
                                if (!resp || !resp.message) {
                                    callback(false)
                                    return;
                                }

                                if (resp['upgrade']) {
                                    $.ajax({
                                        method: 'GET',
                                        url: resp['image-href'],
                                        cache: false,
                                        contentType: 'application/json',
                                        success: function (data) {
                                            elements.upgradeWindow.upgradeWindow('setup', resp['upgrade-required'], data)
                                        },
                                        error: function () {
                                            elements.upgradeWindow.upgradeWindow('setErrored')
                                        },
                                    })
                                } else {
                                    elements.upgradeWindow.upgradeWindow('setUpdated')
                                }

                                $.ajax({
                                    url: '/auth/token',
                                    type: 'POST',
                                    cache: false,
                                    contentType: 'application/json',
                                    dataType: 'json',
                                    data: JSON.stringify(resp),
                                    success: function (resp) {
                                        self.cloudAccessToken = resp.access_token;
                                        var opts = {
                                            from_args: {
                                                headers: { 'Authorization' : 'MOD ' + resp.access_token }
                                            }
                                        }
                                        callback(true, opts);
                                    },
                                    error: function () {
                                        callback(false);
                                    },
                                })
                            },
                            error: function () {
                                callback(false)
                            },
                        })
                    },
                    error: function () {
                        callback(false)
                    },
                })
            },
            error: function () {
                callback(false)
            },
        })
    }

    elements.devicesIcon.statusTooltip()
    this.ccDeviceManager = new ControlChainDeviceManager({
        devicesIcon: elements.devicesIcon,
        devicesWindow: elements.devicesWindow,
        updateInfoWindow: elements.updateDeviceWindow,
        setIconTooltip: function (msg) {
            elements.devicesIcon.statusTooltip('message', msg, true)
        },
        showNotification: function (msg) {
            if (! self.loadingPeldaboardForFirstTime) {
                new Notification('info', msg, 5000)
            }
        },
        cancelDownload: function (callback) {
            $.ajax({
                url: '/controlchain/cancel/',
                type: 'POST',
                success: function () {
                    callback()
                },
                error: function () {
                    callback()
                },
                cache: false,
                dataType: 'json'
            })
        },
    })

    this.ccDeviceAdded = function (dev_uri, label, labelsuffix, version) {
        self.ccDeviceManager.deviceAdded(dev_uri, label+labelsuffix, version)
        self.checkHardwareDeviceVersion(dev_uri, label, version)
    }

    this.ccDeviceRemoved = function (dev_uri, label, version) {
        self.ccDeviceManager.deviceRemoved(dev_uri, label, version)
        elements.upgradeWindow.upgradeWindow('cancelDeviceSetup', dev_uri)
    }

    this.ccDeviceConnected = function (label, version) {
        self.ccDeviceManager.deviceConnected(label, version)
    }

    this.ccDeviceDisconnected = function (label, version) {
        self.ccDeviceManager.deviceDisconnected(label, version)
    }

    this.ccDeviceUpdateFinished = function () {
        elements.upgradeWindow.upgradeWindow('setUpdated')
        elements.upgradeWindow.hide()
        self.ccDeviceManager.hideUpdateWindow()
        new Notification("info", "Control Chain device firmware update complete!")
    }

    this.transportControls = new TransportControls({
        transportButton: elements.transportButton,
        transportWindow: elements.transportWindow,
        transportPlay: elements.transportPlay,
        transportBPB: elements.transportBPB,
        transportBPM: elements.transportBPM,
        transportSyncMode: elements.transportSyncMode,
        openAddressingDialog: function (port, label) {
            self.hardwareManager.open("/pedalboard", port, label)
        },
        setNewBeatsPerMinuteValue: function (bpm) {
          self.hardwareManager.setBeatsPerMinuteValue(bpm)
        },
        removeBPMHardwareMapping: function(syncMode) {
          var instanceAndSymbol = "/pedalboard/:bpm"
          if (self.hardwareManager.removeHardwareMappping(instanceAndSymbol)) {
                var source = syncMode === "link" ? "Ableton Link" : "MIDI"
                new Notification('info', 'BPM addressing removed, incompatible with ' + source + ' sync mode', 8000)
            }
            self.pedalboardModified = true
        },
        setSyncMode: function(syncMode, callback) {
          $.ajax({
            url: '/pedalboard/transport/set_sync_mode/' + syncMode,
            type: 'POST',
            success: function (resp) {
                if (resp) {
                    callback(true)
                } else {
                    new Bug("Couldn't set new sync mode")
                    callback(false)
                }
            },
            error: function () {
                new Bug("Couldn't set new sync mode, server error")
                callback(false)
            },
            cache: false,
            dataType: 'json'
          })
        },  
        unaddressPort: function (portSymbol, syncMode, callback) {
            var addressing = {
                uri    : kNullAddressURI,
                label  : "",
                minimum: 0,
                maximum: 0,
                value  : 0,
                steps  : 0,
            }
            var instanceAndSymbol = "/pedalboard/" + portSymbol

            $.ajax({
                url: '/effect/parameter/address/' + instanceAndSymbol,
                type: 'POST',
                data: JSON.stringify(addressing),
                success: function (resp) {
                    if (resp) {
                        if (self.hardwareManager.removeHardwareMappping(instanceAndSymbol)) {
                            var source = syncMode === "link" ? "Ableton Link" : "MIDI"
                            new Notification('info', 'BPM addressing removed, incompatible with ' + source + ' sync mode', 8000)
                        }
                        self.pedalboardModified = true
                        callback(true)
                    } else {
                        new Bug("Couldn't address parameter")
                        callback(false)
                    }
                },
                error: function () {
                    new Bug("Couldn't address parameter, server error")
                    callback(false)
                },
                cache: false,
                dataType: 'json'
            })
        },
    })

    this.checkHardwareDeviceVersion = function (dev_uri, label, version) {
        if (self.cloudAccessToken == null) {
            self.authenticateDevice(function (ok) {
                if (ok && self.cloudAccessToken != null) {
                    self.checkHardwareDeviceVersion(dev_uri, label, version)
                } else {
                    console.log("Notice: failed to check device version")
                }
            })
            return
        }

        if (self.cloudHardwareDeviceVersions == null) {
            $.ajax({
                method: 'GET',
                url: CONTROLCHAIN_URL + '/versions',
                success: function (resp) {
                    if (!resp) {
                        console.log("Notice: failed to get latest device version")
                        return
                    }
                    if (resp.api_version != 1) {
                        return
                    }

                    self.cloudHardwareDeviceVersions = resp
                    self.checkHardwareDeviceVersion(dev_uri, label, version)
                },
                error: function (resp) {
                    console.log("Notice: failed to get latest device version")
                },
                cache: false,
                dataType: 'json'
            })
            return
        }

        var devs = self.cloudHardwareDeviceVersions.devices
        if (! devs || Object.keys(devs).length == 0) {
            return
        }
        var dev = devs[dev_uri]
        if (! dev) {
            return
        }

        var majminor = VERSION.split(".").slice(0, 2).join(".")
        var cloudversion = dev[majminor]

        if (! cloudversion) {
            cloudversion = dev["latest"]
            if (! cloudversion) {
                return
            }
        }

        if (compareVersions(version.split("."), cloudversion.split("."), 3) < 0) {
            data = {
                'uri': dev_uri,
                'label': label,
                'download-url': CONTROLCHAIN_URL + "/file/" + label + cloudversion + ".bin",
                'release-url': "http://wiki.moddevices.com/wiki/Control_Chain_Releases#" + label + "," + cloudversion
            }
            elements.upgradeWindow.upgradeWindow('setupDevice', data)
        }
    }

    this.validatePlugins = function (uris, callback) {
        $.ajax({
            url: SITEURL + '/pedalboards/validate/',
            method: 'POST',
            contentType: 'application/json',
            data: JSON.stringify({
                uris: uris,
            }),
            success: function (resp) {
                if (! resp.result) {
                    callback(false)
                    return
                }
                callback(true)
            },
            error: function (resp) {
                new Bug("Couldn't validate pedalboard, error:<br/>" + resp.statusText)
            },
            cache: false,
            dataType: 'json'
        })
    }

    this.saveConfigValue = function (key, value, callback) {
        $.ajax({
            url: '/config/set',
            type: 'POST',
            data: {
                key  : key,
                value: value,
            },
            success: function () {
              if (callback) {
                callback(true)
              }
            },
            error: function () {
              if (callback) {
                callback(false)
              }
            },
            cache: false,
            dataType: 'json'
        })
    }

    this.setupApp = function () {
        self.isApp = true
        $('#mod-bank').hide()
        $('#mod-file-manager').hide()
        $('#mod-settings').hide()
        $('#pedalboards-library').find('a').hide()
    }

    this.effectBox = self.makeEffectBox(elements.effectBox,
                                        elements.effectBoxTrigger)
    this.cloudPluginBox = self.makeCloudPluginBox(elements.cloudPluginBox,
                                                  elements.cloudPluginBoxTrigger)
    this.pedalboardBox = self.makePedalboardBox(elements.pedalboardBox,
                                                elements.pedalboardBoxTrigger)
    this.bankBox = self.makeBankBox(elements.bankBox,
                                    elements.bankBoxTrigger)
    this.fileManagerBox = self.makeFileManagerBox(elements.fileManagerBox,
                                                  elements.fileManagerBoxTrigger)

    this.getPluginsData = function (uris, callback) {
        $.ajax({
            url: '/effect/bulk/',
            type: 'POST',
            contentType: 'application/json',
            data: JSON.stringify(uris),
            success: callback,
            cache: false,
            dataType: 'json'
        })
    }
    this.installMissingPlugins = function (plugins, callback) {
        if (self.isApp) {
            new Notification('warn', "Cannot load this pedalboard, some plugins are missing", 4000)
            callback(false)
            return
        }

        var missingCount = 0
        var versions = {}
        var uris = []
        var error = false

        // make list of uris
        for (var i in plugins) {
            var plugin = plugins[i]
            if (uris.indexOf(plugin.uri) < 0) {
                versions[plugin.uri] = [plugin.builder || 0, plugin.minorVersion, plugin.microVersion, plugin.release || 0]
                uris.push(plugin.uri)
            }
        }

        var finalCallback = function () {
            self.previousPedalboardList = null
            if (error && !confirm("Failed to install some required plugins, do you want to load the pedalboard anyway?")) {
                callback(false)
                return
            }
            callback(true)
        }

        var installPlugin = function (uri, data) {
            missingCount++

            self.installationQueue.installUsingURI(uri, 'auto', function (resp, bundlename) {
                if (! resp.ok) {
                    error = true
                }

                missingCount--

                if (missingCount == 0) {
                    finalCallback()
                }
            })
        }

        var installMissing = function (data) {
            for (var i in uris) {
                var uri         = uris[i]
                var localplugin = data[uri]

                if (localplugin == null)
                {
                    installPlugin(uri, data)
                }
                else
                {
                    var version = [localplugin.builder || 0, localplugin.minorVersion, localplugin.microVersion, localplugin.release || 0]

                    if (compareVersions(version, versions[uri]) < 0) {
                        installPlugin(uri, data)
                    }
                }
            }

            if (missingCount == 0) {
                finalCallback()
            }
        }

        this.getPluginsData(uris, installMissing)
    },

    this.loadRemotePedalboard = function (pedalboard_id) {
        self.windowManager.closeWindows(null, true)

        if (self.cloudAccessToken == null) {
            self.authenticateDevice(function (ok) {
                if (ok && self.cloudAccessToken != null) {
                    self.loadRemotePedalboard(pedalboard_id)
                } else {
                    new Notification('error', "Cannot load remote pedalboards, authentication failure")
                }
            })
            return
        }

        $.ajax({
            url: startsWith(pedalboard_id, 'https://') ? pedalboard_id : (SITEURL + '/pedalboards/' + pedalboard_id),
            contentType: 'application/json',
            success: function (resp) {
                if (!resp.data.stable && PREFERENCES['show-labs-plugins'] !== "true") {
                    new Notification('error', 'This pedalboard contains one or more community maintained MOD Labs plugins. To load it, you need to enable MOD Labs plugins in <a href="settings">Settings</a> -> Advanced');
                    return;
                }
                self.reset(function () {
                    self.installMissingPlugins(resp.data.plugins, function (ok) {
                        if (ok) {
                            var transfer = new SimpleTransference(resp.file_href, '/pedalboard/load_web/',
                                                                  { from_args: { headers:
                                                                  { 'Authorization' : 'MOD ' + self.cloudAccessToken }
                                                                  }})

                            transfer.reauthorizeDownload = self.authenticateDevice

                            transfer.reportFinished = function () {
                                self.pedalboardEmpty = false
                                self.pedalboardModified = true
                            }

                            transfer.reportError = function (error) {
                                new Bug("Couldn't load pedalboard, reason:<br/>" + error)
                            }

                            transfer.start()
                        } else {
                            self.pedalboard.data('wait').stop()
                        }
                    })
                })
            },
            error: function (resp) {
                  new Bug("Couldn't get pedalboard info, error:<br/>" + resp.statusText)
            },
            cache: false,
            dataType: 'json'
        })
    },

    this.waitForScreenshot = function (generate, bundlepath, callback) {
        pending_pedalboard_screenshots.push(bundlepath)

        if (generate) {
            $.ajax({
                url: "/pedalboard/image/generate?bundlepath="+escape(bundlepath),
                success: function (resp) {
                    callback(resp.ok)
                },
                error: function () {
                    callback(false)
                },
                cache: false,
                dataType: 'json'
            })
        } else {
            $.ajax({
                url: "/pedalboard/image/wait?bundlepath="+escape(bundlepath),
                success: function (resp) {
                    callback(resp.ok)
                },
                error: function () {
                    callback(false)
                },
                cache: false,
                dataType: 'json'
            })
        }
    },

    this.saveBox = elements.saveBox.saveBox({
        save: function (windotTitle, name, asNew, callback) {
            $.ajax({
                url: '/pedalboard/save',
                type: 'POST',
                data: {
                    title: name,
                    asNew: asNew ? 1 : 0
                },
                success: function (result) {
                    if (result.ok) {
                        // dummy call to keep 1 ajax request active while screenshot is generated
                        self.waitForScreenshot(false, result.bundlepath, function(){})
                        // all set
                        callback(true, result.bundlepath, result.title)
                    } else {
                        callback(false, "Failed to save")
                    }
                },
                error: function (resp) {
                    self.saveBox.hide()
                    callback(false, "Couldn't save pedalboard")
                },
                cache: false,
                dataType: 'json'
            });
        }
    })

    this.presetSaveBox = elements.presetSaveBox.saveBox({
        save: function (windotTitle, name, asNew, callback) {
            callback(true, "", name)
        }
    })

    elements.addMidiButton.click(function () {
        self.showMidiDeviceList()
    })
    elements.saveButton.click(function () {
        self.saveCurrentPedalboard(false)
    })
    elements.saveAsButton.click(function () {
        self.saveCurrentPedalboard(true)
    })

    elements.cvAddressingButton.click(function () {
      // Show/hide CV checkboxes
      if ($(this).hasClass('selected')) {
        $('body').find('.output-cv-checkbox').hide()
      } else {
        $('body').find('.output-cv-checkbox').show()
      }
      // Toggle cvAddressing and button state
      self.cvAddressing = !self.cvAddressing
      self.pedalboard.pedalboard('setCvAddressing', self.cvAddressing)
      $(this).toggleClass('selected')
    })
    elements.resetButton.click(function () {
        self.reset(function () {
            $.ajax({
                url: '/pedalboard/load_bundle/',
                type: 'POST',
                data: {
                    bundlepath: DEFAULT_PEDALBOARD,
                    isDefault: '1',
                },
                cache: false,
                dataType: 'json'
            })
        })
    })
    elements.snapshotSaveButton.click(function () {
        if (self.pedalboardPresetId < 0) {
            return new Notification('warn', 'Nothing to save', 1500)
        }

        $.ajax({
            url: '/snapshot/save',
            method: 'POST',
            success: function () {
                self.pedalboardModified = true
                new Notification('info', 'Pedalboard snapshot saved', 2000)
            },
            error: function () {
                new Bug("Failed to save pedalboard snapshot")
            },
            cache: false,
            dataType: 'json',
        })
    })
    elements.snapshotSaveAsButton.click(function () {
        var addressed = !!self.hardwareManager.addressingsByPortSymbol['/pedalboard/:presets']
        if (addressed) {
            return new Notification("warn", "Cannot change snapshot while addressed to hardware", 3000)
        }

        desktop.openPresetSaveWindow("Saving Snapshot", "", function (newName) {
            $.ajax({
                url: '/snapshot/saveas',
                data: {
                    title: newName,
                },
                success: function (resp) {
                    if (! resp.ok) {
                        return
                    }
                    self.pedalboardPresetId = resp.id
                    self.pedalboardPresetName = resp.title
                    self.pedalboardModified = true
                    self.titleBox.text((self.title || 'Untitled') + " - " + resp.title)
                    new Notification('info', 'Pedalboard snapshot saved', 2000)
                },
                error: function () {
                    new Bug("Failed to save pedalboard snapshot")
                },
                cache: false,
                dataType: 'json',
            })
        })
    })
    elements.snapshotManageButton.click(function () {
        var addressed = !!self.hardwareManager.addressingsByPortSymbol['/pedalboard/:presets']
        var feedback = true

        if (addressed) {
            console.log(self.hardwareManager.addressingsData['/pedalboard/:presets'])
            feedback = self.hardwareManager.addressingsData['/pedalboard/:presets'].feedback
        }

        self.pedalPresets.start(self.pedalboardPresetId, addressed, feedback)
    })

    elements.bypassLeftButton.click(function () {
        self.triggerTrueBypass("Left", !$(this).hasClass("bypassed"))
    })
    elements.bypassRightButton.click(function () {
        self.triggerTrueBypass("Right", !$(this).hasClass("bypassed"))
    })
    elements.bufferSizeButton.click(function () {
        var newsize
        if ($(this).text() == "128 frames") {
            newsize = '256'
        } else {
            newsize = '128'
        }

        $.ajax({
            url: '/set_buffersize/' + newsize,
            method: 'POST',
            cache: false,
            success: function (resp) {
                if (! resp.ok) {
                    new Bug("Couldn't set new buffer size")
                }
            },
            error: function () {
                new Bug("Communication failure")
            },
        })
    })
    elements.xrunsButton.click(function () {
        if (cached_xruns == 0) {
            return
        }
        $.ajax({
            url: '/reset_xruns/',
            method: 'POST',
            cache: false,
            success: function (ok) {
                if (ok) {
                    cached_xruns = 0
                    $("#mod-xruns").text("0 Xruns")
                }
            }
        })
    })
    elements.cpuStatsButton.click(function () {
        $.ajax({
            url: '/switch_cpu_freq/',
            method: 'POST',
            cache: false,
            success: function (ok) {
                if (! ok) {
                    new Bug("Couldn't set new cpu frequency")
                }
            },
            error: function () {
                new Bug("Communication failure")
            },
        })
    })

    elements.shareButton.click(function () {
        var share = function () {
            if (self.pedalboardEmpty) {
                return new Notification('warn', 'Nothing to share', 1500)
            }

            var uris = self.pedalboard.pedalboard('getLoadedPluginURIs')

            if (uris.length == 0) {
                return new Notification('warn', 'No plugins loaded, cannot share', 1500)
            }

            self.validatePlugins(uris, function (stable) {
                elements.shareWindow.shareBox('open', self.pedalboardBundle, self.title, stable)
            })
        }

        if (self.pedalboardModified || ! (self.pedalboardEmpty || self.pedalboardBundle)) {
            if (confirm('There are unsaved modifications, pedalboard must first be saved. Save it?')) {
                self.saveCurrentPedalboard(false, share)
            }
        } else {
            share()
        }
    })

    elements.shareWindow.shareBox({
        recordStart: ajaxFactory('/recording/start', "Can't record. Probably a connection problem."),
        recordStop: ajaxFactory('/recording/stop', "Can't stop record. Probably a connection problem. Please try stopping again"),
        playStart: function (startCallback, stopCallback) {
            $.ajax({
                url: '/recording/play/start',
                success: function (resp) {
                    $.ajax({
                        url: '/recording/play/wait',
                        success: stopCallback,
                        error: function () {
                            new Error("Couln't check when sample playing has ended")
                        },
                        cache: false,
                        dataType: 'json'
                    })
                    startCallback(resp)
                },
                error: function () {
                    new Error("Can't play. Probably a connection problem.")
                },
                cache: false,
                dataType: 'json'
            })
        },
        playStop: ajaxFactory('/recording/play/stop', "Can't stop playing. Probably a connection problem. Please try stopping again"),
        recordDownload: ajaxFactory('/recording/download', "Can't download recording. Probably a connection problem."),
        recordReset: ajaxFactory('/recording/reset', "Can't reset your recording. Probably a connection problem."),

        share: function (data, callback) {
            if (! data.reauthorized) {
                // save user data
                $.ajax({
                    url: '/save_user_id/',
                    method: 'POST',
                    data: data,
                    success: function () {},
                    error: function () {},
                    cache: false,
                    global: false,
                    dataType: 'json',
                })
            }

            if (self.cloudAccessToken == null) {
                self.authenticateDevice(function (ok) {
                    if (ok && self.cloudAccessToken != null) {
                        elements.shareWindow.shareBox('share', data, callback)
                    } else {
                        callback({
                            ok: false,
                            error: "authentication failure"
                        })
                    }
                })
                return
            }

            // pack & upload to cloud
            $.ajax({
                url: SITEURL + '/pedalboards/',
                method: 'POST',
                contentType: 'application/json',
                headers: { 'Authorization' : 'MOD ' + self.cloudAccessToken },
                data: JSON.stringify({
                    author     : data.name,
                    email      : data.email,
                    description: data.description,
                    title      : data.title,
                    hidden     : data.hidden,
                }),
                success: function (resp) {
                    var transfer = new SimpleTransference('/pedalboard/pack_bundle/?bundlepath=' + escape(self.pedalboardBundle),
                                                          resp.upload_href,
                                                          { to_args: { headers:
                                                          { 'Authorization' : 'MOD ' + self.cloudAccessToken }
                                                          }})

                    transfer.reauthorizeUpload = self.authenticateDevice;

                    transfer.reportFinished = function (resp2) {
                        callback({
                            ok: true,
                            id: resp.id,
                        })
                    }

                    transfer.reportError = function (error) {
                        callback({
                            ok: false,
                            error: "Failed to upload pedalboard to cloud (missing screenshot?)",
                        })
                    }

                    transfer.start()
                },
                error: function (resp) {
                    if (resp.status == 401 && ! data.reauthorized) {
                        console.log("Pedalboard share unauthorized, retrying authentication...")
                        data.reauthorized = true
                        self.authenticateDevice(function (ok, options) {
                            if (ok) {
                                console.log("Authentication succeeded")
                                self.options = $.extend(self.options, options)
                                elements.shareWindow.shareBox('share', data, callback)
                            } else {
                                console.log("Authentication failed")
                                callback({
                                    ok: false,
                                    error: resp.statusText
                                })
                            }
                        })
                        return;
                    }

                    callback({
                        ok: false,
                        error: resp.statusText
                    })
                },
                cache: false,
                dataType: 'json'
            })
        },

        waitForScreenshot: self.waitForScreenshot,
    })

    elements.statusIcon.statusTooltip()
    this.networkStatus = new NetworkStatus({
        icon: elements.statusIcon,
        notify: function (msg) {
            elements.statusIcon.statusTooltip('message', msg, true)
        }
    })

    elements.settingsIcon.click(function() {
        document.location.href = '/settings';
    })

    elements.settingsIcon.statusTooltip()
    elements.pedalboardTrigger.statusTooltip()
    elements.pedalboardBoxTrigger.statusTooltip()
    elements.bankBoxTrigger.statusTooltip()
    elements.cloudPluginBoxTrigger.statusTooltip()
<<<<<<< HEAD
=======
    elements.fileManagerBoxTrigger.statusTooltip()
>>>>>>> abdf6f02

    this.upgradeWindow = elements.upgradeWindow.upgradeWindow({
        icon: elements.upgradeIcon,
        windowManager: self.windowManager,
        startUpgrade: function (callback) {
            $.ajax({
                type: 'POST',
                url: '/update/begin',
                success: function (ok) {
                    callback(ok)
                },
                error: function () {
                    callback(false)
                },
                cache: false,
                dataType: 'json',
            })
        },
        startDeviceUpgrade: function () {
            self.ccDeviceManager.showUpdateWindow()
        },
    })

    var prevent = function (ev) {
        ev.preventDefault()
    }

    $('body')[0].addEventListener('gesturestart', prevent)
    $('body')[0].addEventListener('gesturechange', prevent)
    $('body')[0].addEventListener('dblclick', prevent)
}

Desktop.prototype.makePedalboard = function (el, effectBox) {
    var self = this
    el.pedalboard({
        windowManager: self.windowManager,
        hardwareManager: self.hardwareManager,
        bottomMargin: effectBox.height(),
        cvAddressing: self.cvAddressing,
        pluginLoad: function (uri, instance, x, y, callback, errorCallback) {
            var firstTry = true
            var add = function () {
                $.ajax({
                    url: '/effect/add/' + instance + '?x=' + x + '&y=' + y + '&uri=' + escape(uri),
                    success: function (pluginData) {
                        if (pluginData) {
                            callback(pluginData)
                        } else {
                            new Notification('error', 'Error adding effect')
                            if (errorCallback)
                                errorCallback()
                        }
                    },
                    error: function (resp) {
                        new Notification('error', 'Error adding effect. Probably a connection problem.')
                        if (errorCallback)
                            errorCallback()
                    },
                    cache: false,
                    dataType: 'json'
                })
            }
            add()
        },

        pluginRemove: function (instance, callback) {
            $.ajax({
                url: '/effect/remove/' + instance,
                success: function (resp) {
                    if (resp)
                        callback()
                    else
                        new Notification("error", "Couldn't remove effect")
                },
                cache: false,
                dataType: 'json'
            })
        },

        pluginPresetLoad: function (instance, uri, callback) {
            $.ajax({
                url: '/effect/preset/load/' + instance,
                data: {
                    uri: uri
                },
                success: function (resp) {
                    callback(resp)
                },
                error: function () {
                },
                cache: false,
                dataType: 'json'
            })
        },

        pluginPresetSaveNew: function (instance, name, callback) {
            $.ajax({
                url: '/effect/preset/save_new/' + instance,
                data: {
                    name: name
                },
                success: function (resp) {
                    callback(resp)
                },
                error: function () {
                },
                cache: false,
                dataType: 'json'
            })
        },

        pluginPresetSaveReplace: function (instance, uri, bundlepath, name, callback) {
            $.ajax({
                url: '/effect/preset/save_replace/' + instance,
                data: {
                    uri   : uri,
                    bundle: bundlepath,
                    name  : name
                },
                success: function (resp) {
                    callback(resp)
                },
                error: function () {
                },
                cache: false,
                dataType: 'json'
            })
        },

        pluginPresetDelete: function (instance, uri, bundlepath, callback) {
            $.ajax({
                url: '/effect/preset/delete/' + instance,
                data: {
                    uri   : uri,
                    bundle: bundlepath
                },
                success: function (resp) {
                    callback(resp)
                },
                error: function () {
                },
                cache: false,
                dataType: 'json'
            })
        },

        portConnect: function (fromPort, toPort, callback) {
            var urlParam = fromPort + ',' + toPort
            $.ajax({
                url: '/effect/connect/' + urlParam,
                success: function (resp) {
                    callback(resp)
                    if (!resp) {
                        console.log('erro')
                    }
                },
                cache: false,
                dataType: 'json'
            })
        },

        portDisconnect: function (fromPort, toPort, callback) {
            var urlParam = fromPort + ',' + toPort
            $.ajax({
                url: '/effect/disconnect/' + urlParam,
                success: function () {
                    callback(true)
                },
                cache: false,
                dataType: 'json'
            })
        },

        reset: function (callback) {
            $.ajax({
                url: '/reset',
                success: function (resp) {
                    if (!resp) {
                        return new Notification('error', "Couldn't reset pedalboard")
                    }

                    self.title = ''
                    self.pedalboardBundle = null
                    self.pedalboardEmpty  = true
                    self.pedalboardModified = false
                    self.pedalboardPresetId = 0
                    self.pedalboardPresetName = ''
                    self.pedalboardDemoPluginsNotified = false
                    self.titleBox.text('Untitled')
                    self.titleBox.addClass("blend")
                    self.transportControls.resetControlsEnabled()

                    callback(true)
                },
                error: function () {
                    new Bug("Couldn't reset pedalboard")
                },
                cache: false
            })
        },

        getPluginsData: self.getPluginsData,

        showPluginInfo: function (pluginData) {
            pluginData.installedVersion = [pluginData.builder,
                                           pluginData.minorVersion,
                                           pluginData.microVersion,
                                           pluginData.release]
            self.effectBox.effectBox('showPluginInfo', pluginData)
        },

        showExternalUI: function (instance) {
            ws.send(sprintf("show_external_ui %s", instance))
        },

        pluginParameterChange: function (port, value) {
            self.pedalboardModified = true
            ws.send(sprintf("param_set %s %f", port, value))
        },

        pluginPatchGet: function (instance, uri) {
            ws.send(sprintf("patch_get %s %s", instance, uri))
        },

        pluginPatchSet: function (instance, uri, valuetype, value) {
            self.pedalboardModified = true
            ws.send(sprintf("patch_set %s %s %s %s", instance, uri, valuetype, value))
        },

        pluginMove: function (instance, x, y) {
            self.pedalboardModified = true
            ws.send(sprintf("plugin_pos %s %f %f", instance, x, y))
        },

        windowSize: function (width, height) {
            // FIXME
            if (ws && width > 0 && height > 0) {
                ws.send(sprintf("pb_size %f %f", width, height))
            }
        },

        pedalboardFinishedLoading: function (callback) {
            if (! self.loadingPeldaboardForFirstTime) {
                callback()
                return
            }

            self.loadingPeldaboardForFirstTime = false
            self.effectBox.effectBox('search', function () {
                setTimeout(function () {
                    callback()
                }, 500)
            })
        },

        addCVAddressingPluginPort: function (uri, name, callback) {
            $.ajax({
                url: '/pedalboard/cv_addressing_plugin_port/add',
                type: 'POST',
                data: {
                    uri: uri,
                    name: name,
                },
                success: function (resp) {
                    if (!resp) {
                        return new Notification('error', "Couldn't add CV port")
                    }
                    callback(resp)
                },
                error: function () {
                  new Bug("Couldn't add CV port")
                },
                cache: false,
                dataType: 'json'
            })
        },

        removeCVAddressingPluginPort: function (uri, callback) {
            $.ajax({
                url: '/pedalboard/cv_addressing_plugin_port/remove',
                type: 'POST',
                data: {
                    uri: uri,
                },
                success: function (resp) {
                    if (!resp) {
                        return new Notification('error', "Couldn't remove CV port")
                    }
                    callback(resp)
                },
                error: function () {
                  new Bug("Couldn't remove CV port")
                },
                cache: false,
                dataType: 'json'
            })
        },

        notifyDemoPluginLoaded: function () {
            if (self.pedalboardDemoPluginsNotified) {
                return
            }
            self.pedalboardDemoPluginsNotified = true
            new Notification('warn', 'This pedalboard contains a trial plugin.<br>Using trial plugins will intentionally mute the audio at regular intervals.')
        },
    });

    // Bind events
    el.bind('modified', function () {
        self.pedalboardEmpty = false
        self.pedalboardModified = true
    })
    /*
    el.bind('dragStart', function () {
        self.windowManager.closeWindows(null, true)
    })
    */

    el.bind('pluginDragStart', function () {
        self.effectBox.addClass('fade')
    })
    el.bind('pluginDragStop', function () {
        self.effectBox.removeClass('fade')
    })

    return el
}

Desktop.prototype.makePedalboardBox = function (el, trigger) {
    var self = this
    return el.pedalboardBox({
        trigger: trigger,
        windowManager: this.windowManager,
        list: self.pedalboardListFunction,
        search: self.pedalboardSearchFunction,
        saveConfigValue: self.saveConfigValue,
        remove: function (pedalboard, callback) {
            if (!confirm(sprintf('The pedalboard "%s" will be permanently removed! Confirm?', pedalboard.title)))
                return
            $.ajax({
                url: '/pedalboard/remove/',
                data: {
                    bundlepath: pedalboard.bundle
                },
                success: function () {
                    new Notification("info", sprintf('Pedalboard "%s" removed', pedalboard.title), 1000)
                    self.previousPedalboardList = null
                    callback()
                },
                error: function () {
                    new Bug("Couldn't remove pedalboard")
                },
                cache: false
            })
        },
        load: function (bundlepath, broken, callback) {
            if (!broken) {
                self.loadPedalboard(bundlepath, callback)
                return
            }
            $.ajax({
                url: '/pedalboard/info/',
                data: {
                    bundlepath: bundlepath
                },
                success: function (pbinfo) {
                    self.reset(function () {
                        self.installMissingPlugins(pbinfo.plugins, function (ok) {
                            if (ok) {
                                self.loadPedalboard(bundlepath, callback)
                            } else {
                                self.pedalboard.data('wait').stop()
                            }
                        })
                    })
                },
                error: function () {
                    new Bug("Couldn't load pedalboard")
                },
                cache: false
            })
        },
    })
}

Desktop.prototype.makeEffectBox = function (el, trigger) {
    var self = this
    return el.effectBox({
        trigger: trigger,
        windowManager: this.windowManager,
        pedalboard: this.pedalboard,
        saveConfigValue: this.saveConfigValue,
    })
}

Desktop.prototype.makeCloudPluginBox = function (el, trigger) {
    var self = this
    return el.cloudPluginBox({
        trigger: trigger,
        windowManager: this.windowManager,
        list: self.cloudPluginListFunction,
        removePluginBundles: function (bundles, callback) {
            if (!confirm('You are about to remove this plugin and any other in the same bundle. This may break pedalboards that depend on them.'))
                return
            self.previousPedalboardList = null
            $.ajax({
                url: '/package/uninstall',
                data: JSON.stringify(bundles),
                method: 'POST',
                success: function(resp) {
                    if (resp.ok) {
                        callback(resp)
                    } else {
                        new Notification('error', "Could not uninstall bundle: " + resp.error)
                    }
                },
                error: function () {
                    new Notification('error', "Failed to uninstall plugin")
                },
                cache: false,
                dataType: 'json'
            })
        },
        upgradePluginURI: function (uri, usingLabs, callback) {
            self.previousPedalboardList = null
            self.installationQueue.installUsingURI(uri, usingLabs, callback)
        },
        installPluginURI: function (uri, usingLabs, callback) {
            self.previousPedalboardList = null
            self.installationQueue.installUsingURI(uri, usingLabs, callback)
        }
    })
}

Desktop.prototype.makeBankBox = function (el, trigger) {
    var self = this
    el.bankBox({
        trigger: trigger,
        windowManager: this.windowManager,
        list: self.pedalboardListFunction,
        search: self.pedalboardSearchFunction,
        load: function (callback) {
            $.ajax({
                url: '/banks',
                success: callback,
                error: function () {
                    new Bug("Couldn't load banks")
                },
                cache: false,
                dataType: 'json',
            })
        },
        save: function (data, callback) {
            $.ajax({
                type: 'POST',
                url: '/banks/save',
                data: JSON.stringify(data),
                success: callback,
                error: function () {
                    new Bug("Couldn't save banks")
                },
                cache: false,
            })
        },
        copyFactoryPedalboard: function (bundlepath, title, callback) {
            $.ajax({
                url: '/pedalboard/factorycopy/',
                data: {
                    bundlepath: bundlepath,
                    title: title,
                },
                success: function (resp) {
                    if (resp) {
                        self.previousPedalboardList = null
                        new Notification('warning', 'Factory pedalboard was duplicated into the User Pedalboards Library')
                        callback(resp)
                    } else {
                        new Bug("Could not copy factory pedalboard")
                    }
                },
                error: function () {
                    new Bug("Failed to copy factory pedalboard")
                },
                cache: false
            })
        },
    })
}

Desktop.prototype.makeFileManagerBox = function (el, trigger) {
    var self = this
    el.fileManagerBox({
        trigger: trigger,
        windowManager: this.windowManager,
    })
}

Desktop.prototype.reset = function (callback) {
    if (this.pedalboardModified && !confirm("There are unsaved modifications that will be lost. Are you sure?")) {
        return
    }

    this.pedalboard.data('wait').start('Loading pedalboard...')
    this.pedalboard.pedalboard('reset', callback)
}

Desktop.prototype.updateAllPlugins = function () {
    this.effectBox.effectBox('search')
}

Desktop.prototype.updatePluginList = function (added, removed) {
    // TODO
    console.log("ADDED:", added)
    console.log("REMOVED:", removed)
    for (var i in added) {
        var uri = added[i]
    }
    for (var i in removed) {
        var uri = removed[i]
    }
    this.effectBox.effectBox('search')
}

Desktop.prototype.showMidiDeviceList = function () {
    this.midiDevices.start()
}

Desktop.prototype.triggerTrueBypass = function (channelName, bypassed) {
    var self = this;
    $.ajax({
        url: '/truebypass/' + channelName + '/' + (bypassed ? "true" : "false"),
        cache: false,
        dataType: 'json',
        success: function (ok) {
            if (ok) {
                self.setTrueBypassButton(channelName, bypassed);
            }
        }
    })
}

Desktop.prototype.setTrueBypassButton = function (channelName, state) {
    if (typeof state === "string") state = eval(state);
    var b = $("#mod-bypass" + channelName);
    b[(state ? "add" : "remove") + "Class"]("bypassed");
}

Desktop.prototype.loadPedalboard = function (bundlepath, callback) {
    var self = this

    self.reset(function () {
        $.ajax({
            url: '/pedalboard/load_bundle/',
            type: 'POST',
            data: {
                bundlepath: bundlepath
            },
            success: function (resp) {
                if (! resp.ok) {
                    callback(false)
                    return
                }
                self.title = resp.name
                self.pedalboardBundle = bundlepath
                self.pedalboardEmpty = false
                self.pedalboardModified = false
                self.pedalboardDemoPluginsNotified = false
                self.titleBox.text(resp.name);
                self.titleBox.removeClass("blend");

                callback(true)
            },
            error: function () {
                new Bug("Couldn't load pedalboard")
            },
            cache: false,
            dataType: 'json'
        })
    })
}

Desktop.prototype.saveCurrentPedalboard = function (asNew, callback) {
    var self = this

    if (self.pedalboardEmpty && ! self.pedalboardModified) {
        new Notification('warn', 'Nothing to save', 1500)
        return
    }

    self.saveBox.saveBox('save', "", self.title, asNew,
        function (ok, errorOrPath, title) {
            if (!ok) {
                new Error(errorOrPath)
                return
            }

            if (asNew || title || ! self.title) {
                self.titleBox.removeClass("blend");
                self.previousPedalboardList = null
            }

            self.title = title
            self.pedalboardBundle = errorOrPath
            self.pedalboardEmpty = false
            self.pedalboardModified = false
            self.titleBox.text(title + " - " + self.pedalboardPresetName)

            if (self.previousPedalboardList != null) {
                for (var i=0; i<self.previousPedalboardList.length; i++) {
                    var pedal = self.previousPedalboardList[i]
                    if (pedal.bundle == self.pedalboardBundle) {
                        pedal.version += 1
                        break
                    }
                }
            }

            new Notification("info", sprintf('Pedalboard "%s" saved', title), 2000)

            if (callback)
                callback()
        })
}

Desktop.prototype.shareCurrentPedalboard = function (callback) {
    $('#pedalboard-sharing .button').click()
}

Desktop.prototype.openPresetSaveWindow = function (windowTitle, name, callback) {
    this.presetSaveBox.saveBox('save', windowTitle, name, true,
        function (ok, ignored, newName) {
            callback(newName)
        })
}

JqueryClass('saveBox', {
    init: function (options) {
        var self = $(this)

        options = $.extend({
            save: function (windowTitle, name, asNew, callback) {
                callback(false, "Not Implemented")
            }
        }, options)

        self.data(options)
        self.data('disabled', false)

        var save = function () {
            self.saveBox('send')
            return false
        }

        self.find('.js-save').click(save).prop('disabled',true)
        self.find('.js-cancel-saving').click(function () {
            if (self.data('disabled')) {
                return false
            }
            self.hide()
            return false
        })
        self.find('input').keyup(function () {
            self.find('.js-save').prop('disabled', this.value.length == 0 ? true : false);
        })
        self.keydown(function (e) {
            if (self.data('disabled')) {
                return false
            }
            if (e.keyCode == 13) {
                return save()
            }
            if (e.keyCode == 27) {
                self.hide()
                return false
            }
        })

        return self
    },

    save: function (windowTitle, name, asNew, callback) {
        var self = $(this)
        self.find('input').val(name)
        self.data('asNew', asNew)
        self.data('callback', callback)
        if (windowTitle) {
            self.find('h1').text(windowTitle)
        }
        if (name && !asNew) {
            self.saveBox('send')
        } else {
            self.saveBox('edit')
        }
    },

    edit: function () {
        var self = $(this)
        self.find('.js-save').prop('disabled', self.find('input').val().length == 0 ? true : false);
        self.show()
        self.focus()
        self.find('input').focus()
    },

    send: function () {
        var self  = $(this)
        var title = self.find('input').val()
        var asNew = self.data('asNew')

        if (title.length == 0) {
            new Bug("Cannot save with an empty name!")
            return
        }

        self.data('disabled', true)
        self.find('.js-cancel-saving').prop('disabled', true)
        self.find('.js-save').prop('disabled', true)
        self.data('save')("", title, asNew,
            function (ok, errorOrPath, realTitle) {
                if (! ok) {
                    new Bug(errorOrPath)
                }

                self.hide()
                self.data('disabled', false)
                self.find('.js-cancel-saving').prop('disabled', false)
                self.find('.js-save').prop('disabled', false)
                self.data('callback')(true, errorOrPath, realTitle)
            })
        return
    }

})

JqueryClass('statusTooltip', {
    init: function () {
        var self = $(this)
        var tooltip = $('<div class="tooltip">').appendTo($('body'))
        tooltip.data('arrow', $('<div class="arrow">').appendTo(tooltip))
        $('<div class="text">').appendTo(tooltip)
        tooltip.hide()
        self.data('tooltip', tooltip)
        self.bind('mouseover', function () {
            self.statusTooltip('showTooltip')
        })
        self.bind('mouseout', function () {
            tooltip.stop().animate({
                    opacity: 0
                }, 200,
                function () {
                    $(this).hide()
                })
        })

        // Special case for bottom left mod-plugins icon
        // arrow should be on the left, not on the right
        if (self.attr('id') === "mod-plugins") {
          var arrow = tooltip.data('arrow');
          arrow.css('left', 14);
        }

        return self
    },

    status: function (status) {
        var self = $(this)
        if (self.data('status'))
            self.removeClass(self.data('status'))
        self.data('status', status)
        self.addClass(status)
    },

    message: function (message, silent, timeout) {
        var self = $(this)
        var oldMsg = self.data('message')
        self.data('message', message)
        if (!silent && oldMsg != message)
            self.statusTooltip('showTooltip', timeout || 1500)
    },

    showTooltip: function (timeout) {
        var self = $(this)
        var msg = self.data('message')
        if (!msg)
            return
        var tooltip = self.data('tooltip')
        tooltip.find('.text').html(self.data('message'))
        tooltip.show().stop().animate({
            opacity: 1
        }, 200)

        // Adjust tooltip position in case window has been resized
        self.statusTooltip('updatePosition')

        if (timeout) {
            setTimeout(function () {
                tooltip.stop().animate({
                        opacity: 0
                    }, 200,
                    function () {
                        $(this).hide()
                    })
            }, timeout)
        }
    },

    updatePosition: function() {
        var self = $(this)
        var tooltip = self.data('tooltip')
        tooltip.css('right', $(window).width() - self.position().left - self.width())

        // Special case for bottom left mod-plugins icon
        if (self.attr('id') === "mod-plugins") {
            tooltip.css('right', $(window).width() - self.position().left - self.width() + tooltip.position().left);
        }
    }
})

function enable_dev_mode(skipSaveConfig) {
    // install/update all plugins
    $('#cloud_install_all').show()
    $('#cloud_update_all').show()

    // network and controller ping times
    $('#mod-status').show().statusTooltip('updatePosition')

    // adjust position
    $('#mod-devices').statusTooltip('updatePosition')
    $('#mod-settings').statusTooltip('updatePosition')

    // xrun counter
    $('#mod-xruns').show()

    // buffer size button
    $('#mod-buffersize').show()

    // CPU speed and temperature, not available on the Duo
    if (PLATFORM != "duo") {
        $('#mod-cpu-stats').show()
    }

    // transport parameters
    $('#mod-transport-window').css({
        right: '592px'
    })

    if (!skipSaveConfig) {
        // save settings
        desktop.saveConfigValue("dev-mode", "on")
    }

    // echo to you
    return "Dev mode enabled!"
}

function disable_dev_mode() {
    // install/update all plugins
    $('#cloud_install_all').hide()
    $('#cloud_update_all').hide()

    // network and controller ping times
    $('#mod-status').hide()

    // adjust position
    $('#mod-devices').statusTooltip('updatePosition')
    $('#mod-settings').statusTooltip('updatePosition')

    // xrun counter
    $('#mod-xruns').hide()

    // buffer size button
    $('#mod-buffersize').hide()

    // CPU speed and temperature
    $('#mod-cpu-stats').hide()

    // transport parameters
    $('#mod-transport-window').css({
        right: '310px'
    })

    // save settings
    desktop.saveConfigValue("dev-mode", "off")

    // echo to you
    return "Dev mode disabled!"
}<|MERGE_RESOLUTION|>--- conflicted
+++ resolved
@@ -1277,10 +1277,7 @@
     elements.pedalboardBoxTrigger.statusTooltip()
     elements.bankBoxTrigger.statusTooltip()
     elements.cloudPluginBoxTrigger.statusTooltip()
-<<<<<<< HEAD
-=======
     elements.fileManagerBoxTrigger.statusTooltip()
->>>>>>> abdf6f02
 
     this.upgradeWindow = elements.upgradeWindow.upgradeWindow({
         icon: elements.upgradeIcon,
