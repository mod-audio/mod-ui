--- conflicted
+++ resolved
@@ -52,14 +52,10 @@
 	    // Removes the plugin given by instanceId
 	    pluginRemove: function(instanceId, callback) { callback(true) },
 
-<<<<<<< HEAD
-	    // Changes the parameter of a plugin's control port
-=======
 	    // Loads a preset
         pluginPresetLoad: function(instanceId, label, callback) { callback(true) },
 
         // Changes the parameter of a plugin's control port
->>>>>>> f3f486b9
 	    pluginParameterChange: function(instanceId, symbol, value, callback) { callback(true) },
 
 	    // Bypasses or un-bypasses plugin
