/*
 * Copyright 2012-2013 AGR Audio, Industria e Comercio LTDA. <contato@portalmod.com>
 *
 * This program is free software: you can redistribute it and/or modify
 * it under the terms of the GNU General Public License as published by
 * the Free Software Foundation, either version 3 of the License, or
 * (at your option) any later version.
 *
 * This program is distributed in the hope that it will be useful,
 * but WITHOUT ANY WARRANTY; without even the implied warranty of
 * MERCHANTABILITY or FITNESS FOR A PARTICULAR PURPOSE.  See the
 * GNU General Public License for more details.
 *
 * You should have received a copy of the GNU General Public License
 * along with this program.  If not, see <http://www.gnu.org/licenses/>.
 */

JqueryClass('pedalboard', {
    init: function (options) {
        var self = $(this)
        options = $.extend({
            // baseScale is the initial scale (zoom level) of the pedalboard
            // The scale is the webkit-transform scale() css property that the pedalboard has
            baseScale: 0.5,
            // maxScale is the maximum zoom.
            maxScale: 1,
            // WindowManager instance
            windowManager: new WindowManager(),
            // HardwareManager instance, must be specified
            hardwareManager: null,
            // InstallationQueue instance
            installationQueue: new InstallationQueue(),

            // Wait object, used to show waiting message to user
            wait: new WaitMessage(self),

            // current z index (last plugin added or moved around)
            z_index: 30,

            // This is a margin, in pixels, that will be disconsidered from pedalboard height when calculating
            // hardware ports positioning
            bottomMargin: 0,

            // Below are functions that application uses to integrate functionality to pedalboard.
            // They all receive a callback as last parameter, which must be called with a true value
            // to indicate that operation was successfully executed.
            // In case of error, application is expected to communicate error to user and then call the
            // callback with false value. The pedalboard will silently try to keep consistency, with
            // no garantees. (TODO: do something if consistency can't be achieved)

            // Loads a plugin with given plugin url and instance
            // Application MUST use this instance. Overriding this is mandatory.
            pluginLoad: function (url, instance, x, y, callback) {
                callback(true)
            },

            // Removes the plugin given by instance
            pluginRemove: function (instance, callback) {
                callback(true)
            },

            // Loads a preset
            pluginPresetLoad: function (instance, label, callback) {
                callback(true)
            },

            // Changes the parameter of a plugin's control port
            pluginParameterChange: function (port, value, callback) {
                callback(true)
            },

            // Bypasses or un-bypasses plugin
            pluginBypass: function (instance, bypassed, callback) {
                callback(true)
            },

            // Connects two ports
            portConnect: function (fromPort, toPort, callback) {
                callback(true)
            },

            // Disconnect two ports
            portDisconnect: function (fromPort, toPort, callback) {
                callback(true)
            },

            // Removes all plugins
            reset: function (callback) {
                callback(true)
            },

            // Takes a list of plugin URLs and gets a dictionary containing all those plugins's data,
            // indexed by URL
            getPluginsData: function (plugins, callback) {
                callback({})
            },

            // Marks the position of a plugin
            pluginMove: function (instance, x, y, callback) {
                callback(true)
            },

            // Sets the size of the pedalboard
            windowSize: function (width, height) {}

        }, options)

        self.pedalboard('wrapApplicationFunctions', options, [
            'pluginLoad', 'pluginRemove', 'pluginParameterChange', 'pluginPresetLoad', 'pluginBypass',
            'portConnect', 'portDisconnect', 'reset', 'pluginMove'
        ])

        self.data(options)

        // When bypassApplication is set to true, the applicationFunctions provided by options will be bypassed
        self.data('bypassApplication', false)

        // minScale holds the minimum scale of the pedalboard. It's initialized as being the base scale
        // and gets smaller as pedalboard size grows
        self.data('minScale', options.baseScale)

        self.data('instanceCounter', -1)

        // Holds all plugins loaded, indexed by instance
        self.data('plugins', {})

        // Hardware inputs and outputs, which have an instance of -1 and symbol as given by application
        self.data('hwInputs', [])
        self.data('hwOutputs', [])

        // connectionManager keeps track of all connections
        self.data('connectionManager', new ConnectionManager())

        // Pedalboard itself will get big dimensions and will have it's scale and position changed dinamically
        // often. So, let's wrap it inside an element with same original dimensions and positioning, with overflow
        // hidden, so that the visible part of the pedalboard is always occupying the area that was initially determined
        // by the css.
        var parent = $('<div>')
        parent.css({
            width: self.width(),
            height: self.height(),
            position: self.css('position'),
            top: self.css('top'),
            left: self.css('left'),
            overflow: 'hidden'
        })
        parent.insertAfter(self)
        self.appendTo(parent)

        self.pedalboard('resetSize')

        // Pedalboard is expected to be the main element in screen. So, the original margins relative to window will be
        // stored, so that when window is resized, pedalboard is resized too, keeping that margins
        self.data('offset', self.offset())
        self.data('hmargins', $(window).width() - self.parent().width())
        self.data('vmargins', $(window).height() - self.parent().height())
        self.data('topmargin', self.offset().top)

        $(window).resize(function () {
            self.pedalboard('fitToWindow')
        })

        // Create background element to catch dropped jacks
        // Must be much bigger than screen, so that nothing can be
        // dropped outside it even if mouse goes outside window
        var bg = $('<div>')
        bg.css({
            width: '300%',
            height: '300%',
            position: 'absolute',
            top: '-100%',
            left: '-100%'
        })
        self.append(bg)
        bg.droppable({
            accept: '[mod-role=output-jack]',
            greedy: true,
            drop: function (event, ui) {
                var jack = ui.draggable
                self.pedalboard('disconnect', jack)
            },
        })
        self.data('background', bg)
        
        // Create a blank SVG containing some fancy f/x for later use
        self.svg({ onLoad: function (svg) {
            var _svg = svg._svg;
            _svg.setAttribute("id", "styleSVG");
            var defs = svg.defs();
            for (var i = 1; i <= 20; i+=1) {
                var filter = document.createElementNS("http://www.w3.org/2000/svg", 'filter');
                filter.setAttribute("id", "blur_" + i);
                filter.setAttribute("x", "0");
                filter.setAttribute("y", "0");
                var blur = document.createElementNS("http://www.w3.org/2000/svg", 'feGaussianBlur');
                blur.setAttribute("stdDeviation", i / 10);
                filter.appendChild(blur);
                defs.appendChild(filter);
            }
        }});
        
        // Dragging the pedalboard move the view area
        self.mousedown(function (e) {
                self.pedalboard('drag', e)
            })
            // The mouse wheel is used to zoom in and out
        self.bind('mousewheel', function (e) {
            // Zoom by mousewheel has been desactivated.
            // Let's keep the code here so that maybe later this can be a user option
            return

            var ev = e.originalEvent

            // check if mouse is not over a control button
            if (self.pedalboard('mouseIsOver', ev, self.find('[mod-role=input-control-port]')))
                return

            var maxS = self.data('maxScale')
            var minS = self.data('minScale')
            var step = (maxS - minS) / 5
            var steps = ev.wheelDelta / 120
            var scale = self.data('scale')
            var newScale = scale + steps * step
            newScale = Math.min(maxS, newScale)
            newScale = Math.max(minS, newScale)

            if (newScale == scale)
                return

            var canvasX = (ev.pageX - self.offset().left) / scale
            var canvasY = (ev.pageY - self.offset().top) / scale
            var screenX = ev.pageX - self.parent().offset().left
            var screenY = ev.pageY - self.parent().offset().top

            self.pedalboard('zoom', newScale, canvasX, canvasY, screenX, screenY, 0)
        })

        self.pedalboard('initGestures')

        // To add plugins to pedalboard, user drags and drops a plugin element,
        // one that has been registered with registerAvailablePlugin
        self.droppable({
            accept: '[mod-role=available-plugin]',
            drop: function (event, ui) {
                if (ui.helper.consumed)
                    return // TODO Check if this really necessary
                var scale = self.data('scale')
                ui.draggable.trigger('pluginAdded', {
                    x: (ui.helper.offset().left - self.offset().left) / scale,
                    y: (ui.helper.offset().top - self.offset().top) / scale,
                    width: ui.helper.children().width(),
                    height: ui.helper.children().height()
                })
            }
        })

        self.disableSelection()

        return self
    },

    initGestures: function () {
        var self = $(this)
            // Gestures for tablets
        var startScale, canvasX, canvasY
        self[0].addEventListener('gesturestart', function (ev) {
            if (ev.handled) return
            startScale = self.data('scale')
            canvasX = (ev.pageX - self.offset().left) / startScale
            canvasY = (ev.pageY - self.offset().top) / startScale
            ev.preventDefault()
        })
        self[0].addEventListener('gesturechange', function (ev) {
            if (ev.handled) return
            var maxS = self.data('maxScale')
            var minS = self.data('minScale')
            var scale = self.data('scale')
            var newScale = startScale * ev.scale
            newScale = Math.min(maxS, newScale)
            newScale = Math.max(minS, newScale)

            var screenX = ev.pageX - self.parent().offset().left
            var screenY = ev.pageY - self.parent().offset().top

            self.pedalboard('zoom', newScale, canvasX, canvasY, screenX, screenY, 0)
            ev.preventDefault()
        })
    },

    // Check if mouse event has happened over any element of a jquery set in pedalboard
    mouseIsOver: function (ev, elements) {
        var scale = $(this).data('scale')
        var top, left, right, bottom, element
        for (var i = 0; i < elements.length; i++) {
            element = $(elements[i])
            top = element.offset().top
            left = element.offset().left
            right = left + element.width() * scale
            bottom = top + element.height() * scale
            if (ev.pageX >= left && ev.pageX <= right && ev.pageY >= top && ev.pageY <= bottom)
                return true
        }
        return false
    },

    // This wrap all application functions to provide a way to bypass all of them when desired
    wrapApplicationFunctions: function (options, functions) {
        var self = $(this)
        var factory = function (key, closure) {
                return function () {
                    var callback = arguments[arguments.length - 1]
                    if (self.data('bypassApplication')) {
                        callback(true)
                    } else {
                        closure.apply(this, arguments)
                    }
                }
            }
            // First, let's wrap all application functions to provide a way to bypass all of them when desired
        for (var i in functions)
            options[functions[i]] = factory(functions[i], options[functions[i]])
    },

    serialize: function (callback) {
        var self = $(this)
        var scale = self.data('scale')
        var hw = self.data('hardwareManager')

        var data = {}
        data.width = self.width()
        data.height = self.height()

        data.instances = []
        var instance, plugin, pluginData, gui
        var plugins = self.data('plugins')
        for (instance in plugins) {
            plugin = plugins[instance]
            gui = plugin.data('gui')
            preset = gui.serializePreset()
                // TODO: hack tosco para tirar a porta virtual :bypass, rever arquitetura
            delete preset[':bypass']
            pluginData = {
                instance: instance,
                url: plugin.data('url'),
                x: (plugin.offset().left - self.offset().left) / scale,
                y: (plugin.offset().top - self.offset().top) / scale,
                preset: preset,
                addressing: hw ? hw.serializeInstance(instance) : null,
                bypassed: gui.bypassed
            }
            data.instances.push(pluginData)
        }

        data.connections = []
        self.data('connectionManager').iterate(function (jack) {
            var from = jack.data('origin')
            var to = jack.data('destination')
            data.connections.push([from.data('instance'),
                from.data('symbol'),
                to.data('instance'),
                to.data('symbol')
            ])
        })

        callback(data)
    },

    unserialize: function (data, callback, loadPedalboardAtOnce, bypassApplication) {
        var self = $(this)

        /*
         * Unserialization will first call all application callbacks and after everything is done,
         * build the pedalboard in screen.
         * To do that, it takes 3 queues to work on (plugins, hw-ports, and connections), and as it's working
         * on them, it queues actions to be done when everything is ready.
         * To work on the instances and connections queues, it uses two asynchronous recursive functions
         * that will process next element element and gives itself as callback for the application.
         */

        // Let's avoid modifying original data
        data = $.extend({}, data)

        if (bypassApplication == null)
            bypassApplication = !!loadPedalboardAtOnce

        // We might want to bypass application
        self.data('bypassApplication', bypassApplication)

        self.data('wait').start('Loading pedalboard...')
        var ourCallback = function () {
            self.data('wait').stop()
            if (callback)
                callback()
        }

        var addressingErrors = []

        // Queue closures to all actions needed after everything is loaded
        var finalActions = []
        var finish = function () {
            for (var i in finalActions)
                finalActions[i]()

            // Now check for addressing errors
            if (addressingErrors.length > 0) {
                verboseErrors = []
                var error
                for (var i = 0; i < addressingErrors.length; i++) {
                    verboseErrors.push(addressingErrors[i])
                }
                message = 'The following parameters could not be addressed: ' + verboseErrors.join(', ')
                new Notification('warn', message)
            }

            self.data('bypassApplication', false)
            setTimeout(function () {
                self.pedalboard('adapt')
            }, 1)
            if (loadPedalboardAtOnce)
                ourCallback(true) // FIXME?
            else
                ourCallback()
        }

        var loadPlugin, createHardwarePorts, connect

        // Loads the next plugin in queue. Gets as parameter a data structure containing
        // information on all plugins
        loadPlugin = function (pluginsData) {

            var plugin = data.instances.pop()
            if (plugin == null)
                // Queue is empty, let's create the hardware ports now
                return createHardwarePorts()

            var pluginData = pluginsData[plugin.url]
            var instance   = self.pedalboard('generateInstance', pluginData.url)
            console.log(instance)

            self.data('pluginLoad')(plugin.url, instance, plugin.x, plugin.y,
                function (ok) {
                    if (!ok)
                        return
                    // TODO
                    for (var symbol in plugin.values) {
                        value = plugin.values[symbol]
                        self.data('pluginParameterChange')(instance+"/"+symbol, value,
                            function (ok) {
                                if (!ok) {
                                    new Notification('error', sprintf("Can't set parameter for %s", symbol))
                                }
                            })
                    }

                    self.pedalboard('addPlugin', pluginData, instance, plugin.x, plugin.y, {
                            //'preset': plugin.preset,
                            'bypassed': plugin.bypassed
                        }, plugin.addressing, addressingErrors,
                        function () {
                            loadPlugin(pluginsData)
                        }
                    )
                })
        }

        // Create needed hardware ports
        createHardwarePorts = function () {
            // TODO - add ports as needed
            var outputL = $('<div class="hardware-output" title="Hardware Audio Input 1">')
            var outputR = $('<div class="hardware-output" title="Hardware Audio Input 2">')
            var outputM = $('<div class="hardware-output" title="Hardware MIDI Input">')
            var inputL = $('<div class="hardware-input" title="Hardware Audio Output 1">')
            var inputR = $('<div class="hardware-input" title="Hardware Audio Output 2">')
            var inputM = $('<div class="hardware-input" title="Hardware MIDI Output">')

            self.pedalboard('addHardwareOutput', outputL, '/graph/audio_in_1', 'audio')
            self.pedalboard('addHardwareOutput', outputR, '/graph/audio_in_2', 'audio')
            self.pedalboard('addHardwareOutput', outputM, '/graph/control_in', 'midi')
            self.pedalboard('addHardwareInput', inputL, '/graph/audio_out_1', 'audio')
            self.pedalboard('addHardwareInput', inputR, '/graph/audio_out_2', 'audio')
            self.pedalboard('addHardwareInput', inputM, '/graph/control_out', 'midi')

            // Queue is empty, let's load connections now
            self.pedalboard('positionHardwarePorts')
            return connect()
        }

        // Loads next connection in queue
        var connect = function () {
            var conn = data.connections.pop()
            if (conn == null)
                // Queue is empty, let's load everything
                return finish()

            var source = conn.source
            var target = conn.target

            self.data('portConnect')(source, target,
                function (ok) {
                    if (!ok)
                        return
                    finalActions.push(function () {
                        var plugins = $.extend({
                            'system': self
                        }, self.data('plugins'))

                        var output = $('[mod-port="/graph/' + source + '"]')
                        var  input = $('[mod-port="/graph/' + target + '"]')

                        self.pedalboard('connect', output.find('[mod-role=output-jack]'), input)
                    })
                    connect()
                })
        }

        self.pedalboard('getPluginsData', data.instances, loadPlugin)
    },

    // Gets a list of instances, loads from application the data from all plugins available,
    // installs missing plugins and gives callback the whole result
    getPluginsData: function (instances, callback) {
        var self = $(this)
        var plugins = {}
        for (var i in instances) {
            plugins[instances[i].url] = 1
        }
        var urls = Object.keys(plugins)

        var missingCount = 0
        var installationQueue = self.data('installationQueue')

        var installPlugin = function (url, data) {
            missingCount++
            installationQueue.install(url, function (pluginData) {
                data[url] = pluginData
                missingCount--
                if (missingCount == 0)
                    callback(data)
            })
        }

        var installMissing = function (data) {
            for (var i in urls)
                if (data[urls[i]] == null)
                    installPlugin(urls[i], data)
            if (missingCount == 0)
                callback(data)
        }

        self.data('getPluginsData')(urls, installMissing)
    },

    // Register hardware inputs and outputs, elements that will be used to represent the audio inputs and outputs
    // that interface with the hardware.
    // Note that these are considered inputs and outputs from the pedalboard point of view: the outputs are
    // expected to be a source of sound, and so it's an input from the user perspective; the input is the
    // sound destination, so will be an output to user.
    addHardwareInput: function (element, symbol, portType) {
        var self = $(this)
        element.attr('mod-role', 'input-' + portType + '-port')
        element.attr('mod-port-symbol', symbol)
        element.attr('mod-port', symbol)
        self.pedalboard('makeInput', element, '')
        self.data('hwInputs').push(element)
        self.append(element)
    },
    addHardwareOutput: function (element, symbol, portType) {
        var self = $(this)
        element.attr('mod-role', 'output-' + portType + '-port')
        element.attr('mod-port-symbol', symbol)
        element.attr('mod-port', symbol)
        self.pedalboard('makeOutput', element, '')
        self.data('hwOutputs').push(element)
        self.append(element)
    },

    /* Make this element a draggable item that can be used to add effects to this pedalboard.
     * Plugin adding has the following workflow:
     * 1 - Application registers an HTML element as being an available plugin
     * 2 - User drags this element and drops in Pedalboard
     * 3 - Pedalboard calls a the application callback (pluginLoad option), with plugin url, instanceID and
     *     another callback.
     * 4 - Application loads the plugin with given instance and calls the pedalboard callback,
     *     or communicate error to user
     * 5 - Pedalboard renders the plugin
     * Parameters are:
     *   - Plugin is a data structure as parsed by mod-python's modcommon.lv2.Plugin class.
     *   - draggableOptions will be passed as parameter to the draggable jquery ui plugin
     */
    registerAvailablePlugin: function (element, pluginData, draggableOptions) {
        var self = $(this)

        element.bind('pluginAdded', function (e, position) {
            var waiter = self.data('wait')
            var instance = self.pedalboard('generateInstance', pluginData.url)
            waiter.startPlugin(instance, position)
            var pluginLoad = self.data('pluginLoad')
            pluginLoad(pluginData.url, instance, position.x, position.y, function () {})
/*                function () {
                    self.pedalboard('addPlugin', pluginData, instance, position.x, position.y)
                    setTimeout(function () {
                        self.pedalboard('adapt')
                    }, 1)
                    waiter.stopPlugin(instance)
                },
                function () {
                    waiter.stopPlugin(instance)
                })
*/
        })

        var options = {
            defaultIconTemplate: DEFAULT_ICON_TEMPLATE
        }

        element.draggable($.extend({
            helper: function () {
                var element = $('<div class="mod-pedal dummy">')
                new GUI(pluginData, options).renderDummyIcon(function (icon) {
                    element.attr('class', icon.attr('class'))
                    element.addClass('dragging')

                    var scale = self.data('scale')
                    var w = icon.width()
                    var h = icon.height()
                    var dx = w / (4 * scale) - w / 4
                    var dy = h / (2 * scale) - h / 2
                    element.css({
                        webkitTransform: 'scale(' + scale + ') translate(-' + dx + 'px, -' + dy + 'px)',
                    })
                    element.append(icon.children())
                })
                $('body').append(element)

                return element
            }
        }, draggableOptions))
    },

    // Resize pedalboard size to fit whole window
    // This is a bit buggy, because if window size is reduced, a plugin may get out of the pedalboard
    // area and become unreacheble. To correct this, scaling must also be considered when calculating
    // dimensions
    fitToWindow: function () {
        var self = $(this)

        var old = {
            width: self.width(),
            height: self.height()
        }

        var scale = self.data('baseScale')

        self.parent().css({
            width: $(window).width() - self.data('hmargins'),
            height: $(window).height() - self.data('vmargins')
        })

        var scale = self.data('baseScale')
        self.css({
            width: self.parent().width() / scale,
            height: self.parent().height() / scale,
        })

        self.pedalboard('positionHardwarePorts')

        var zoom = self.data('currentZoom')
        if (!zoom)
            return

        zoom.screenX = zoom.screenX * self.width() / old.width
        zoom.screenY = zoom.screenY * self.height() / old.height

        self.pedalboard('zoom', zoom.scale, zoom.canvasX, zoom.canvasY, zoom.screenX, zoom.screenY, 0)

        self.data('windowSize')(self.width(), self.height())
    },

    // Prevents dragging of whole dashboard when dragging of effect or jack starts
    preventDrag: function (prevent) {
        $(this).data('preventDrag', prevent)
    },

    // Moves the viewable area of the pedalboard
    drag: function (start) {
        var self = $(this)

        self.trigger('dragStart')

        var scale = self.data('scale')

        var canvasX = (start.pageX - self.offset().left) / scale
        var canvasY = (start.pageY - self.offset().top) / scale
        var screenX = start.pageX - self.parent().offset().left
        var screenY = start.pageY - self.parent().offset().top

        var moveHandler = function (e) {
            if (self.data('preventDrag'))
                return

            self.pedalboard('zoom', scale, canvasX, canvasY,
                screenX + e.pageX - start.pageX,
                screenY + e.pageY - start.pageY,
                0)
        }

        var upHandler = function (e) {
            $(document).unbind('mouseup', upHandler)
            $(document).unbind('mousemove', moveHandler)
        }

        $(document).bind('mousemove', moveHandler)
        $(document).bind('mouseup', upHandler)
    },

    // Changes the viewing scale of the pedalboard and position it in a way that
    // the (canvasX, canvasY) point of pedalboard will match the (screenX, screenY)
    // position of the screen. This way, when user uses the mousewheel to zoom, the
    // mouse will remain in the same point of the pedalboard while scale is changed.
    // Duration is the time in miliseconds used to animate the zoom, default is 400.
    zoom: function (scale, canvasX, canvasY, screenX, screenY, duration) {
        var self = $(this)
        self.data('currentZoom', {
            scale: scale,
            canvasX: canvasX,
            canvasY: canvasY,
            screenX: screenX,
            screenY: screenY
        })

        // This is the offset put by browser, must be compensated
        var autoOffsetX = -self.width() * (scale - 1) / 2
        var autoOffsetY = -self.height() * (scale - 1) / 2

        // This is the position of this point in pixels
        var absoluteX = canvasX * scale
        var absoluteY = canvasY * scale

        var offsetX = -autoOffsetX - absoluteX + screenX
        var offsetY = -autoOffsetY - absoluteY + screenY

        var maxOffsetX = -autoOffsetX
        var minOffsetX = -autoOffsetX - self.width() * scale + self.parent().width()
        var maxOffsetY = -autoOffsetY
        var minOffsetY = -autoOffsetY - self.height() * scale + self.parent().height()

        offsetX = Math.max(minOffsetX, offsetX)
        offsetX = Math.min(maxOffsetX, offsetX)
        offsetY = Math.max(minOffsetY, offsetY)
        offsetY = Math.min(maxOffsetY, offsetY)

        self.data('scale', scale)
        self.data('offsetX', offsetX)
        self.data('offsetY', offsetY)

        if (duration == null)
            duration == 400
        self.animate({
            scale: scale,
            top: offsetY,
            left: offsetX
        }, {
            duration: duration,
            step: function (value, prop) {
                if (prop.prop == 'scale')
                    self.css('webkitTransform', 'scale(' + value + ')')
            },
        })
    },

    // Changes the scale of the pedalboard and centers view on (x, y)
    zoomAt: function (scale, x, y, duration) {
        var self = $(this)

        var screenX = self.parent().width() / 2
        var screenY = self.parent().height() / 2
        self.pedalboard('zoom', scale, x, y, screenX, screenY, duration)
    },

    // Zoom to desired plugin
    focusPlugin: function (plugin) {
        var self = $(this)
        var scale = self.data('scale')
        var x = plugin.position().left / scale + plugin.width() / 2
        var y = plugin.position().top / scale + plugin.height() / 2
        self.pedalboard('zoomAt', 1, x, y)
    },

    // Increase zoom level
    zoomIn: function () {
        var self = $(this)
        var scale = self.data('scale')
        var newScale
        if (scale == 1)
            return

        if (scale >= 0.5)
            newScale = 1
        else
            newScale = 0.5
        if (newScale > scale) {
            var x = $(window).width() / 2
            var y = $(window).height() / 2
            var canvasX = (x - self.offset().left) / scale
            var canvasY = (y - self.offset().top) / scale
            var screenX = x - self.parent().offset().left
            var screenY = y - self.parent().offset().top

            self.pedalboard('zoom', newScale, canvasX, canvasY, screenX, screenY, 500)
        }
    },

    // Decrease zoom level
    zoomOut: function () {
        var self = $(this)
        var scale = self.data('scale')
        var newScale
        if (scale == self.data('minScale'))
            return
        if (scale <= 0.5)
            newScale = self.data('minScale')
        else
            newScale = 0.5
        if (newScale < scale) {
            var x = $(window).width() / 2
            var y = $(window).height() / 2
            var canvasX = (x - self.offset().left) / scale
            var canvasY = (y - self.offset().top) / scale
            var screenX = x - self.parent().offset().left
            var screenY = y - self.parent().offset().top

            self.pedalboard('zoom', newScale, canvasX, canvasY, screenX, screenY, 500)
        }
    },

    // Enlarge the pedalboard to a minimum size capable of accommodating all plugins.
    adapt: function () {
        var self = $(this)
            // First, get the minmum bounding rectangle,
            // given by minX, maxX, minY and maxY
        var minX, maxX, minY, maxY, rightMargin, w, h, x, y, plugin, pos
            //var pedals = self.find('.js-effect')
        var plugins = self.data('plugins')
        var scale = self.data('scale')
        minX = 0
        maxX = self.width()
        minY = 0
        maxY = self.height()
        rightMargin = 150
        var instance
        for (instance in plugins) {
            plugin = plugins[instance]
            if (!plugin.position) continue
            pos = plugin.position()
            w = plugin.width()
            h = plugin.height()
            x = pos.left / scale
            y = pos.top / scale

            minX = Math.min(minX, x)
            maxX = Math.max(maxX, x + w + rightMargin)
            minY = Math.min(minY, y)
            maxY = Math.max(maxY, y + h)
        }

        // Now calculate how much to increase in width and height,
        // and how much to move in left and top
        var wDif = 0
        var hDif = 0
        var left = 0
        var top = 0
        w = self.width()
        h = self.height()
        if (minX < 0) {
            wDif -= minX
            left -= minX
        }
        if (maxX > w)
            wDif += maxX - w
        if (minY < 0) {
            hDif -= minY
            top -= minY
        }
        if (maxY > h)
            hDif += maxY - h


        if (wDif == 0 && hDif == 0)
        // nothing has changed
            return

        var scale = self.data('scale')

        // now let's modify desired width and height to keep
        // screen ratio
        var ratio = w / h
        w += wDif
        h += hDif
        if (ratio > w / h) // we have to increase width to keep ratio
            w = ratio * h
        else if (ratio < w / h) // increse height to keep ratio
            h = w / ratio

        var time = 400

        // Move animate everything: move plugins, scale and position
        // canvas

        var drawFactory = function (plugin) {
            return function () {
                self.pedalboard('drawPluginJacks', plugin)
            }
        }

        // move plugins
        for (instance in plugins) {
            plugin = plugins[instance]
            x = parseInt(plugin.css('left')) + left
            y = parseInt(plugin.css('top')) + top
            plugin.animate({
                left: x,
                top: y
            }, {
                duration: time,
                step: drawFactory(plugin),
                complete: drawFactory(plugin)
            })
            self.data('pluginMove')(instance, x, y, function (r) {})
        }

        var viewWidth = self.parent().width()
        var viewHeight = self.parent().height()
        var newScale = viewWidth / w

        self.data('minScale', Math.min(self.data('minScale'), newScale))

        self.animate({
            scale: newScale,
        }, {
            duration: time,
            step: function (scale, prop) {
                if (prop.prop != 'scale')
                    return
                var width = viewWidth / scale
                var height = viewHeight / scale
                var offsetX = (viewWidth - width) / 2
                var offsetY = (viewHeight - height) / 2
                self.width(width)
                self.height(height)
                self.css({
                    webkitTransform: 'scale(' + scale + ')',
                    top: offsetY,
                    left: offsetX,
                })
                self.pedalboard('positionHardwarePorts')
                self.data('scale', scale)
                self.data('offsetX', offsetX)
                self.data('offsetY', offsetY)
            },
        })

    },


    // Position the hardware ports as to be evenly distributed vertically in pedalboard.
    // Output ports are positioned at left and input ports at right.
    positionHardwarePorts: function () {
        var self = $(this)

        var height = self.height() - self.data('bottomMargin')

        var adjust = function (elements, css) {
            var top = height / (elements.length + 1)
            var i, el
            elements.sort(function(e1, e2) {
                var e1_midi = e1.hasClass('mod-midi-output') || e1.hasClass('mod-midi-input')
                var e2_midi = e2.hasClass('mod-midi-output') || e2.hasClass('mod-midi-input')
                if (e1_midi == e2_midi) {
                    if (e1.attr('mod-port-index') > e2.attr('mod-port-index')) {
                        return 1
                    } else {
                        return -1
                    }
                } else {
                    if (e1_midi) {
                        return 1
                    } else {
                        return -1
                    }
                }
            })
            for (i = 0; i < elements.length; i++) {
                el = elements[i]
                el.css($.extend(css, {
                    top: top * (i + 1) - el.height() / 2
                }))
            }
        }

        adjust(self.data('hwInputs'), {
            right: 0
        })
        adjust(self.data('hwOutputs'), {
            left: 0
        })

        // Redraw all cables that connect to or from hardware ports
        self.data('connectionManager').iterateInstance(':system:', function (jack) {
            self.pedalboard('drawJack', jack)
        })
    },

    // Resets the pedalboard size and zoom to initial configuration
    resetSize: function () {
        var self = $(this)
        var scale = self.data('baseScale')
        var w = self.parent().width() / scale
        var h = self.parent().height() / scale
        self.css({
            width: w,
            height: h,
            position: 'absolute'
        })

        self.data('minScale', scale)

        self.pedalboard('zoomAt', scale, w / 2, h / 2, 0)
        self.data('windowSize')(self.width(), self.height())
    },

    /*********
     * Plugins
     */

    // Generate an instance for a new plugin.
    // TODO: check with ingen if instance does not exist
    generateInstance: function (url) {
        var self = $(this)
        // copied from ingen's algorithm to get a valid instance symbol
        var last_uri_delim = function (s) {
            for (var i = s.length-1; i > 0; --i) {
                switch(s[i]) {
                    case '/': case '?': case '#': case ':':
                        return i
                }
            }
            return -1
        }
        var re = /[^_a-zA-Z0-9]+/g
        var instance = url
        var last_delim = last_uri_delim(instance)
        while (last_delim != -1 &&
                !instance.substr(last_delim, instance.length-1).match(/[a-zA-Z0-9]/)) {
            instance = instance.substr(0, last_delim)
            last_delim = last_uri_delim(instance)
        }
        instance = instance.substr(last_delim+1, instance.length-1).replace(re, "_")
        if (instance[0].match(/[0-9]/)) // instance names cant start with numbers
            instance = "_" + instance
        var i = 1;
        instance = '/graph/' + instance
        if (instance in self.data('plugins')) {
            instance = instance + "_1"
            while (instance in self.data('plugins')) {
                i = i + 1
                instance = instance.slice(0, -1) + i
            }
        }
        return instance
    },

    // Adds a plugin to pedalboard. This is called after the application loads the plugin with the
    // instance, now we need to put it in screen.
    addPlugin: function (pluginData, instance, x, y, guiOptions, addressing, addressingErrors, renderCallback) {
        var self = $(this)
        var scale = self.data('scale')

        var obj = {}
        var options = $.extend({
            dragStart: function () {
                self.trigger('pluginDragStart', instance)
                obj.icon.addClass('dragging')
                obj.icon.css({'z-index': self.data('z_index')+1})
                self.data('z_index', self.data('z_index')+1)
                return true
            },
            drag: function (e, ui) {
                self.trigger('pluginDrag', instance)
                var scale = self.data('scale')
                ui.position.left /= scale
                ui.position.top /= scale
                self.trigger('modified')
                self.pedalboard('drawPluginJacks', obj.icon)
            },
            dragStop: function (e, ui) {
                self.trigger('pluginDragStop')
                self.trigger('modified')
                self.pedalboard('drawPluginJacks', obj.icon)
                obj.icon.removeClass('dragging')
                self.data('pluginMove')(instance, ui.position.left, ui.position.top, function (r) {})
                self.pedalboard('adapt')
            },
            click: function (event) {
                obj.icon.css({'z-index': self.data('z_index')+1})
                self.pedalboard('drawPluginJacks', obj.icon)
                self.data('z_index', self.data('z_index')+1)

                // check if mouse is not over a control button
                if (self.pedalboard('mouseIsOver', event, obj.icon.find('[mod-role=input-control-port]')))
                    return
                    // check if mouse is not over the footswitch
                if (self.pedalboard('mouseIsOver', event, obj.icon.find('[mod-role=bypass]')))
                    return
                    // clicking in input means expand
                if (self.pedalboard('mouseIsOver', event, obj.icon.find('[mod-role=input-audio-port]')))
                    return
                    // clicking in output or output jack means connecting
                if (self.pedalboard('mouseIsOver', event, obj.icon.find('[mod-role=output-audio-port]')))
                    return
                if (self.pedalboard('mouseIsOver', event, obj.icon.find('[mod-role=output-midi-port]')))
                    return
                if (self.pedalboard('mouseIsOver', event, obj.icon.find('[mod-role=output-jack]')))
                    return


                // setTimeout avoids cable drawing bug
                setTimeout(function () {
                    self.pedalboard('focusPlugin', obj.icon)
                }, 0)
            },
            presetLoad: function (uri) {
                self.data('pluginPresetLoad')(instance, uri,
                    function (ok) {
                        // TODO Handle error
                    })
            },
            change: function (port, value) {
                self.data('pluginParameterChange')(port, value,
                    function (ok) {
                            // TODO Handle this error
                    })
            },
            bypass: function (bypassed) {
                self.data('pluginBypass')(instance, bypassed,
                    function (ok) {
                        // TODO Handle this error
                    })
            },
            defaultIconTemplate: DEFAULT_ICON_TEMPLATE,
            defaultSettingsTemplate: DEFAULT_SETTINGS_TEMPLATE
        }, guiOptions)

        var preset_list = []
        for (var key in pluginData['presets']) {
            preset_list.push({
                label: pluginData['presets'][key]['label'],
                uri: pluginData['presets'][key]['uri']
            })
        }
        pluginData = $.extend({
            preset_list: preset_list
        }, pluginData)
        var pluginGui = new GUI(pluginData, options)
        pluginGui.render(instance, function (icon, settings) {
            obj.icon = icon

            self.data('plugins')[instance] = icon

            self.trigger('modified')

            icon.data('url', pluginData.url)
            icon.data('gui', pluginGui)
            icon.data('settings', settings)
            icon.data('instance', instance)

            var hardware = self.data('hardwareManager')
            if (addressing && hardware)
                hardware.unserializeInstance(instance, addressing, self.data('bypassApplication'), addressingErrors)

            var i, symbol, port
            if (hardware) {
                var addressFactory = function (port) {
                    return function () {
                        hardware.open(instance, port, pluginGui.getPortValue(port.symbol))
                    }
                }

                for (i = 0; i < pluginData.ports.control.input.length; i++) {
                    port = pluginData.ports.control.input[i]
                    var address = settings.find('[mod-role=input-control-address][mod-port-symbol=' + port.symbol + ']')
                    if (address.length == 0)
                        continue
                    address.click(addressFactory(port))
                }

                // Let's define bypass like other ports.
                settings.find('[mod-role=bypass-address]').click(function () {
                    hardware.open(instance, pluginGui.controls[':bypass'], pluginGui.bypassed)
                })
            } else {
                settings.find('[mod-role=input-control-address]').hide()
            }

            // Find elements with mod-role of audio/midi input/output ports and assign functionality to them
            var types = ['audio', 'midi']
            var directions = ['input', 'output']
            var j, k, type, direction, method
            for (i = 0; i < types.length; i++) {
                type = types[i]
                for (j = 0; j < directions.length; j++) {
                    direction = directions[j]
                    if (!pluginData.ports[type] || !pluginData.ports[type][direction])
                        continue
                    for (k = 0; k < pluginData.ports[type][direction].length; k++) {
                        symbol = pluginData.ports[type][direction][k].symbol
                        element = icon.find('[mod-role=' + direction + '-' + type + '-port][mod-port-symbol=' + symbol + ']')
                        if (element.length == 0)
                            continue
                            // call either makeInput or makeOutput
                        var method = 'make' + direction.charAt(0).toUpperCase() + direction.slice(1)
                        self.pedalboard(method, element, instance)
                    }
                }
            }

            icon.mousedown(function () {
                self.pedalboard('preventDrag', true)
                var upHandler = function () {
                    self.pedalboard('preventDrag', false)
                    $('body').unbind('mouseup', upHandler)
                }
                $('body').bind('mouseup', upHandler)
            })

            var actions = $('<div>').addClass('mod-actions').appendTo(icon)
            $('<div>').addClass('mod-settings').click(function () {
                settings.window('open')
                return false
            }).appendTo(actions)
            $('<div>').addClass('mod-remove').click(function () {
                self.pedalboard('removePlugin', instance)
                return false
            }).appendTo(actions)

            settings.window({
                windowManager: self.data('windowManager')
            }).appendTo($('body'))
            icon.css({
                'z-index': self.data('z_index'),
                position: 'absolute',
                left: x,
                top: y
            }).appendTo(self)
            self.data('z_index', self.data('z_index')+1)
            if (renderCallback)
                renderCallback()
        })
    },

    getGui: function (instance) {
        var self = $(this)
        var plugin = self.data('plugins')[instance]
        return plugin.data('gui')
    },

    // Redraw all connections from or to a plugin
    drawPluginJacks: function (plugin) {
        var self = $(this)
        var myjacks = []
        self.data('connectionManager').iterateInstance(plugin.data('instance'), function (jack) {
            myjacks.push($(jack.data('svg')._container))
        })

        $('.hasSVG.cable-connected').filter(function(e) {!(e in myjacks)}).css({'z-index': 0})

        self.data('connectionManager').iterateInstance(plugin.data('instance'), function (jack) {
            self.pedalboard('drawJack', jack)
            $(jack.data('svg')._container).css({ 'z-index': self.data("z_index")-1, 'pointer-events': 'none'})
        })
    },

    // Removes a plugin from pedalboard.
    // Calls application removal function with proper removal callback
    removePlugin: function (instance) {
        var self = $(this)
        var pluginRemove = self.data('pluginRemove')
        pluginRemove(instance, function () {
        })
    },

    removePluginFromCanvas: function (instance) {
        var self = $(this)
        var plugins = self.data('plugins')
        var plugin = plugins[instance]

        var connections = self.data('connectionManager')
        connections.iterateInstance(instance, function (jack) {
            var input = jack.data('destination')
            jack.data('canvas').remove()
            jack.remove()
            self.pedalboard('packJacks', input)
        })
        connections.removeInstance(instance)

        var hw = self.data('hardwareManager')
        if (hw)
            hw.removeInstance(instance)

        delete plugins[instance]

        plugin.remove()
    },

    // Highlight all inputs to which a jack can be connected (any inputs that are not from same
    // instance and are not already connected). Highlight parameter indicates if we want highlighting
    // on or off. If highlight parameter is false, no jack is needed.
    highlightInputs: function (highlight, jack) {
        var self = $(this)
        var connections = self.data('connectionManager')
        if (!highlight) {
            self.find('[mod-role=input-audio-port]').removeClass('input-connecting')
            self.find('[mod-role=input-midi-port]').removeClass('input-connecting')
            self.find('[mod-role=input-audio-port]').removeClass('input-connecting-highlight')
            self.find('[mod-role=input-midi-port]').removeClass('input-connecting-highlight')
            return
        }

        var output = jack.data('origin')
        var fromPort = output.attr('mod-port')
        var portType = output.data('portType')
<<<<<<< HEAD
=======
        
>>>>>>> 64c89c07
        self.find('[mod-role=input-' + portType + '-port]').each(function () {
            var input = $(this)
            var toPort = input.attr('mod-port')
            var ok
            // Do not highlight if this output and input are already connected
            ok = !connections.connected(fromPort, toPort)
            if (ok) {
                input.addClass('input-connecting')
            }
        });
    },

    // Removes all plugins and restore pedalboard initial state, so that a new pedalboard
    // can be created
    reset: function (callback) {
        var self = $(this)

        self.data('bypassApplication', false)

        self.data('reset')(function (ok) {
            if (!ok) {
                return
            }
            self.data('connectionManager').iterateInstance(":system:", function (jack) {
                self.pedalboard('disconnect', jack)
            })
            if (callback)
                callback()
        })
    },

    // Make element an audio/midi inputs, to which jacks can be dragged to make connections
    makeInput: function (element, instance) {
        var self = $(this)
        var symbol = element.attr('mod-port-symbol')
        var portType = element.attr('mod-role').split(/-/)[1]

        element.addClass('mod-input')
        element.addClass('mod-' + portType + '-input')
        element.addClass('input-disconnected')

        element.data('instance', instance)
        element.data('symbol', symbol)
        element.data('portType', portType)

        if (instance != "")
            element.attr('mod-port', instance + "/" + symbol)
        else
            element.attr('mod-port', symbol)

        element.droppable({
            accept: '[mod-role=output-jack]',
            drop: function (event, ui) {
                var jack = ui.draggable

                self.pedalboard('do_connect', jack, element)
                element.removeClass('input-connecting-highlight')
            },
            over: function (event, ui) {
                var outputType = ui.draggable.parent().attr('mod-role').split(/-/)[1]
                var inputType = element.attr('mod-role').split(/-/)[1]
                if (outputType != inputType)
                    return
                self.data('background').droppable('disable');
                element.addClass('input-connecting-highlight')
            },
            out: function (event, ui) {
                self.data('background').droppable('enable');
                element.removeClass('input-connecting-highlight')
            },
            greedy: true,
        })

        element.click(function () {
            var connection = self.data('ongoingConnection')
            if (connection) {
                self.pedalboard('do_connect', connection.jack, element)
            } else {
                self.pedalboard('expandInput', element)
            }
        })
    },

    // Make element an audio output, which contain jacks that can be dragged to
    // inputs to make connections
    makeOutput: function (element, instance) {
        var self = $(this)
        var symbol = element.attr('mod-port-symbol')
        var portType = element.attr('mod-role').split(/-/)[1]

        element.addClass('mod-output')
        element.addClass('mod-' + portType + '-output')
        element.addClass('output-disconnected')

        element.data('instance', instance)
        element.data('symbol', symbol)
        element.data('portType', portType)
        if (instance != "")
            element.attr('mod-port', instance + "/" + symbol)
        else
            element.attr('mod-port', symbol)


        self.pedalboard('spawnJack', element)

        element.click(function () {
            self.pedalboard('startConnection', element)
        })
    },

    // Creates a jack element inside an output. This jack can then be dragged and dropped
    // inside an input to connect them.
    // Each jack knows it's origin's instance and symbol, and also tracks several elements
    // that are created with it to draw fancy cables.
    spawnJack: function (output) {
        var self = $(this)
        var jack = $('<div>').appendTo(output)
        
        jack.attr('mod-role', 'output-jack')
        jack.addClass('mod-output-jack')
        jack.addClass('jack-disconnected')

        // Track the origin of the jack
        jack.data('origin', output)

        // Indicates if this jack is connected to an input or not, and to which input
        jack.data('connected', false)
        jack.data('destination', null)

        // Create a canvas occupying the whole screen, which will be used to draw this
        // jack's cable.
        // The cable is composed by three lines with different style: one for the cable,
        // one for the background shadow and one for the reflecting light.
        var canvas = $('<div>');
        
        if (output.attr("class").search("mod-audio-") >= 0)
            canvas.addClass("mod-audio");
        else if (output.attr("class").search("mod-midi-") >= 0)
            canvas.addClass("mod-midi");
            
        canvas.css({
            width: '100%',
            height: '100%',
            position: 'absolute',
            top: 0,
            left: 0
        })
        self.append(canvas)
        canvas.svg()
        var svg = canvas.find('svg')
        svg.css({
            width: '100%',
            height: '100%',
            position: 'absolute',
            top: 0,
            left: 0
        })

        jack.data('canvas', canvas)
        svg = canvas.svg('get')
        jack.data('svg', svg)
        canvas.data('pathShadow', svg.createPath())
        canvas.data('pathCable', svg.createPath())
        canvas.data('pathLight', svg.createPath())

        jack.draggable({
            revert: 'invalid',
            revertDuration: 0,
            start: function () {
                // Prevents dragging of whole pedalboard while jack is being dragged
                self.pedalboard('preventDrag', true)

                // If user has started a connection by clicking a jack, this drag will
                // end it
                self.pedalboard('finishConnection')

                // Highlight all inputs in which this jack can be dropped
                self.pedalboard('highlightInputs', true, jack)

                // While jack is being dragged, all related elements receive
                // the "*-connecting" class
                jack.removeClass('jack-disconnected')
                jack.removeClass('jack-connected')
                jack.addClass('jack-connecting')
                output.addClass('output-connecting')
                canvas.removeClass('cable-connected')
                canvas.addClass('cable-connecting')

                var cur = jack.data('destination')
                if (cur)
                    cur.removeClass('input-connected')

            },
            drag: function (e, ui) {
                var scale = self.data('scale')
                p = ui.position
                p.top /= scale
                p.left /= scale
                self.pedalboard('drawJack', jack, true)
            },
            stop: function () {
                self.pedalboard('preventDrag', false)

                self.pedalboard('highlightInputs', false)

                jack.removeClass('jack-connecting')
                output.removeClass('output-connecting')
                canvas.removeClass('cable-connecting')
                if (!jack.hasClass('jack-connected'))
                    jack.addClass('jack-disconnected')

                self.pedalboard('drawJack', jack)
            }
        })

        // draggable puts position relative in jack. this messes with layout and is not necessary
        // in this case, because we'll recalculate the position during drag anyway because of scaling
        jack.css('position', 'absolute')

        canvas.click(function () {
            self.pedalboard('colapseInput')
            self.pedalboard('finishConnection')
        })

        return jack
    },

    destroyJack: function (jack) {
        var self = $(this)
        var output = jack.data('origin')
        var input = jack.data('destination')
        self.data('connectionManager').disconnect(output.attr('mod-port'), input.attr('mod-port'))
        jack.data('canvas').remove()
        jack.remove()
        self.pedalboard('packJacks', input)
    },

    // Draws a cable from jack's source (the output) to it's current position
    // Force parameter will force drawing when jack is disconnected
    drawJack: function (jack, force) {
        var self = $(this)

        // We used settimeout so that drawing will occur after all events are processed. This avoids some bad
        // user experience
        setTimeout(function () {
            var svg = jack.data('svg')
            if (!svg)
            // maybe jack has just been disconnected and so no drawing is necessary
                return

            svg.clear()

            // If this jack is not connected and
            if (!jack.data('connected') && !force)
                return

            var source = jack.data('origin')
            var scale = self.data('scale')

            // Cable will follow a cubic bezier curve, which is defined by 4 points. They are:
            // P0 (xi, yi) - starting point
            // P3 (xo, yo) - the destination point
            // P1 (xo - deltaX, yi) and P2 (xi + deltaX, yo): define the curve
            // Gets origin and destination coordinates
            var xi = source.offset().left / scale - self.offset().left / scale + source.width()
            var yi = source.offset().top / scale - self.offset().top / scale + source.height() / 2
            var xo = jack.offset().left / scale - self.offset().left / scale
            var yo = jack.offset().top / scale - self.offset().top / scale + jack.height() / 2
            //if (source.hasClass("mod-audio-output"))
                //self.pedalboard('drawBezier', jack.data('canvas'), xi+12, yi, xo, yo, '')
            //else
            self.pedalboard('drawBezier', jack.data('canvas'), xi, yi, xo, yo, '')
        }, 0)
    },

    drawBezier: function (canvas, xi, yi, xo, yo, stylePrefix) {
        var svg = canvas.svg('get')
        if (!svg)
            return
        svg.clear()

        var pathS = canvas.data('pathShadow')
        var pathC = canvas.data('pathCable')
        var pathL = canvas.data('pathLight')

        pathS.reset()
        pathC.reset()
        pathL.reset()

        // The calculations below were empirically obtained by trying several things.
        // It gives us a pretty good result
        var deltaX = xo - xi - 50
        if (deltaX < 0) {
            deltaX = 8.5 * (deltaX / 6) ^ 0.8
        } else {
            deltaX /= 1.5
        }

        // Draw three lines following same path, one for shadow, one for cable and one for light
        // The recipe for a good cable is that shadow is wide and darke, cable is not so wide and not so dark,
        // and light is very thin and light.
        // Each has a different class, so it will be defined by CSS.
        svg.path(null,
            pathS.move(xi, yi).curveC(xo - deltaX, yi, xi + deltaX, yo, xo, yo), {
                class_: stylePrefix + 'shadow'
            }
        )
        svg.path(null,
            pathC.move(xi, yi).curveC(xo - deltaX, yi, xi + deltaX, yo, xo, yo), {
                class_: stylePrefix + 'cable'
            }
        )
        svg.path(null,
            pathL.move(xi, yi).curveC(xo - deltaX, yi, xi + deltaX, yo, xo, yo), {
                class_: stylePrefix + 'light'
            }
        )
    },

    startConnection: function (output) {
        var self = $(this)
        if (self.data('ongoingConnection'))
            return
        var jack = output.find('[mod-role=output-jack]')
        var canvas = $('<div>')
        canvas.css({
            width: '100%',
            height: '100%',
            position: 'absolute',
            top: 0,
            left: 0
        })
        self.append(canvas)
        canvas.svg()
        var svg = canvas.find('svg')
        svg.css({
            width: '100%',
            height: '100%',
            position: 'absolute',
            top: 0,
            left: 0
        })

        svg = canvas.svg('get')
        canvas.data('pathShadow', svg.createPath())
        canvas.data('pathCable', svg.createPath())
        canvas.data('pathLight', svg.createPath())

        canvas.click(function () {
            self.pedalboard('finishConnection')
        })
        var moveHandler = function (e) {
            var scale = self.data('scale')
                // In iPad a tap will first trigger a mousemove event and, if no modifications are made, a click
                // event will be triggered. So, to capture a click we must schedule all actions in mousemove handler
            if (!self.data('ongoingConnection'))
            // a tap in ipad will cause this
                return
            setTimeout(function () {
                var xi = output.offset().left / scale - self.offset().left / scale
                var yi = output.offset().top / scale - self.offset().top / scale + output.height() / 2
                var xo = (e.pageX - self.offset().left) / scale
                var yo = (e.pageY - self.offset().top) / scale
                self.pedalboard('drawBezier', canvas, xi, yi, xo, yo, 'connecting-')
            }, 0)
        }
        var connection = {
            jack: jack,
            canvas: canvas,
            moveHandler: moveHandler,
        }
        self.bind('mousemove', moveHandler)
        self.data('ongoingConnection', connection)
        self.pedalboard('highlightInputs', true, jack)

    },
    finishConnection: function () {
        var self = $(this)
        var connection = self.data('ongoingConnection')
        if (!connection)
            return
        self.data('ongoingConnection', null)
        connection.canvas.remove()
        self.unbind('mousemove', connection.moveHandler)
        self.pedalboard('highlightInputs', false)
    },

    do_connect: function (jack, input) {
        var self = $(this)
        var output = jack.data('origin')

        var previousInput = jack.data('destination')

        // If output is already connected to this input through another jack, abort connection
        if (self.pedalboard('connected', output, input))
            return self.pedalboard('disconnect', jack)

        // If this jack is already connected to this output, keep connection
        // This means user just took a connected jack, dragged around and dropped
        // in the same input
        if (previousInput && input && previousInput[0] == input[0]) {
            jack.addClass('jack-connected')
            output.addClass('output-connected')
            output.removeClass('output-disconnected')
            output.removeClass('output-connecting')
            jack.data('canvas').addClass('cable-connected')
            jack.data('connected', true)
            input.addClass('input-connected')
            jack.css({
                top: 'auto',
                left: 'auto',
                marginTop: 'auto',
            })
            return
        }
        // This jack was connected to some other input, let's disconnect it
        if (previousInput) {
            self.pedalboard('disconnect', jack)
            self.pedalboard('packJacks', previousInput)
        }

        self.data('portConnect')(output.attr('mod-port'), input.attr('mod-port'),
            function (ok) {
                if (!ok)
                    self.pedalboard('disconnect', jack)
            })
    },

    // Connects an output port to an input port.
    // The output is obtained from jack
    connect: function (jack, input) {
        var self = $(this)
        var output = jack.data('origin')
       // If output is already connected to this input through another jack, abort connection
        if (self.pedalboard('connected', output, input))
            return self.pedalboard('disconnect', jack)

        // Can only connect midi to midi and audio to audio
        if (input.data('portType') != output.data('portType'))
            return self.pedalboard('disconnect', jack)

        // Everything ok, let's do the connection
        self.pedalboard('finishConnection')

        // Register the connection in desktop structure
        self.data('connectionManager').connect(output.attr("mod-port"), input.attr("mod-port"),
            jack)

        // Register the connection in jack
        jack.data('destination', input)
        jack.data('connected', true)
        input.append(jack)

        // Add status classes
        output.addClass('output-connected')
        output.removeClass('output-disconnected')
        output.removeClass('output-connecting')
        jack.addClass('jack-connected')
        jack.removeClass('jack-connecting')
        jack.removeClass('jack-disconnected')
        jack.data('canvas').addClass('cable-connected')

        // Redraw jack arrangement in both new and previous input, if any
        self.pedalboard('packJacks', input)
        self.pedalboard('spawnJack', output)
        // Pedalboard has been modified
        self.trigger('modified')

        // Do the connection in host. If there's a problem, undo the connection
        // It might be better to check first and then connect instead
        return
    },

    // Disconnect this jack
    // This will undo the connection made by this jack, if any,
    // destroy the jack and spawn a new one if necessary
    disconnect: function (jack) {
        var self = $(this)
        var connected = jack.data('connected')
        var input = jack.data('destination')
        var output = jack.data('origin')

        if (connected) {
            self.data('portDisconnect')(output.attr('mod-port'), input.attr('mod-port'), function (ok) {})
            self.trigger('modified')
        } else {
            //// UGLY WORKAROUND :(
            //if (output.hasClass("mod-audio-output") && !output.hasClass("hardware-output"))
                //jack.css({
                    //top: 12,
                    //left: 0
                //})
            //else if (output.hasClass("mod-midi-output") && output.hasClass("hardware-output"))
                //jack.css({
                    //top: -15,
                    //left: 0
                //})
            //else
            jack.css({
                top: 0,
                left: 0
            })
        }
        if (self.data('connectionManager').origIndex[output.attr('mod-port')] &&
             Object.keys(self.data('connectionManager').origIndex[output.attr('mod-port')]).length == 1) {
            output.addClass('output-disconnected')
            output.removeClass('output-connected')
        }

        jack.data('connected', false)
    },

    // Connect two ports using instance and symbol information.
    // Used for unserializing. We have to find the spare jack in output,
    // put it
    connectPorts: function (fromInstance, fromSymbol, toInstance, toSymbol) {},

    connected: function (output, input) {
        var self = $(this)
        var manager = self.data('connectionManager')
        return manager.connected(output.attr("mod-port"), input.attr("mod-port"))
    },

    // Adjust layout of all jacks connected to this input to fit inside it
    packJacks: function (input) {
        var self = $(this)
        var jacks = input.find('[mod-role=output-jack]')
        var count = jacks.length
        var height = input.height() //(input.height() - 6 - count) / count
        jacks.height(height)
        jacks.width(input.width())

        if (count > 0) {
            input.addClass('input-connected')
            input.removeClass('input-disconnected')
        } else {
            input.removeClass('input-connected')
            input.addClass('input-disconnected')
        }

        jacks.each(function () {
            var jack = $(this)
            jack.css({
                top: 'auto',
                left: 'auto',
                marginTop: 'auto',
            })
            jack.draggable(count <= 1 ? 'enable' : 'disable')
            self.pedalboard('drawJack', jack)
        });

        if (input.data('expanded'))
            self.pedalboard('colapseInput', input)
    },

    // This expands/collapses an input that has sevel connected jacks
    expandInput: function (input) {
        var self = $(this)
        var jacks = input.find('[mod-role=output-jack]')
        if (jacks.length < 2 || input.data('expanded'))
            return
        var wrapper = $('<div class="mod-pedal-input-wrapper">')
        //var arrow = $('<div class="mod-pedal-input-arrow">').appendTo(wrapper)
        var jack
        wrapper.appendTo(input)
        wrapper.css('top', (input.height() - wrapper.height()) / 2)
        //arrow.css('top', wrapper.height() / 2 - 12)
        var jack;
        var h = 0;
        for (var i = 0; i < jacks.length; i++) {
            jack = $(jacks[i]);
            h = jack.height();
            w = jack.width();
            jack.css({
                position: 'absolute',
                marginTop: -wrapper.height() / 2 + h / 2 + h * i,
            })
            h = jack.height();
            self.pedalboard('drawJack', jack)
            jack.draggable('enable')
        }
        wrapper.innerHeight(jacks.length * h);
        wrapper.css("width", w);
        wrapper.click(function () {
            self.pedalboard('colapseInput', input)
            return false
        })
        input.addClass('expanded')
        input.data('expanded', true)
        input.data('wrapper', wrapper)
        self.pedalboard('colapseInput')
        self.data('expandedInput', input)
    },
    colapseInput: function (input) {
        var self = $(this)
        if (input == null)
            input = self.data('expandedInput')
        if (!input)
            return
        var jacks = input.find('[mod-role=output-jack]')
        var wrapper = input.data('wrapper')
        if (wrapper) {
            wrapper.remove()
            input.data('wrapper', null)
        }
        input.data('expanded', false)
        self.data('expandedInput', null)
        input.removeClass('expanded')
        self.pedalboard('packJacks', input)
    }
})

function ConnectionManager() {
    /*
     * Manages all connections in pedalboard.
     * Each connection is represented by 2 values:
     * origin port and destination port
     * Keeps two indexes, origIndex and destIndex, with jack objects in both.
     * The indexes are dicts that store each jack in path [port][port]
     */
    var self = this

    this.reset = function () {
        self.origIndex = {}
        self.destIndex = {}
        self.origByInstanceIndex = {}
        self.destByInstanceIndex = {}
    }

    this.reset()

    this._addToIndex = function (index, key1, key2, jack) {
        if(index[key1] == null)
            index[key1] = {}
        index[key1][key2] = jack
    }

    this._removeFromIndex = function (index, key1, key2) {
        if(index[key1] != null)
            delete index[key1][key2]
    }

    // Connects two ports
    this.connect = function (fromPort, toPort, jack) {
        self._addToIndex(self.origIndex, fromPort, toPort, jack)
        self._addToIndex(self.destIndex, toPort, fromPort, jack)

        // TODO: change the architecture so we don't need to keep this other index
        // and this 'system' HACK
        var instance = fromPort.substring(0, fromPort.lastIndexOf("/"))
        if (self.origByInstanceIndex[instance] == null)
            self.origByInstanceIndex[instance] = {}
        self._addToIndex(self.origByInstanceIndex[instance], fromPort, toPort, jack)

        instance = toPort.substring(0, toPort.lastIndexOf("/"))
        if (self.destByInstanceIndex[instance] == null)
            self.destByInstanceIndex[instance] = {}
        self._addToIndex(self.destByInstanceIndex[instance], toPort, fromPort, jack)
    }

    // Disconnects two ports
    this.disconnect = function (fromPort, toPort) {
        self._removeFromIndex(self.origIndex, fromPort, toPort)
        self._removeFromIndex(self.destIndex, toPort, fromPort)

        // TODO: change the architecture so we don't need to keep this other index
        // and this 'system' HACK
        var instance = fromPort.substring(0, fromPort.lastIndexOf("/"))
        if (self.origByInstanceIndex[instance] != null)
            self._removeFromIndex(self.origByInstanceIndex[instance], fromPort, toPort)

        instance = toPort.substring(0, toPort.lastIndexOf("/"))
        if (self.destByInstanceIndex[instance] != null)
            self._removeFromIndex(self.destByInstanceIndex[instance], toPort, fromPort)
    }

    // Checks if two ports are connected
    this.connected = function (fromPort, toPort) {
        try {
            return self.origIndex[fromPort][toPort] != null
        } catch (TypeError) {
            return false
        }
    }

    // Execute callback for all connections, passing jack as parameter
    this.iterate = function (callback) {
        for (var key1 in self.origIndex)
            for (var key2 in self.origIndex[key1])
                callback(self.origIndex[key1][key2])
    }

    // Execute callback for each connection of a given instance, passing jack as parameter
    this.iterateInstance = function (instance, callback) {
        if (self.origByInstanceIndex[instance] != null)
            for (var key1 in self.origByInstanceIndex[instance])
                for (var key2 in self.origByInstanceIndex[instance][key1])
                    callback(self.origByInstanceIndex[instance][key1][key2])
        if (self.destByInstanceIndex[instance] != null)
            for (var key1 in self.destByInstanceIndex[instance])
                for (var key2 in self.destByInstanceIndex[instance][key1])
                    callback(self.destByInstanceIndex[instance][key1][key2])
    }

    this.removeInstance = function (instance) {
        for (var port in self.origByInstanceIndex[instance]) {
            delete self.origIndex[port]
            for (var ins in self.destByInstanceIndex)
                for (var obiport in self.destByInstanceIndex[ins])
                    delete self.destByInstanceIndex[ins][obiport][port]
            for (var oport in self.destIndex)
                delete self.destIndex[oport][port]
        }

        for (var port in self.destByInstanceIndex[instance]) {
            delete self.destIndex[port]
            for (var ins in self.origByInstanceIndex)
                for (var dbiport in self.origByInstanceIndex[ins])
                    delete self.origByInstanceIndex[ins][dbiport][port]
            for (var dport in self.origIndex)
                delete self.origIndex[dport][port]
        }

        delete self.origByInstanceIndex[instance]
        delete self.destByInstanceIndex[instance]
    }
}<|MERGE_RESOLUTION|>--- conflicted
+++ resolved
@@ -1328,10 +1328,7 @@
         var output = jack.data('origin')
         var fromPort = output.attr('mod-port')
         var portType = output.data('portType')
-<<<<<<< HEAD
-=======
-        
->>>>>>> 64c89c07
+
         self.find('[mod-role=input-' + portType + '-port]').each(function () {
             var input = $(this)
             var toPort = input.attr('mod-port')
