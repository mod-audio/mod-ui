/*
 * Copyright 2012-2013 AGR Audio, Industria e Comercio LTDA. <contato@moddevices.com>
 *
 * This program is free software: you can redistribute it and/or modify
 * it under the terms of the GNU General Public License as published by
 * the Free Software Foundation, either version 3 of the License, or
 * (at your option) any later version.
 *
 * This program is distributed in the hope that it will be useful,
 * but WITHOUT ANY WARRANTY; without even the implied warranty of
 * MERCHANTABILITY or FITNESS FOR A PARTICULAR PURPOSE.  See the
 * GNU General Public License for more details.
 *
 * You should have received a copy of the GNU General Public License
 * along with this program.  If not, see <http://www.gnu.org/licenses/>.
 */

// add this to plugin data when cloud fails
function getDummyPluginData() {
    return $.extend(true, {}, {
        ports: {
            control: {
                input: []
            },
        },
    })
}

JqueryClass('cloudPluginBox', {
    init: function (options) {
        var self = $(this)

        options = $.extend({
            resultCanvas: self.find('.js-cloud-plugins'),
            removePluginBundles: function (bundles, callback) {
                callback({})
            },
            installPluginURI: function (uri, usingLabs, callback) {
                callback({}, "")
            },
            upgradePluginURI: function (uri, usingLabs, callback) {
                callback({}, "")
            },
            info: null,
            fake: false,
            isMainWindow: true,
            usingLabs: false,
            windowName: "Plugin Store",
            pluginsData: {},
        }, options)

        self.data(options)

        var searchbox = self.find('input[type=search]')

        // make sure searchbox is empty on init
        searchbox.val("")

        self.data('searchbox', searchbox)
        searchbox.cleanableInput()

        self.data('category', null)
        self.cloudPluginBox('setCategory', "All")

        self.data('usingLabs', self.find('input:radio[name=plugins-source]:checked').val() === 'labs')

        var lastKeyTimeout = null
        searchbox.keydown(function (e) {
            if (e.keyCode == 13) { // detect enter
                if (lastKeyTimeout != null) {
                    clearTimeout(lastKeyTimeout)
                    lastKeyTimeout = null
                }
                self.cloudPluginBox('search')
                return false
            }
            else if (e.keyCode == 8 || e.keyCode == 46) { // detect delete and backspace
                if (lastKeyTimeout != null) {
                    clearTimeout(lastKeyTimeout)
                }
                lastKeyTimeout = setTimeout(function () {
                    self.cloudPluginBox('search')
                }, 400);
            }
        })
        searchbox.keypress(function (e) { // keypress won't detect delete and backspace but will only allow inputable keys
            if (e.which == 13)
                return
            if (lastKeyTimeout != null) {
                clearTimeout(lastKeyTimeout)
            }
            lastKeyTimeout = setTimeout(function () {
                self.cloudPluginBox('search')
            }, 400);
        })
        searchbox.on('cut', function(e) {
            if (lastKeyTimeout != null) {
                clearTimeout(lastKeyTimeout)
            }
            lastKeyTimeout = setTimeout(function () {
                self.cloudPluginBox('search')
            }, 400);
        })
        searchbox.on('paste', function(e) {
            if (lastKeyTimeout != null) {
                clearTimeout(lastKeyTimeout)
            }
            lastKeyTimeout = setTimeout(function () {
                self.cloudPluginBox('search')
            }, 400);
        })

        self.find('input:checkbox[name=installed]').click(function (e) {
            self.find('input:checkbox[name=non-installed]').prop('checked', false)
            self.cloudPluginBox('search')
        })
        self.find('input:checkbox[name=non-installed]').click(function (e) {
            self.find('input:checkbox[name=installed]').prop('checked', false)
            self.cloudPluginBox('search')
        })

        self.find('input:radio[name=plugins-source]').click(function (e) {
            self.data('usingLabs', self.find('input:radio[name=plugins-source]:checked').val() === 'labs')
            self.cloudPluginBox('toggleFeaturedPlugins')
            self.cloudPluginBox('search')
        })

        $('#cloud_install_all').click(function (e) {
            if (! $(this).hasClass("disabled")) {
                $(this).addClass("disabled").css({color:'#444'})
                self.cloudPluginBox('installAllPlugins', false)
            }
        })
        $('#cloud_update_all').click(function (e) {
            if (! $(this).hasClass("disabled")) {
                $(this).addClass("disabled").css({color:'#444'})
                self.cloudPluginBox('installAllPlugins', true)
            }
        })

        var results = {}
        self.data('results', results)

        self.data('firstLoad', true)
        self.find('ul.categories li').click(function () {
            var category = $(this).attr('id').replace(/^cloud-plugin-tab-/, '')
            self.cloudPluginBox('setCategory', category)
        })

        options.open = function () {
            self.data('firstLoad', true)
            $('#cloud_install_all').addClass("disabled").css({color:'#444'})
            $('#cloud_update_all').addClass("disabled").css({color:'#444'})

            self.cloudPluginBox('search')

            return false
        }

        self.window(options)

        return self
    },

    setCategory: function (category) {
        var self = $(this)

        self.find('ul.categories li').removeClass('selected')
        self.find('.plugins-wrapper').hide()
        self.find('#cloud-plugin-tab-' + category).addClass('selected')
        self.find('#cloud-plugin-content-' + category).show().css('display', 'inline-block')
        self.data('category', category)

        // hide/show featured plugins if specific category/All
        self.cloudPluginBox('toggleFeaturedPlugins')
    },
    cleanResults: function () {
        var self = $(this)
        self.find('.plugins-wrapper').html('')
        self.find('ul.categories li').each(function () {
            var content = $(this).html().split(/\s/)
            if (content.length >= 2 && content[1] == "Utility") {
                $(this).html(content[0] + " Utility")
            } else {
                $(this).html(content[0])
            }
        });
    },
    checkLocalScreenshot: function (plugin) {
        if (plugin.status == 'installed') {
            if (plugin.gui) {
                var uri = escape(plugin.uri)
                var ver = plugin.installedVersion.join('_')
                plugin.screenshot_href = "/effect/image/screenshot.png?uri=" + uri + "&v=" + ver
                plugin.thumbnail_href  = "/effect/image/thumbnail.png?uri=" + uri + "&v=" + ver
            } else {
                plugin.screenshot_href = "/resources/pedals/default-screenshot.png"
                plugin.thumbnail_href  = "/resources/pedals/default-thumbnail.png"
            }
        }
        else {
            //if (!plugin.screenshot_available && !plugin.thumbnail_available) {
            if (!plugin.screenshot_href && !plugin.thumbnail_href) {
                plugin.screenshot_href = "/resources/pedals/default-screenshot.png"
                plugin.thumbnail_href  = "/resources/pedals/default-thumbnail.png"
            }
        }
    },

    toggleFeaturedPlugins: function () {
      var self  = $(this)
      var featuredPlugins = self.find('.featured-plugins')
      var usingLabs = self.data('usingLabs')
      var queryText = self.data('searchbox').val()
      var category = self.data('category')

      if (queryText === '' && category === 'All' && !usingLabs) {
        if (featuredPlugins.is(':hidden')) {
          featuredPlugins.show()
        }
      } else if (featuredPlugins.is(':visible')) {
        featuredPlugins.hide()
      }
    },

    // search all or installed, depending on selected option
    search: function (customRenderCallback) {
        var self  = $(this)
        var query = {
            text: self.data('searchbox').val(),
            summary: "true",
            image_version: VERSION,
            bin_compat: BIN_COMPAT,
        }

        if (self.data('fake')) {
            query.stable = true
        }

        // hide/show featured plugins if searching/not searching
        var usingLabs = self.data('usingLabs')

        self.cloudPluginBox('toggleFeaturedPlugins')

        if (self.find('input:checkbox[name=installed]:checked').length)
            return self.cloudPluginBox('searchInstalled', usingLabs, query, customRenderCallback)

        if (self.find('input:checkbox[name=non-installed]:checked').length)
            return self.cloudPluginBox('searchAll', usingLabs, false, query, customRenderCallback)

        return self.cloudPluginBox('searchAll', usingLabs, true, query, customRenderCallback)
    },

    synchronizePluginData: function (plugin) {
        var index = $(this).data('pluginsData')
        indexed = index[plugin.uri]
        if (indexed == null) {
            indexed = {}
            index[plugin.uri] = indexed
        }
        // Let's store all data safely, while modifying the given object
        // to have all available data
        $.extend(indexed, plugin)
        $.extend(plugin, indexed)

        if (window.devicePixelRatio && window.devicePixelRatio >= 2) {
            plugin.thumbnail_href = plugin.thumbnail_href.replace("thumbnail","screenshot")
        }
    },

    rebuildSearchIndex: function () {
        var plugins = Object.values($(this).data('pluginsData'))
        desktop.resetPluginIndexer(plugins.filter(function(plugin) { return !!plugin.installedVersion }))
    },

    // search cloud and local plugins, prefer cloud
    searchAll: function (usingLabs, showInstalled, query, customRenderCallback) {
        var self = $(this)
        var results = {}
        var cplugin, lplugin,
            cloudReached = false

        renderResults = function () {
            if (results.local == null || results.cloud == null || results.shopify == null)
                return

            var plugins = []

            for (var i in results.cloud) {
                cplugin = results.cloud[i]
                lplugin = results.local[cplugin.uri]

                if (!showInstalled && lplugin) {
                    continue
                }


                if (results.featured) {
                    cplugin.featured = results.featured.filter(function (ft) { return ft.uri === cplugin.uri })[0]
                }

                cplugin.latestVersion = [cplugin.builder_version || 0, cplugin.minorVersion, cplugin.microVersion, cplugin.release_number]
                if (desktop.licenseManager && cplugin.mod_license === 'paid_perpetual') {
                    cplugin.commercial = true
                    if (results.shopify[cplugin.uri]) {
                        cplugin.shopify_id = results.shopify[cplugin.uri].id
                        cplugin.licensed = desktop.licenseManager.licensed(cplugin.uri)

                        if (!cplugin.licensed)
                            cplugin.price = results.shopify[cplugin.uri].price
                    } else {
                        // Plugin is commercial but it's not at shopify.
                        // Trial available, commercial version coming soon
                        cplugin.licensed = desktop.licenseManager.licensed(cplugin.uri)
                    }
                }

                cplugin.demo = lplugin && cplugin.commercial && !cplugin.licensed

                if (cplugin.shopify_id) {
                    if (!cplugin.licensed)
                        cplugin.price = results.shopify[cplugin.uri].price;
                    if (lplugin && cplugin.licensed && !lplugin.licensed) {
                        // Should not happen
                        new Notification('warn', 'License for '+cplugin.label+' not downloaded, please reload interface', 4000);
                    }
                } else if (cplugin.commercial) {
                    cplugin.coming = true;
                }

                if (lplugin) {
                    if (!lplugin.installedVersion) {
                        console.log("local plugin is missing version info:", lplugin.uri)
                        lplugin.installedVersion = [0, 0, 0, 0]
                    }

                    cplugin.installedVersion = lplugin.installedVersion
                    delete results.local[cplugin.uri]

                    if (compareVersions(cplugin.installedVersion, cplugin.latestVersion) >= 0) {
                        cplugin.status = 'installed'
                    } else {
                        cplugin.status = 'outdated'
                    }

                    // overwrite build environment if local plugin
                    cplugin.buildEnvironment = lplugin.buildEnvironment

                    self.cloudPluginBox('checkLocalScreenshot', cplugin)

                } else {
                    cplugin.installedVersion = null // if set to [0, 0, 0, 0], it appears as intalled on cloudplugininfo
                    cplugin.status = 'blocked'
                }

                if (!cplugin.screenshot_available && !cplugin.thumbnail_available) {
                    if (!cplugin.screenshot_href && !cplugin.thumbnail_href) {
                        cplugin.screenshot_href = "/resources/pedals/default-screenshot.png"
                        cplugin.thumbnail_href  = "/resources/pedals/default-thumbnail.png"
                    }
                }
                self.cloudPluginBox('synchronizePluginData', cplugin)
                plugins.push(cplugin)
            }

            // for all the other plugins that are not in the cloud
            if (showInstalled) {
                for (var uri in results.local) {
                    lplugin = results.local[uri]
                    lplugin.status = 'installed'
                    lplugin.latestVersion = null
                    self.cloudPluginBox('checkLocalScreenshot', lplugin)
                    if (lplugin.licensed) {
                        if (lplugin.licensed > 0) {
                            lplugin.licensed = true;
                        } else {
                            lplugin.licensed = false;
                            lplugin.demo = true;
                        }
                    }
                    self.cloudPluginBox('synchronizePluginData', lplugin)
                    plugins.push(lplugin)
                }
            }

            if (customRenderCallback) {
                customRenderCallback(plugins)
            } else {
                self.cloudPluginBox('showPlugins', plugins, cloudReached)
            }

            if (self.data('firstLoad')) {
                self.data('firstLoad', false)
                $('#cloud_install_all').removeClass("disabled").css({color:'white'})
                $('#cloud_update_all').removeClass("disabled").css({color:'white'})
            }
            self.cloudPluginBox('rebuildSearchIndex')
        }

        // get list of shopify commercial plugins
        desktop.fetchShopProducts().then(function(products) {
            results.shopify = {};
            for (var i in products) {
                var uri = products[i].selectedVariant.attrs.variant.sku;
                results.shopify[uri] = {
                    id: products[i].id,
                    price: products[i].selectedVariant.price
                }
            }
            renderResults();
        }, function() {
            if (desktop.cloudAccessToken)
                new Notification('error', "Our commercial plugin store is offline now, sorry for the inconvenience")
            results.shopify = {}
            renderResults();
        });

        // cloud search
        var cloudResults
        $.ajax({
            method: 'GET',
            url: (usingLabs ? CLOUD_LABS_URL : SITEURL) + "/lv2/plugins",
            data: query,
            success: function (plugins) {
                cloudReached = true
                cloudResults = plugins
            },
            error: function () {
                cloudResults = []
            },
            complete: function () {
                if (usingLabs) {
                    results.cloud = cloudResults
                    results.featured = []
                    $('.featured-plugins').hide()
                    renderResults()
                } else {
                    $.ajax({
                        method: 'GET',
                        url: SITEURL + "/lv2/plugins/featured",
                        success: function (featured) {
                            results.featured = featured
                        },
                        error: function () {
                            results.featured = []
                            $('.featured-plugins').hide()
                        },
                        complete: function () {
                            results.cloud = cloudResults;
                            renderResults()
                        },
                        cache: false,
                        dataType: 'json'
                    })
                }
            },
            cache: false,
            dataType: 'json'
        })

        if (self.data('fake')) {
            results.local = {}
            renderResults()
            return;
        }

        // local search
        if (query.text)
        {
            var lplugins = {}

            var ret = desktop.pluginIndexer.search(query.text)
            for (var i in ret) {
                var uri = ret[i].ref
                var pluginData = self.data('pluginsData')[uri]
                if (! pluginData) {
                    console.log("ERROR: Plugin '" + uri + "' was not previously cached, cannot show it")
                    continue
                }
                lplugins[uri] = pluginData
            }

            results.local = $.extend(true, {}, lplugins) // deep copy instead of link/reference
            renderResults()
        }
        else
        {
            $.ajax({
                method: 'GET',
                url: '/effect/list',
                success: function (plugins) {
                    var i, plugin, allplugins = {}
                    for (i in plugins) {
                        plugin = plugins[i]

                        plugin.installedVersion = [plugin.builder, plugin.minorVersion, plugin.microVersion, plugin.release]
                        allplugins[plugin.uri] = plugin
                    }

                    results.local = $.extend(true, {}, allplugins) // deep copy instead of link/reference
                    renderResults()
                },
                error: function () {
                    results.local = {}
                    renderResults()
                },
                cache: false,
                dataType: 'json'
            })
        }
    },

    // search cloud and local plugins, show installed only
    searchInstalled: function (usingLabs, query, customRenderCallback) {
        var self = $(this)
        var results = {}
        var cplugin, lplugin,
            cloudReached = false

        renderResults = function () {
            var plugins = []

            for (var i in results.local) {
                lplugin = results.local[i]
                cplugin = results.cloud[lplugin.uri]

                if (!lplugin.installedVersion) {
                    console.log("local plugin is missing version info:", lplugin.uri)
                    lplugin.installedVersion = [0, 0, 0, 0]
                }

                if (cplugin) {
                    lplugin.latestVersion = [cplugin.builder_version || 0, cplugin.minorVersion, cplugin.microVersion, cplugin.release_number]

                    if (compareVersions(lplugin.installedVersion, lplugin.latestVersion) >= 0) {
                        lplugin.status = 'installed'
                    } else {
                        lplugin.status = 'outdated'
                    }
                    if (cplugin.shopify_id && !lplugin.licensed) {
                        lplugin.demo = true
                    }
                } else {
                    lplugin.latestVersion = null
                    lplugin.status = 'installed'
                }

                if (lplugin.licensed) {
                    if (lplugin.licensed > 0) {
                        lplugin.licensed = true;
                    } else {
                        lplugin.licensed = false;
                        lplugin.demo = true;
                    }
                }

                // we're showing installed only, so prefer to show installed modgui screenshot
                if (lplugin.gui) {
                    var uri = escape(lplugin.uri)
                    var ver = [lplugin.builder, lplugin.microVersion, lplugin.minorVersion, lplugin.release].join('_')

                    lplugin.screenshot_href = "/effect/image/screenshot.png?uri=" + uri + "&v=" + ver
                    lplugin.thumbnail_href  = "/effect/image/thumbnail.png?uri=" + uri + "&v=" + ver
                } else {
                    lplugin.screenshot_href = "/resources/pedals/default-screenshot.png"
                    lplugin.thumbnail_href  = "/resources/pedals/default-thumbnail.png"
                }
                self.cloudPluginBox('synchronizePluginData', lplugin)
                plugins.push(lplugin)
            }

            if (customRenderCallback) {
                customRenderCallback(plugins)
            } else {
                self.cloudPluginBox('showPlugins', plugins, cloudReached)
            }

            if (self.data('firstLoad')) {
                self.data('firstLoad', false)
                $('#cloud_install_all').removeClass("disabled").css({color:'white'})
                $('#cloud_update_all').removeClass("disabled").css({color:'white'})
            }
            self.cloudPluginBox('rebuildSearchIndex')
        }

        // cloud search
        $.ajax({
            method: 'GET',
            url: (usingLabs ? CLOUD_LABS_URL : SITEURL) + "/lv2/plugins",
            data: query,
            success: function (plugins) {
                // index by uri, needed later to check its latest version
                var cplugins = {}
                for (var i in plugins) {
                    delete plugins[i].installedVersion
                    delete plugins[i].bundles
                    cplugins[plugins[i].uri] = plugins[i]
                }
                cloudReached = true
                results.cloud = cplugins
                if (results.local != null)
                    renderResults()
            },
            error: function () {
                results.cloud = {}
                if (results.local != null)
                    renderResults()
            },
            cache: false,
            dataType: 'json'
        })

        // local search
        if (query.text)
        {
            var lplugins = []

            var ret = desktop.pluginIndexer.search(query.text)
            for (var i in ret) {
                var uri = ret[i].ref
                var pluginData = self.data('pluginsData')[uri]
                if (! pluginData) {
                    console.log("ERROR: Plugin '" + uri + "' was not previously cached, cannot show it")
                    continue
                }
                lplugins.push(pluginData)
            }

            results.local = $.extend(true, {}, lplugins) // deep copy instead of link/reference
            if (results.cloud != null)
                renderResults()
        }
        else
        {
            $.ajax({
                method: 'GET',
                url: '/effect/list',
                success: function (plugins) {
                    var i, plugin
                    for (i in plugins) {
                        plugin = plugins[i]
                        plugin.installedVersion = [plugin.builder || 0, plugin.minorVersion, plugin.microVersion, plugin.release]
                    }

                    results.local = plugins
                    if (results.cloud != null)
                        renderResults()
                },
                cache: false,
                dataType: 'json'
            })
        }
    },

    showPlugins: function (plugins, cloudReached) {
        var self = $(this)
        self.cloudPluginBox('cleanResults')
        var featured = plugins.filter(function(p) {
            return p.featured;
        })

        // sort plugins by label
        plugins.sort(function (a, b) {
            a = a.label.toLowerCase()
            b = b.label.toLowerCase()
            if (a > b) {
                return 1
            }
            if (a < b) {
                return -1
            }
            return 0
        })

        // sort featured plugins by priority
        featured.sort(function (a, b) {
            a = a.featured.priority
            b = b.featured.priority
            if (a > b) {
                return 1
            }
            if (a < b) {
                return -1
            }
            return 0
        })

        var category   = {}
        var categories = {
            'All': plugins.length,
            'ControlVoltage': 0,
            'Delay': 0,
            'Distortion': 0,
            'Dynamics': 0,
            'Filter': 0,
            'Generator': 0,
            'MIDI': 0,
            'Modulator': 0,
            'Reverb': 0,
            'Simulator': 0,
            'Spatial': 0,
            'Spectral': 0,
            'Utility': 0,
        }
        var cachedContentCanvas = {
            'All': self.find('#cloud-plugin-content-All')
        }
        var pluginsDict = {}

        var getCategory = function(plugin) {
            category = plugin.category[0]
            if (category == 'Utility' && plugin.category.length == 2 && plugin.category[1] == 'MIDI') {
                return 'MIDI';
            }
            return category
        }

        var plugin, render
		var factory = function(img) {
			return function() {
			    img.css('opacity', 1)
                            var top = (parseInt((img.parent().height()-img.height())/2))+'px'
                            // We need to put a padding in image, but slick creates clones of the
                            // element to use on carousel, so we need padding in all clones
                            var uri = img.parent().parent().parent().parent().attr('mod-uri')
                            var clones = $('div.slick-slide[mod-uri="'+uri+'"][mod-role="cloud-plugin"]')
                            clones.find('img').css('padding-top', top);
			};
		}

		if (!self.data('featuredInitialized')) {
			var featuredCanvas = $('.carousel')
			for (var i in featured) {
				plugin = featured[i]
				render   = self.cloudPluginBox('renderPlugin', plugin, cloudReached, true)
				render.appendTo(featuredCanvas)
				render.find('img').on('load', factory(render.find('img')));
			}
			var columns = $(window).width() >= 1650 ? 5 : 3;
			featuredCanvas.slick({
				slidesToShow: Math.min(columns, plugins.length),
				centerPadding: '60px',
				centerMode: true,
			});
			self.data('featuredInitialized', true)
		}

        for (var i in plugins) {
            plugin   = plugins[i]
            category = getCategory(plugin)
            render   = self.cloudPluginBox('renderPlugin', plugin, cloudReached)

            pluginsDict[plugin.uri] = plugin

            if (category && category != 'All' && categories[category] != null) {
                categories[category] += 1
                if (cachedContentCanvas[category] == null) {
                    cachedContentCanvas[category] = self.find('#cloud-plugin-content-' + category)
                }
                render.clone(true).appendTo(cachedContentCanvas[category])
            }

            render.appendTo(cachedContentCanvas['All'])
        }

        self.data('pluginsDict', pluginsDict)

        // display plugin count
        self.cloudPluginBox('setCategoryCount', categories)
    },

    setCategoryCount: function (categories) {
        var self = $(this)
        self.data('categoryCount', categories)

        for (var category in categories) {
            var tab = self.find('#cloud-plugin-tab-' + category)
            if (tab.length == 0) {
                continue
            }
            var content = tab.html().split(/\s/)

            if (content.length >= 2 && content[1] == "Utility") {
                content = content[0] + " Utility"
            } else {
                content = content[0]
            }
            tab.html(content + ' <span class="plugin_count">(' + categories[category] + ')</span>')
        }
    },

    renderPlugin: function (plugin, cloudReached, featured) {
        var self = $(this)
        var uri = escape(plugin.uri)
        var comment = plugin.comment.trim()
        var has_comment = ""
        if(!comment) {
            comment = "No description available";
            has_comment = "no_description";
        }
        var plugin_data = {
            uri: uri,
            screenshot_href: plugin.screenshot_href,
            thumbnail_href: plugin.thumbnail_href,
            has_comment: has_comment,
            comment: comment,
            status: plugin.status,
            brand : plugin.brand,
            label : plugin.label,
            demo: !!plugin.demo,
            price: plugin.price,
            licensed: plugin.licensed,
            featured: plugin.featured,
            coming: plugin.coming,
            build_env: plugin.buildEnvironment,
        }

        var template = featured ? TEMPLATES.featuredplugin : TEMPLATES.cloudplugin
        var rendered = $(Mustache.render(template, plugin_data))
        rendered.click(function () {
            self.cloudPluginBox('showPluginInfo', plugin.uri)
        })

        return rendered
    },

    installAllPlugins: function (updateOnly) {
        var self = $(this)

        self.cloudPluginBox('search', function (plugins) {
            // sort plugins by label
            var alower, blower
            plugins.sort(function (a, b) {
                alower = a.label.toLowerCase()
                blower = b.label.toLowerCase()
                if (alower > blower)
                    return 1
                if (alower < blower)
                    return -1
                return 0
            })

            var bundle_id, bundle_ids = []
            var currentCategory = $("#cloud-plugins-library .categories .selected").attr('id').replace(/^cloud-plugin-tab-/, '') || "All"

            var plugin
            for (var i in plugins) {
                plugin = plugins[i]
                if (! plugin.bundle_id || ! plugin.latestVersion) {
                    continue
                }
                if (plugin.installedVersion) {
                    if (compareVersions(plugin.latestVersion, plugin.installedVersion) <= 0) {
                        continue
                    }
                } else if (updateOnly) {
                    continue
                }

                var category = plugin.category[0]
                if (category == 'Utility' && plugin.category.length == 2 && plugin.category[1] == 'MIDI') {
                    category = 'MIDI'
                }

                // FIXME for midi
                if (bundle_ids.indexOf(plugin.bundle_id) < 0 && (currentCategory == "All" || currentCategory == category)) {
                    bundle_ids.push(plugin.bundle_id)
                }
            }

            if (bundle_ids.length == 0) {
                $('#cloud_install_all').removeClass("disabled").css({color:'white'})
                $('#cloud_update_all').removeClass("disabled").css({color:'white'})
                new Notification('warn', 'All plugins are '+(updateOnly?'updated':'installed')+', nothing to do', 8000)
                return
            }

            var count = 0
            var finished = function (resp, bundlename) {
                self.cloudPluginBox('postInstallAction', resp.installed, resp.removed, bundlename)
                count += 1
                if (count == bundle_ids.length) {
                    $('#cloud_install_all').removeClass("disabled").css({color:'white'})
                    $('#cloud_update_all').removeClass("disabled").css({color:'white'})
                    new Notification('warn', 'All plugins are now '+(updateOnly?'updated':'installed'), 8000)
                }
                if (resp.ok) {
                    self.cloudPluginBox('search')
                }
            }
            var usingLabs = self.data('usingLabs')

            for (var i in bundle_ids) {
                desktop.installationQueue.installUsingBundle(bundle_ids[i], usingLabs, finished)
            }
        })
    },

    postInstallAction: function (installed, removed, bundlename) {
        var self = $(this)
        var bundle = LV2_PLUGIN_DIR + bundlename
        var category, categories = self.data('categoryCount')
        var uri, plugin, oldElem, newElem

        for (var i in installed) {
            uri    = installed[i]
            plugin = self.data('pluginsData')[uri]

            if (! plugin) {
                continue
            }

            plugin.status  = 'installed'
            if (plugin.commercial && !plugin.licensed)
                plugin.demo = true;
            plugin.bundles = [bundle]
            plugin.installedVersion = plugin.latestVersion

            oldElem = self.find('.cloud-plugin[mod-uri="'+escape(uri)+'"]')
            newElem = self.cloudPluginBox('renderPlugin', plugin, true)
            oldElem.replaceWith(newElem)
        }

        for (var i in removed) {
            uri = removed[i]

            if (installed.indexOf(uri) >= 0) {
                continue
            }

            var favoriteIndex = FAVORITES.indexOf(uri)
            if (favoriteIndex >= 0) {
                FAVORITES.splice(favoriteIndex, 1)
                $('#effect-content-Favorites').find('[mod-uri="'+escape(uri)+'"]').remove()
                $('#effect-tab-Favorites').html('Favorites (' + FAVORITES.length + ')')
            }

            plugin  = self.data('pluginsData')[uri]
            oldElem = self.find('.cloud-plugin[mod-uri="'+escape(uri)+'"]')

            if (plugin.latestVersion) {
                // removing a plugin available on cloud, keep its store item
                plugin.status = 'blocked'
                plugin.demo = false
                plugin.bundle_name = bundle
                delete plugin.bundles
                plugin.installedVersion = null

                newElem = self.cloudPluginBox('renderPlugin', plugin, true)
                oldElem.replaceWith(newElem)

            } else {
                // removing local plugin means the number of possible plugins goes down
                category = plugin.category[0]

                if (category && category != 'All') {
                    if (category == 'Utility' && plugin.category.length == 2 && plugin.category[1] == 'MIDI') {
                        category = 'MIDI'
                    }
                    categories[category] -= 1
                }
                categories['All'] -= 1

                // remove it from store
                delete self.data('pluginsData')[uri]
                oldElem.remove()
            }
        }

        self.cloudPluginBox('setCategoryCount', categories)
    },

    showPluginInfo: function (uri) {
        var self = $(this)

        var plugin = self.data('pluginsData')[uri]

        var cloudChecked = false
        var localChecked = false

        var showInfo = function() {
            if (!cloudChecked || !localChecked)
                return

            // formating numbers and flooring ranges up to two decimal cases
            for (var i = 0; i < plugin.ports.control.input.length; i++) {
                plugin.ports.control.input[i].formatted = format(plugin.ports.control.input[i])
            }

            if (plugin.ports.cv && plugin.ports.cv.input) {
              for (var i = 0; i < plugin.ports.cv.input.length; i++) {
                plugin.ports.cv.input[i].formatted = format(plugin.ports.cv.input[i])
              }
            }

            if (plugin.ports.cv && plugin.ports.cv.output) {
              for (var i = 0; i < plugin.ports.cv.output.length; i++) {
                plugin.ports.cv.output[i].formatted = format(plugin.ports.cv.output[i])
              }
            }

            var category = plugin.category[0]
            if (category == 'Utility' && plugin.category.length == 2 && plugin.category[1] == 'MIDI') {
                category = 'MIDI'
            }

            // Plugin might have been licensed after plugin data was bound to event,
            // so let's check
            if (desktop.licenseManager && desktop.licenseManager.licensed(plugin.uri)) {
                plugin.licensed = true;
                plugin.demo = false;
                plugin.coming = false;
                plugin.price = null;
            }

            var metadata = {
                author: plugin.author,
                uri: plugin.uri,
                escaped_uri: escape(plugin.uri),
                thumbnail_href: plugin.thumbnail_href,
                screenshot_href: plugin.screenshot_href,
                category: category || "None",
                installed_version: version(plugin.installedVersion),
                latest_version: version(plugin.latestVersion),
                package_name: (plugin.bundle_name || plugin.bundles[0]).replace(/\.lv2$/, ''),
                comment: plugin.comment.trim() || "No description available",
                brand : plugin.brand,
                name  : plugin.name,
                label : plugin.label,
                ports : plugin.ports,
                plugin_href: PLUGINS_URL + '/' + btoa(plugin.uri),
<<<<<<< HEAD
                pedalboard_href: desktop.getPedalboardHref(plugin.uri),
                shopify_id: plugin.shopify_id,
                price: plugin.price,
                trial: plugin.commercial && !plugin.licensed && status != 'blocked',
                demo  : !!plugin.demo,
                licensed: plugin.licensed,
                coming: plugin.coming,
=======
                pedalboard_href: desktop.getPedalboardHref(plugin.uri, plugin.stable === false),
>>>>>>> 45b75f54
                build_env_uppercase: (plugin.buildEnvironment || "LOCAL").toUpperCase(),
                show_build_env: plugin.buildEnvironment !== "prod",
            };

            var info = self.data('info')

            if (info) {
                info.remove()
                self.data('info', null)
            }
            info = $(Mustache.render(TEMPLATES.cloudplugin_info, metadata))

            // hide control ports table if none available
            if (plugin.ports.control.input.length == 0) {
                info.find('.plugin-controlports').hide()
            }

            // hide cv inputs table if none available
            if (!plugin.ports.cv || (plugin.ports.cv && plugin.ports.cv.input && plugin.ports.cv.input.length == 0)) {
                info.find('.plugin-cvinputs').hide()
            }

            // hide cv ouputs ports table if none available
            if (!plugin.ports.cv || (plugin.ports.cv && plugin.ports.cv.output && plugin.ports.cv.output.length == 0)) {
                info.find('.plugin-cvoutputs').hide()
            }

            var canInstall = false,
                canUpgrade = false

            // The remove button will remove the plugin, close window and re-render the plugins
            // without the removed one
            if (plugin.installedVersion) {
                info.find('.js-install').hide()
                info.find('.js-remove').show().click(function () {
                    // Remove plugin
                    self.data('removePluginBundles')(plugin.bundles, function (resp) {
                        var bundlename = plugin.bundles[0].split('/').filter(function(el){return el.length!=0}).pop(0)
                        self.cloudPluginBox('postInstallAction', [], resp.removed, bundlename)
                        info.window('close')

                        // remove-only action, need to manually update plugins
                        desktop.updatePluginList([], resp.removed)
                    })
                })
            } else {
                canInstall = true
                info.find('.js-remove').hide()
                info.find('.js-installed-version').hide()
                info.find('.js-install').show().click(function () {
                    // Install plugin
                    self.data('installPluginURI')(plugin.uri, self.data('usingLabs'), function (resp, bundlename) {
                        self.cloudPluginBox('postInstallAction', resp.installed, resp.removed, bundlename)
                        info.window('close')
                    })
                })
            }

            if (plugin.installedVersion && plugin.latestVersion && compareVersions(plugin.latestVersion, plugin.installedVersion) > 0) {
                canUpgrade = true
                info.find('.js-upgrade').show().click(function () {
                    // Upgrade plugin
                    self.data('upgradePluginURI')(plugin.uri, self.data('usingLabs'), function (resp, bundlename) {
                        self.cloudPluginBox('postInstallAction', resp.installed, resp.removed, bundlename)
                        info.window('close')
                    })
                })
            } else {
                info.find('.js-upgrade').hide()
            }

            if (! plugin.latestVersion) {
                info.find('.js-latest-version').hide()
            }

            info.appendTo($('body'))
            info.window({
                windowName: "Cloud Plugin Info"
            })

            if (metadata.shopify_id && !metadata.licensed) {
                desktop.createBuyButton(metadata.shopify_id)
            }

            info.window('open')
            self.data('info', info)
        }

        // get full plugin info if plugin has a local version
        if ((plugin.bundles && plugin.bundles.length > 0) || ! plugin.installedVersion) {
            localChecked = true
        } else {
            var renderedVersion = [plugin.builder,
                                   plugin.microVersion,
                                   plugin.minorVersion,
                                   plugin.release].join('_');
            $.ajax({
                url: "/effect/get",
                data: {
                    uri: plugin.uri,
                    version: VERSION,
                    plugin_version: renderedVersion,
                },
                success: function (pluginData) {
                    // delete cloud specific fields just in case
                    delete pluginData.bundle_name
                    delete pluginData.latestVersion
                    // ready to merge
                    plugin = $.extend(pluginData, plugin)
                    localChecked = true
                    showInfo()
                },
                error: function () {
                    // assume not installed
                    plugin.installedVersion = null
                    plugin.installed_version = null
                    localChecked = true
                    showInfo()
                },
                cache: !!plugin.buildEnvironment,
                dataType: 'json'
            })
        }

        // always get cloud plugin info
        $.ajax({
            url: (self.data('usingLabs') ? CLOUD_LABS_URL : SITEURL) + "/lv2/plugins",
            data: {
                uri: plugin.uri,
                image_version: VERSION,
                bin_compat: BIN_COMPAT,
            },
            success: function (pluginData) {
                if (pluginData && pluginData.length > 0) {
                    pluginData = pluginData[0]
                    // delete local specific fields just in case
                    delete pluginData.bundles
                    delete pluginData.installedVersion
                    // ready to merge
                    plugin = $.extend(pluginData, plugin)
                    plugin.latestVersion = [plugin.builder_version || 0, plugin.minorVersion, plugin.microVersion, plugin.release_number]
                } else {
                    plugin = $.extend(getDummyPluginData(), plugin)
                    plugin.latestVersion = null
                }
                cloudChecked = true
                showInfo()
            },
            error: function () {
                plugin = $.extend(getDummyPluginData(), plugin)
                plugin.latestVersion = null
                cloudChecked = true
                showInfo()
            },
            cache: false,
            dataType: 'json'
        })
    },
})<|MERGE_RESOLUTION|>--- conflicted
+++ resolved
@@ -1029,17 +1029,13 @@
                 label : plugin.label,
                 ports : plugin.ports,
                 plugin_href: PLUGINS_URL + '/' + btoa(plugin.uri),
-<<<<<<< HEAD
-                pedalboard_href: desktop.getPedalboardHref(plugin.uri),
+                pedalboard_href: desktop.getPedalboardHref(plugin.uri, plugin.stable === false),
                 shopify_id: plugin.shopify_id,
                 price: plugin.price,
                 trial: plugin.commercial && !plugin.licensed && status != 'blocked',
                 demo  : !!plugin.demo,
                 licensed: plugin.licensed,
                 coming: plugin.coming,
-=======
-                pedalboard_href: desktop.getPedalboardHref(plugin.uri, plugin.stable === false),
->>>>>>> 45b75f54
                 build_env_uppercase: (plugin.buildEnvironment || "LOCAL").toUpperCase(),
                 show_build_env: plugin.buildEnvironment !== "prod",
             };
