/*
 * Copyright 2012-2013 AGR Audio, Industria e Comercio LTDA. <contato@moddevices.com>
 *
 * This program is free software: you can redistribute it and/or modify
 * it under the terms of the GNU General Public License as published by
 * the Free Software Foundation, either version 3 of the License, or
 * (at your option) any later version.
 *
 * This program is distributed in the hope that it will be useful,
 * but WITHOUT ANY WARRANTY; without even the implied warranty of
 * MERCHANTABILITY or FITNESS FOR A PARTICULAR PURPOSE.  See the
 * GNU General Public License for more details.
 *
 * You should have received a copy of the GNU General Public License
 * along with this program.  If not, see <http://www.gnu.org/licenses/>.
 */

JqueryClass('cloudPluginBox', {
    init: function (options) {
        var self = $(this)

        options = $.extend({
            resultCanvas: self.find('.js-cloud-plugins'),
            removePlugin: function (plugin, callback) {
                callback(true)
            },
            installPlugin: function (plugin, callback) {
                callback(plugin)
            },
            upgradePlugin: function (plugin, callback) {
                callback(plugin)
            }
        }, options)

        self.data(options)

        var searchbox = self.find('input[type=search]')
        self.data('searchbox', searchbox)
        searchbox.cleanableInput()
        searchbox.keydown(function (e) {
            if (e.keyCode == 13) {
                self.cloudPluginBox('search')
                return false
            }
        })
        var lastKeyUp = null
        searchbox.keyup(function (e) {
            if (e.keyCode == 13)
                return
            if (lastKeyUp != null) {
                clearTimeout(lastKeyUp)
                lastKeyUp = null
            }
            if (e.keyCode == 13)
                return
            lastKeyUp = setTimeout(function () {
                self.cloudPluginBox('search')
            }, 400);
        })

        var filters = self.find('input:radio[name=installed]')
        self.data('filters', filters)

        filters.click(function (e) {
            self.cloudPluginBox('search')
        })

        var results = {}
        self.data('results', results)

        self.data('category', null)
        self.find('ul.categories li').click(function () {
            var category = $(this).attr('id').replace(/^cloud-plugin-tab-/, '')
            self.cloudPluginBox('setCategory', category)
        })

        self.cloudPluginBox('search')
        self.cloudPluginBox('setCategory', "All")
        self.window(options)
    },

    setCategory: function (category) {
        var self = $(this)
        self.find('ul.categories li').removeClass('selected')
        self.find('.plugins-wrapper').hide()
        self.find('#cloud-plugin-tab-' + category).addClass('selected')
        self.find('#cloud-plugin-content-' + category).show().css('display', 'inline-block')
        self.data('category', category)
    },
    cleanResults: function () {
        var self = $(this)
        self.find('.plugins-wrapper').html('')
        self.find('ul.categories li').each(function () {
            $(this).html($(this).html().split(/\s/)[0])
        });
    },
    checkLocalScreenshot: function(plugin) {
        if (plugin.status == 'installed') {
            if (plugin.gui.thumbnail && plugin.gui.screenshot) {
                plugin.screenshot_href =  "/effect/image/screenshot.png?uri=" + encodeURIComponent(plugin.uri)
                plugin.thumbnail_href  = "/effect/image/thumbnail.png?uri=" + encodeURIComponent(plugin.uri)
            } else {
                plugin.screenshot_href = "/resources/pedals/default-screenshot.png"
                plugin.thumbnail_href  = "/resources/pedals/default-thumbnail.png"
            }
<<<<<<< HEAD
        }
        else {
            if (!plugin.screenshot_available && !plugin.thumbnail_available) {
=======
        } else {
            if (!plugin.screenshot_href && !plugin.thumbnail_href) {
>>>>>>> 998d5161
                plugin.screenshot_href = "/resources/pedals/default-screenshot.png"
                plugin.thumbnail_href  = "/resources/pedals/default-thumbnail.png"
            }
        }
    },
    searchAll: function (query) {
        // TODO: implement new cloud API

        /* Get an array of plugins from cloud, organize local plugins in a dictionary indexed by uri.
       Then show all plugins as ordered in cloud, but with aggregated metadata from local plugin.
       All plugins installed but not in cloud (may be installed via sdk) will be unordered at end of list.
     */
        var self = $(this)
        var results = {}
        var plugins = []
        var plugin, lplugin, i;

        renderResults = function () {

            for (i in results.cloud) {
                plugin  = results.cloud[i]
                lplugin = results.local[plugin.uri]

                if (lplugin) {
                    plugin.installedVersion = [lplugin.minorVersion, lplugin.microVersion, lplugin.release || 0]
                    delete results.local[plugin.uri]
                }

                plugin.latestVersion = [plugin.minorVersion, plugin.microVersion, plugin.release || 0]

                if (plugin.installedVersion == null) {
                    plugin.status = 'blocked'
                } else if (compareVersions(plugin.installedVersion, plugin.latestVersion) == 0) {
                    plugin.status = 'installed'
                } else {
                    plugin.status = 'outdated'
                }

                if (plugin.installedVersion != null) {
                    self.cloudPluginBox('checkLocalScreenshot', plugin)
                }

                plugins.push(plugin)
            }

            for (uri in results.local) {
                plugin = results.local[uri]
                plugin.installedVersion = [plugin.minorVersion, plugin.microVersion, plugin.release || 0]
                plugin.status = 'installed'
                self.cloudPluginBox('checkLocalScreenshot', plugin)
                plugins.push(plugin)
            }

            self.cloudPluginBox('showPlugins', plugins)
        }

        $.ajax({
            'method': 'GET',
            'url':  query.term ? '/effect/search/' : '/effect/list',
            'data': query.term ? query : null,
            'success': function (plugins) {
                // index by uri, needed later to check if it's installed
                results.local = {}
                for (i in plugins)
                    results.local[plugins[i].uri] = plugins[i]
                if (results.cloud != null)
                    renderResults()
            },
            'dataType': 'json'
        })

        $.ajax({
            'method': 'GET',
            'url': SITEURLNEW + "/lv2/plugins/",
            'data': {
                'search': query.term
            },
            'success': function (plugins) {
                results.cloud = plugins
                if (results.local != null)
                    renderResults()
            },
            'dataType': 'json'
        })
    },

    searchNotInstalled: function (query) {
        /* Get an array of plugins from cloud and a dict of installed plugins by uri.
       Show only those plugins not installed
     */
        var self = $(this)
        var results = {}
        var plugin, i;

        renderResults = function () {
            var plugins = []
            for (i in results.cloud) {
                plugin = results.cloud[i]
                if (results.local[plugin.uri] != null) {
                    continue
                }
                plugin.latestVersion = [plugin.minorVersion, plugin.microVersion, plugin.release || 0]
                plugin.status = 'blocked'
                plugins.push(plugin)
            }
            self.cloudPluginBox('showPlugins', plugins)
        }

        $.ajax({
            'method': 'GET',
            'url':  query.term ? '/effect/search/' : '/effect/list',
            'data': query.term ? query : null,
            'success': function (plugins) {
                // index by uri, needed later to check if it's installed
                results.local = {}
                for (i in plugins)
                    results.local[plugins[i].uri] = true // no need to keep plugin data
                if (results.cloud != null)
                    renderResults()
            },
            'dataType': 'json'
        })

        $.ajax({
            'method': 'GET',
            'url': SITEURLNEW + "/lv2/plugins/",
            'data': {
                'search': query.term
            },
            'success': function (plugins) {
                results.cloud = plugins
                if (results.local != null)
                    renderResults()
            },
            'dataType': 'json'
        })
    },

    search: function () {
        var self = $(this)
        var searchbox = self.data('searchbox')
        var checked_filter = self.find('input:radio[name=installed]:checked').val()
        var term = searchbox.val()
        var query = {
            'term': term
        }

        if (checked_filter == "all")
            return self.cloudPluginBox('searchAll', query)
        if (checked_filter == "not-installed")
            return self.cloudPluginBox('searchNotInstalled', query)

        // only search 'installed' here
        var results = {}
        var plugin, cplugin

        renderResults = function () {
            var plugins = []
            for (i in results.local) {
                plugin = results.local[i]
                if (results.cloud[plugin.uri] != null) {
                    cplugin = results.cloud[plugin.uri]
                    plugin.latestVersion = [plugin.minorVersion, plugin.microVersion, plugin.release || 0]
                } else {
                    plugin.latestVersion = [0, 0, 0]
                }
                plugin.installedVersion = [plugin.minorVersion, plugin.microVersion, plugin.release || 0]
                plugin.status = 'installed'
                plugins.push(plugin)
            }
            self.cloudPluginBox('showPlugins', plugins)
        }

        $.ajax({
            'method': 'GET',
            'url': query.term ? '/effect/search/' : '/effect/list',
            'data': query.term ? query : null,
            'success': function (plugins) {
                results.local = plugins
                if (results.cloud != null)
                    renderResults()
            },
            'dataType': 'json'
        })

        $.ajax({
            'method': 'GET',
            'url': SITEURLNEW + "/lv2/plugins/",
            'data': {
                'search': query.term
            },
            'success': function (plugins) {
                // index by uri, needed later to check its latest version
                results.cloud = {}
                for (i in plugins)
                    results.cloud[plugins[i].uri] = plugins[i]
                if (results.local != null)
                    renderResults()
            },
            'dataType': 'json'
        })
    },

    showPlugins: function (plugins) {
        var self = $(this)
        self.cloudPluginBox('cleanResults')
        plugins.sort(function (a, b) {
            if (a.label > b.label)
                return 1
            if (a.label < b.label)
                return -1
            return 0
        })
        self.data('plugins', plugins)

        // count plugins first
        var pluginCount = plugins.length
        var categories = {
            'All': 0
        }
        var category
        for (i in plugins) {
            category = plugins[i].category[0]
            if (category) {
                if (categories[category] == null)
                    categories[category] = 1
                else
                    categories[category] += 1
            }
            categories.All += 1
        }

        // render plugins
        var plugin
        for (i in plugins) {
            plugin   = plugins[i]
            category = plugin.category[0]

            self.cloudPluginBox('renderPlugin', plugin, i, self.find('#cloud-plugin-content-All'))

            if (category && category != 'All') {
                self.cloudPluginBox('renderPlugin', plugin, i, self.find('#cloud-plugin-content-' + category))
            }
        }

        // display plugin count
        for (category in categories) {
            var tab = self.find('#cloud-plugin-tab-' + category)
            tab.html(tab.html() + ' <span class="plugin_count">(' + categories[category] + ')</span>')
        }
    },

    renderPlugin: function (plugin, index, canvas) {
        var self = $(this)
        var template = TEMPLATES.cloudplugin
        var uri = escape(plugin.uri)
        var plugin_data = {
            id: plugin.id || plugin._id,
            thumbnail_href: plugin.thumbnail_href,
            screenshot_href: plugin.screenshot_href,
            description: plugin.description,
            uri: uri,
            status: plugin.status,
            brand : plugin.brand,
            label : plugin.label
        }

        var rendered = $(Mustache.render(template, plugin_data))
        rendered.click(function () {
            self.cloudPluginBox('showPluginInfo', plugin, index)
        })

        canvas.append(rendered)
        return rendered
    },

    showPluginInfo: function (plugin, index) {
        var self = $(this)
        var uri  = escape(plugin.uri)

        var plugin_data = {
            thumbnail_href: plugin.thumbnail_href,
            screenshot_href: plugin.screenshot_href,
            category: plugin.category[0] || "",
            installed_version: version(plugin.installedVersion),
            latest_version: version(plugin.latestVersion),
            package_name: (plugin.bundles[0] || "FIXME").replace(/\.lv2$/, ''),
            uri: uri,
            status: plugin.status,
            brand : plugin.brand,
            label : plugin.label
        }

        var info = $(Mustache.render(TEMPLATES.cloudplugin_info, plugin_data))

        // The remove button will remove the plugin, close window and re-render the plugins
        // without the removed one
        if (plugin.installedVersion) {
            info.find('.js-install').hide()
            info.find('.js-remove').show().click(function () {
                self.data('removePlugin')(plugin, function (ok) {
                    if (ok) {
                        info.window('close')

                        var plugins = self.data('plugins')
                        delete plugins[index].installedVersion
                        plugins[index].status = 'blocked'

                        self.cloudPluginBox('showPlugins', plugins)
                        desktop.rescanPlugins()
                    }
                })
            })
        } else {
            info.find('.js-remove').hide()
            info.find('.js-installed-version').hide()
            info.find('.js-install').show().click(function () {
                // Install plugin
                self.data('installPlugin')(plugin, function (plugin) {
                    if (plugin) {
                        plugin.status = 'installed'
                        plugin.latestVersion = [plugin.minorVersion, plugin.microVersion, plugin.release || 0]
                        plugin.installedVersion = plugin.latestVersion
                        if (info.is(':visible')) {
                            info.remove()
                            self.cloudPluginBox('showPluginInfo', plugin, index)
                        }
                        desktop.rescanPlugins()
                    }
                })
            })
        }

        var checkVersion = function () {
            if (plugin.installedVersion && compareVersions(plugin.latestVersion, plugin.installedVersion) > 0) {
                info.find('.js-upgrade').show().click(function () {
                    // Do the upgrade
                    self.data('upgradePlugin')(plugin, function (plugin) {
                        if (plugin) {
                            var plugins = self.data('plugins')
                            plugin.latestVersion = [plugin.minorVersion, plugin.microVersion, plugin.release || 0]
                            plugin.installedVersion = plugin.latestVersion
                            plugins[index] = plugin
                            if (info.is(':visible')) {
                                info.remove()
                                self.effectBox('showPluginInfo', plugin, index)
                            }
                            desktop.rescanPlugins()
                        }
                    })
                })
            } else {
                info.find('.js-upgrade').hide()
            }
        }

        if (plugin.latestVersion) {
            checkVersion()
        } else {
            // wait for cloud info
            info.find('.js-upgrade').hide()

            $.ajax({
                url: SITEURLNEW + "/lv2/plugins",
                data: {
                    uri: plugin.uri
                },
                success: function (pluginData) {
                    plugin.latestVersion = [pluginData.minorVersion, pluginData.microVersion, pluginData.release || 0]
                    info.find('.js-latest-version span').html(version(plugin.latestVersion))
                    checkVersion()
                },
                dataType: 'json'
            })
        }

        info.window({
            windowManager: self.data('windowManager'),
            close: function () {
                info.remove()
                self.data('info', null)
            }
        })
        info.appendTo($('body'))
        info.window('open')
        self.data('info', info)
    },

})<|MERGE_RESOLUTION|>--- conflicted
+++ resolved
@@ -103,14 +103,9 @@
                 plugin.screenshot_href = "/resources/pedals/default-screenshot.png"
                 plugin.thumbnail_href  = "/resources/pedals/default-thumbnail.png"
             }
-<<<<<<< HEAD
         }
         else {
             if (!plugin.screenshot_available && !plugin.thumbnail_available) {
-=======
-        } else {
-            if (!plugin.screenshot_href && !plugin.thumbnail_href) {
->>>>>>> 998d5161
                 plugin.screenshot_href = "/resources/pedals/default-screenshot.png"
                 plugin.thumbnail_href  = "/resources/pedals/default-thumbnail.png"
             }
