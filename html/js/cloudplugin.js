--- conflicted
+++ resolved
@@ -697,14 +697,10 @@
             brand : plugin.brand,
             label : plugin.label,
             stable: !!(plugin.stable || !cloudReached),
-<<<<<<< HEAD
             demo: !!plugin.demo,
             price: plugin.price,
-            licensed: plugin.licensed
-=======
-            demo: !!plugin.demo, // FIXME
+            licensed: plugin.licensed,
 			featured: plugin.featured
->>>>>>> 7d87de68
         }
 
         var template = featured ? TEMPLATES.featuredplugin : TEMPLATES.cloudplugin
