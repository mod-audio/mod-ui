--- conflicted
+++ resolved
@@ -744,16 +744,12 @@
             status: plugin.status,
             brand : plugin.brand,
             label : plugin.label,
-<<<<<<< HEAD
             demo: !!plugin.demo,
             price: plugin.price,
             licensed: plugin.licensed,
             featured: plugin.featured,
             coming: plugin.coming,
-            buildEnvironment: plugin.buildEnvironment,
-=======
             build_env: plugin.buildEnvironment,
->>>>>>> 599c7491
         }
 
         var template = featured ? TEMPLATES.featuredplugin : TEMPLATES.cloudplugin
@@ -970,17 +966,14 @@
                 ports : plugin.ports,
                 plugin_href: PLUGINS_URL + '/' + btoa(plugin.uri),
                 pedalboard_href: desktop.getPedalboardHref(plugin.uri),
-<<<<<<< HEAD
                 shopify_id: plugin.shopify_id,
                 price: plugin.price,
                 trial: plugin.commercial && !plugin.licensed && status != 'blocked',
                 demo  : !!plugin.demo,
                 licensed: plugin.licensed,
                 coming: plugin.coming,
-=======
                 build_env_uppercase: (plugin.buildEnvironment || "LOCAL").toUpperCase(),
                 show_build_env: plugin.buildEnvironment !== "prod",
->>>>>>> 599c7491
             };
 
             var info = self.data('info')
